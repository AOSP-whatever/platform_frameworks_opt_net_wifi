/*
 * Copyright 2008, The Android Open Source Project
 *
 * Licensed under the Apache License, Version 2.0 (the "License");
 * you may not use this file except in compliance with the License.
 * You may obtain a copy of the License at
 *
 *     http://www.apache.org/licenses/LICENSE-2.0
 *
 * Unless required by applicable law or agreed to in writing, software
 * distributed under the License is distributed on an "AS IS" BASIS,
 * WITHOUT WARRANTIES OR CONDITIONS OF ANY KIND, either express or implied.
 * See the License for the specific language governing permissions and
 * limitations under the License.
 */

#define LOG_TAG "wifi"

#include "jni.h"
#include "JniConstants.h"
#include <ScopedUtfChars.h>
#include <ScopedBytes.h>
#include <utils/misc.h>
#include <android_runtime/AndroidRuntime.h>
#include <utils/Log.h>
#include <utils/String16.h>
#include <ctype.h>
#include <sys/socket.h>
#include <linux/if.h>
#include "wifi.h"
#include "wifi_hal.h"
#include "jni_helper.h"
#include "rtt.h"
#include "wifi_hal_stub.h"
#define REPLY_BUF_SIZE 4096 // wpa_supplicant's maximum size.
#define EVENT_BUF_SIZE 2048

namespace android {

static jint DBG = false;

//Please put all HAL function call here and call from the function table instead of directly call
static wifi_hal_fn hal_fn;
int init_wifi_hal_func_table(wifi_hal_fn *hal_fn) {
    if (hal_fn == NULL) {
        return -1;
    }
    hal_fn->wifi_initialize = wifi_initialize_stub;
    hal_fn->wifi_cleanup = wifi_cleanup_stub;
    hal_fn->wifi_event_loop = wifi_event_loop_stub;
    hal_fn->wifi_get_error_info = wifi_get_error_info_stub;
    hal_fn->wifi_get_supported_feature_set = wifi_get_supported_feature_set_stub;
    hal_fn->wifi_get_concurrency_matrix = wifi_get_concurrency_matrix_stub;
    hal_fn->wifi_set_scanning_mac_oui =  wifi_set_scanning_mac_oui_stub;
    hal_fn->wifi_get_supported_channels = wifi_get_supported_channels_stub;
    hal_fn->wifi_is_epr_supported = wifi_is_epr_supported_stub;
    hal_fn->wifi_get_ifaces = wifi_get_ifaces_stub;
    hal_fn->wifi_get_iface_name = wifi_get_iface_name_stub;
    hal_fn->wifi_reset_iface_event_handler = wifi_reset_iface_event_handler_stub;
    hal_fn->wifi_start_gscan = wifi_start_gscan_stub;
    hal_fn->wifi_stop_gscan = wifi_stop_gscan_stub;
    hal_fn->wifi_get_cached_gscan_results = wifi_get_cached_gscan_results_stub;
    hal_fn->wifi_set_bssid_hotlist = wifi_set_bssid_hotlist_stub;
    hal_fn->wifi_reset_bssid_hotlist = wifi_reset_bssid_hotlist_stub;
    hal_fn->wifi_set_significant_change_handler = wifi_set_significant_change_handler_stub;
    hal_fn->wifi_reset_significant_change_handler = wifi_reset_significant_change_handler_stub;
    hal_fn->wifi_get_gscan_capabilities = wifi_get_gscan_capabilities_stub;
    hal_fn->wifi_set_link_stats = wifi_set_link_stats_stub;
    hal_fn->wifi_get_link_stats = wifi_get_link_stats_stub;
    hal_fn->wifi_clear_link_stats = wifi_clear_link_stats_stub;
    hal_fn->wifi_get_valid_channels = wifi_get_valid_channels_stub;
    hal_fn->wifi_rtt_range_request = wifi_rtt_range_request_stub;
    hal_fn->wifi_rtt_range_cancel = wifi_rtt_range_cancel_stub;
    hal_fn->wifi_get_rtt_capabilities = wifi_get_rtt_capabilities_stub;
    hal_fn->wifi_start_logging = wifi_start_logging_stub;
    hal_fn->wifi_set_epno_list = wifi_set_epno_list_stub;
    hal_fn->wifi_set_country_code = wifi_set_country_code_stub;
    hal_fn->wifi_enable_tdls = wifi_enable_tdls_stub;
    hal_fn->wifi_disable_tdls = wifi_disable_tdls_stub;
    hal_fn->wifi_get_tdls_status = wifi_get_tdls_status_stub;
    hal_fn->wifi_get_tdls_capabilities = wifi_get_tdls_capabilities_stub;
    hal_fn->wifi_set_nodfs_flag = wifi_set_nodfs_flag_stub;
    hal_fn->wifi_get_firmware_memory_dump = wifi_get_firmware_memory_dump_stub;
    hal_fn->wifi_set_log_handler = wifi_set_log_handler_stub;
    hal_fn->wifi_reset_log_handler = wifi_reset_log_handler_stub;
    hal_fn->wifi_set_alert_handler = wifi_set_alert_handler_stub;
    hal_fn->wifi_reset_alert_handler = wifi_reset_alert_handler_stub;
    hal_fn->wifi_get_firmware_version = wifi_get_firmware_version_stub;
    hal_fn->wifi_get_ring_buffers_status = wifi_get_ring_buffers_status_stub;
    hal_fn->wifi_get_logger_supported_feature_set = wifi_get_logger_supported_feature_set_stub;
    hal_fn->wifi_get_ring_data = wifi_get_ring_data_stub;
    hal_fn->wifi_get_driver_version = wifi_get_driver_version_stub;
    hal_fn->wifi_set_ssid_white_list = wifi_set_ssid_white_list_stub;
    hal_fn->wifi_set_gscan_roam_params = wifi_set_gscan_roam_params_stub;
    hal_fn->wifi_set_bssid_preference = wifi_set_bssid_preference_stub;
    hal_fn->wifi_enable_lazy_roam = wifi_enable_lazy_roam_stub;
    hal_fn->wifi_set_bssid_blacklist = wifi_set_bssid_blacklist_stub;
    hal_fn->wifi_start_sending_offloaded_packet = wifi_start_sending_offloaded_packet_stub;
    hal_fn->wifi_stop_sending_offloaded_packet = wifi_stop_sending_offloaded_packet_stub;
    return 0;
}

static bool doCommand(JNIEnv* env, jstring javaCommand,
                      char* reply, size_t reply_len) {
    ScopedUtfChars command(env, javaCommand);
    if (command.c_str() == NULL) {
        return false; // ScopedUtfChars already threw on error.
    }

    if (DBG) {
        ALOGD("doCommand: %s", command.c_str());
    }

    --reply_len; // Ensure we have room to add NUL termination.
    if (::wifi_command(command.c_str(), reply, &reply_len) != 0) {
        return false;
    }

    // Strip off trailing newline.
    if (reply_len > 0 && reply[reply_len-1] == '\n') {
        reply[reply_len-1] = '\0';
    } else {
        reply[reply_len] = '\0';
    }
    return true;
}

static jint doIntCommand(JNIEnv* env, jstring javaCommand) {
    char reply[REPLY_BUF_SIZE];
    if (!doCommand(env, javaCommand, reply, sizeof(reply))) {
        return -1;
    }
    return static_cast<jint>(atoi(reply));
}

static jboolean doBooleanCommand(JNIEnv* env, jstring javaCommand) {
    char reply[REPLY_BUF_SIZE];
    if (!doCommand(env, javaCommand, reply, sizeof(reply))) {
        return JNI_FALSE;
    }
    return (strcmp(reply, "OK") == 0);
}

// Send a command to the supplicant, and return the reply as a String.
static jstring doStringCommand(JNIEnv* env, jstring javaCommand) {
    char reply[REPLY_BUF_SIZE];
    if (!doCommand(env, javaCommand, reply, sizeof(reply))) {
        return NULL;
    }
    return env->NewStringUTF(reply);
}

static jboolean android_net_wifi_isDriverLoaded(JNIEnv* env, jobject)
{
    return (::is_wifi_driver_loaded() == 1);
}

static jboolean android_net_wifi_loadDriver(JNIEnv* env, jobject)
{
    return (::wifi_load_driver() == 0);
}

static jboolean android_net_wifi_unloadDriver(JNIEnv* env, jobject)
{
    return (::wifi_unload_driver() == 0);
}

static jboolean android_net_wifi_startSupplicant(JNIEnv* env, jobject, jboolean p2pSupported)
{
    return (::wifi_start_supplicant(p2pSupported) == 0);
}

static jboolean android_net_wifi_killSupplicant(JNIEnv* env, jobject, jboolean p2pSupported)
{
    return (::wifi_stop_supplicant(p2pSupported) == 0);
}

static jboolean android_net_wifi_connectToSupplicant(JNIEnv* env, jobject)
{
    return (::wifi_connect_to_supplicant() == 0);
}

static void android_net_wifi_closeSupplicantConnection(JNIEnv* env, jobject)
{
    ::wifi_close_supplicant_connection();
}

static jstring android_net_wifi_waitForEvent(JNIEnv* env, jobject)
{
    char buf[EVENT_BUF_SIZE];
    int nread = ::wifi_wait_for_event(buf, sizeof buf);
    if (nread > 0) {
        return env->NewStringUTF(buf);
    } else {
        return NULL;
    }
}

static jboolean android_net_wifi_doBooleanCommand(JNIEnv* env, jobject, jstring javaCommand) {
    return doBooleanCommand(env, javaCommand);
}

static jint android_net_wifi_doIntCommand(JNIEnv* env, jobject, jstring javaCommand) {
    return doIntCommand(env, javaCommand);
}

static jstring android_net_wifi_doStringCommand(JNIEnv* env, jobject, jstring javaCommand) {
    return doStringCommand(env,javaCommand);
}

/* wifi_hal <==> WifiNative bridge */

static jclass mCls;                             /* saved WifiNative object */
static JavaVM *mVM;                             /* saved JVM pointer */

static const char *WifiHandleVarName = "sWifiHalHandle";
static const char *WifiIfaceHandleVarName = "sWifiIfaceHandles";
static jmethodID OnScanResultsMethodID;

static wifi_handle getWifiHandle(JNIHelper &helper, jclass cls) {
    return (wifi_handle) helper.getStaticLongField(cls, WifiHandleVarName);
}

static wifi_interface_handle getIfaceHandle(JNIHelper &helper, jclass cls, jint index) {
    return (wifi_interface_handle) helper.getStaticLongArrayField(cls, WifiIfaceHandleVarName, index);
}

jboolean setSSIDField(JNIHelper helper, jobject scanResult, const char *rawSsid) {

    int len = strlen(rawSsid);

    if (len > 0) {
        JNIObject<jbyteArray> ssidBytes = helper.newByteArray(len);
        helper.setByteArrayRegion(ssidBytes, 0, len, (jbyte *) rawSsid);
        jboolean ret = helper.callStaticMethod(mCls,
                "setSsid", "([BLandroid/net/wifi/ScanResult;)Z", ssidBytes.get(), scanResult);
        return ret;
    } else {
        //empty SSID or SSID start with \0
        return true;
    }
}
static JNIObject<jobject> createScanResult(JNIHelper &helper, wifi_scan_result *result) {

    // ALOGD("creating scan result");

    JNIObject<jobject> scanResult = helper.createObject("android/net/wifi/ScanResult");
    if (scanResult == NULL) {
        ALOGE("Error in creating scan result");
        return JNIObject<jobject>(helper, NULL);
    }

    ALOGV("setting SSID to %s", result->ssid);

    if (!setSSIDField(helper, scanResult, result->ssid)) {
        ALOGE("Error on set SSID");
        return JNIObject<jobject>(helper, NULL);
    }

    char bssid[32];
    sprintf(bssid, "%02x:%02x:%02x:%02x:%02x:%02x", result->bssid[0], result->bssid[1],
        result->bssid[2], result->bssid[3], result->bssid[4], result->bssid[5]);

    helper.setStringField(scanResult, "BSSID", bssid);

    helper.setIntField(scanResult, "level", result->rssi);
    helper.setIntField(scanResult, "frequency", result->channel);
    helper.setLongField(scanResult, "timestamp", result->ts);

    return scanResult;
}

int set_iface_flags(const char *ifname, int dev_up) {
    struct ifreq ifr;
    int ret;
    int sock = socket(PF_INET, SOCK_DGRAM, 0);
    if (sock < 0) {
        ALOGD("Bad socket: %d\n", sock);
        return -errno;
    }

    //ALOGD("setting interface %s flags (%s)\n", ifname, dev_up ? "UP" : "DOWN");

    memset(&ifr, 0, sizeof(ifr));
    strlcpy(ifr.ifr_name, ifname, IFNAMSIZ);

    //ALOGD("reading old value\n");

    if (ioctl(sock, SIOCGIFFLAGS, &ifr) != 0) {
      ret = errno ? -errno : -999;
      ALOGE("Could not read interface %s flags: %d\n", ifname, errno);
      close(sock);
      return ret;
    } else {
      //ALOGD("writing new value\n");
    }

    if (dev_up) {
      if (ifr.ifr_flags & IFF_UP) {
        // ALOGD("interface %s is already up\n", ifname);
        close(sock);
        return 0;
      }
      ifr.ifr_flags |= IFF_UP;
    } else {
      if (!(ifr.ifr_flags & IFF_UP)) {
        // ALOGD("interface %s is already down\n", ifname);
        close(sock);
        return 0;
      }
      ifr.ifr_flags &= ~IFF_UP;
    }

    if (ioctl(sock, SIOCSIFFLAGS, &ifr) != 0) {
      ALOGE("Could not set interface %s flags: %d\n", ifname, errno);
      ret = errno ? -errno : -999;
      close(sock);
      return ret;
    } else {
      ALOGD("set interface %s flags (%s)\n", ifname, dev_up ? "UP" : "DOWN");
    }
    close(sock);
    return 0;
}

static jboolean android_net_wifi_toggle_interface(JNIEnv* env, jclass cls, int toggle) {
    return(set_iface_flags("wlan0", toggle) == 0);
}

static jboolean android_net_wifi_startHal(JNIEnv* env, jclass cls) {
    JNIHelper helper(env);
    wifi_handle halHandle = getWifiHandle(helper, cls);
    if (halHandle == NULL) {

        if(init_wifi_hal_func_table(&hal_fn) != 0 ) {
            ALOGD("Can not initialize the basic function pointer table");
            return false;
        }

        wifi_error res = init_wifi_vendor_hal_func_table(&hal_fn);
        if (res != WIFI_SUCCESS) {
            ALOGD("Can not initialize the vendor function pointer table");
	    return false;
        }

        int ret = set_iface_flags("wlan0", 1);
        if(ret != 0) {
            return false;
        }

        res = hal_fn.wifi_initialize(&halHandle);
        if (res == WIFI_SUCCESS) {
            helper.setStaticLongField(cls, WifiHandleVarName, (jlong)halHandle);
            ALOGD("Did set static halHandle = %p", halHandle);
        }
        env->GetJavaVM(&mVM);
        mCls = (jclass) env->NewGlobalRef(cls);
        ALOGD("halHandle = %p, mVM = %p, mCls = %p", halHandle, mVM, mCls);
        return res == WIFI_SUCCESS;
    } else {
        return (set_iface_flags("wlan0", 1) == 0);
    }
}

void android_net_wifi_hal_cleaned_up_handler(wifi_handle handle) {
    ALOGD("In wifi cleaned up handler");

    JNIHelper helper(mVM);
    helper.setStaticLongField(mCls, WifiHandleVarName, 0);

    helper.deleteGlobalRef(mCls);
    mCls = NULL;
    mVM  = NULL;
}

static void android_net_wifi_stopHal(JNIEnv* env, jclass cls) {
    ALOGD("In wifi stop Hal");

    JNIHelper helper(env);
    wifi_handle halHandle = getWifiHandle(helper, cls);
    if (halHandle == NULL)
        return;

    ALOGD("halHandle = %p, mVM = %p, mCls = %p", halHandle, mVM, mCls);
    hal_fn.wifi_cleanup(halHandle, android_net_wifi_hal_cleaned_up_handler);
}

static void android_net_wifi_waitForHalEvents(JNIEnv* env, jclass cls) {

    ALOGD("waitForHalEvents called, vm = %p, obj = %p, env = %p", mVM, mCls, env);

    JNIHelper helper(env);
    wifi_handle halHandle = getWifiHandle(helper, cls);
    hal_fn.wifi_event_loop(halHandle);
    set_iface_flags("wlan0", 0);
}

static int android_net_wifi_getInterfaces(JNIEnv *env, jclass cls) {
    int n = 0;

    JNIHelper helper(env);

    wifi_handle halHandle = getWifiHandle(helper, cls);
    wifi_interface_handle *ifaceHandles = NULL;
    int result = hal_fn.wifi_get_ifaces(halHandle, &n, &ifaceHandles);
    if (result < 0) {
        return result;
    }

    if (n < 0) {
        THROW(helper,"android_net_wifi_getInterfaces no interfaces");
        return 0;
    }

    if (ifaceHandles == NULL) {
       THROW(helper,"android_net_wifi_getInterfaces null interface array");
       return 0;
    }

    if (n > 8) {
        THROW(helper,"Too many interfaces");
        return 0;
    }

    jlongArray array = (env)->NewLongArray(n);
    if (array == NULL) {
        THROW(helper,"Error in accessing array");
        return 0;
    }

    jlong elems[8];
    for (int i = 0; i < n; i++) {
        elems[i] = reinterpret_cast<jlong>(ifaceHandles[i]);
    }

    helper.setLongArrayRegion(array, 0, n, elems);
    helper.setStaticLongArrayField(cls, WifiIfaceHandleVarName, array);

    return (result < 0) ? result : n;
}

static jstring android_net_wifi_getInterfaceName(JNIEnv *env, jclass cls, jint i) {

    char buf[EVENT_BUF_SIZE];

    JNIHelper helper(env);

    jlong value = helper.getStaticLongArrayField(cls, WifiIfaceHandleVarName, i);
    wifi_interface_handle handle = (wifi_interface_handle) value;
    int result = hal_fn.wifi_get_iface_name(handle, buf, sizeof(buf));
    if (result < 0) {
        return NULL;
    } else {
        JNIObject<jstring> name = helper.newStringUTF(buf);
        return name.detach();
    }
}


static void onScanResultsAvailable(wifi_request_id id, unsigned num_results) {

    JNIHelper helper(mVM);

    // ALOGD("onScanResultsAvailable called, vm = %p, obj = %p, env = %p", mVM, mCls, env);

    helper.reportEvent(mCls, "onScanResultsAvailable", "(I)V", id);
}

static void onScanEvent(wifi_scan_event event, unsigned status) {

    JNIHelper helper(mVM);

    // ALOGD("onScanStatus called, vm = %p, obj = %p, env = %p", mVM, mCls, env);

    helper.reportEvent(mCls, "onScanStatus", "(I)V", event);
}

static void onFullScanResult(wifi_request_id id, wifi_scan_result *result) {

    JNIHelper helper(mVM);

    //ALOGD("onFullScanResult called, vm = %p, obj = %p, env = %p", mVM, mCls, env);

    JNIObject<jobject> scanResult = createScanResult(helper, result);

    //ALOGD("Creating a byte array of length %d", result->ie_length);

    JNIObject<jbyteArray> elements = helper.newByteArray(result->ie_length);
    if (elements == NULL) {
        ALOGE("Error in allocating array");
        return;
    }

    // ALOGD("Setting byte array");

    jbyte *bytes = (jbyte *)&(result->ie_data[0]);
    helper.setByteArrayRegion(elements, 0, result->ie_length, bytes);

    // ALOGD("Returning result");

    helper.reportEvent(mCls, "onFullScanResult", "(ILandroid/net/wifi/ScanResult;[B)V", id,
            scanResult.get(), elements.get());
}

static jboolean android_net_wifi_startScan(
        JNIEnv *env, jclass cls, jint iface, jint id, jobject settings) {

    JNIHelper helper(env);
    wifi_interface_handle handle = getIfaceHandle(helper, cls, iface);
    // ALOGD("starting scan on interface[%d] = %p", iface, handle);

    wifi_scan_cmd_params params;
    memset(&params, 0, sizeof(params));

    params.base_period = helper.getIntField(settings, "base_period_ms");
    params.max_ap_per_scan = helper.getIntField(settings, "max_ap_per_scan");
    params.report_threshold_percent = helper.getIntField(settings, "report_threshold_percent");
    params.report_threshold_num_scans = helper.getIntField(settings, "report_threshold_num_scans");

    ALOGD("Initialized common fields %d, %d, %d, %d", params.base_period, params.max_ap_per_scan,
            params.report_threshold_percent, params.report_threshold_num_scans);

    const char *bucket_array_type = "[Lcom/android/server/wifi/WifiNative$BucketSettings;";
    const char *channel_array_type = "[Lcom/android/server/wifi/WifiNative$ChannelSettings;";

    params.num_buckets = helper.getIntField(settings, "num_buckets");

    // ALOGD("Initialized num_buckets to %d", params.num_buckets);

    for (int i = 0; i < params.num_buckets; i++) {
        JNIObject<jobject> bucket = helper.getObjectArrayField(
                settings, "buckets", bucket_array_type, i);

        params.buckets[i].bucket = helper.getIntField(bucket, "bucket");
        params.buckets[i].band = (wifi_band) helper.getIntField(bucket, "band");
        params.buckets[i].period = helper.getIntField(bucket, "period_ms");

        int report_events = helper.getIntField(bucket, "report_events");
        params.buckets[i].report_events = report_events;

        ALOGD("bucket[%d] = %d:%d:%d:%d", i, params.buckets[i].bucket,
                params.buckets[i].band, params.buckets[i].period, report_events);

        params.buckets[i].num_channels = helper.getIntField(bucket, "num_channels");
        // ALOGD("Initialized num_channels to %d", params.buckets[i].num_channels);

        for (int j = 0; j < params.buckets[i].num_channels; j++) {
            JNIObject<jobject> channel = helper.getObjectArrayField(
                    bucket, "channels", channel_array_type, j);

            params.buckets[i].channels[j].channel = helper.getIntField(channel, "frequency");
            params.buckets[i].channels[j].dwellTimeMs = helper.getIntField(channel, "dwell_time_ms");

            bool passive = helper.getBoolField(channel, "passive");
            params.buckets[i].channels[j].passive = (passive ? 1 : 0);

            // ALOGD("Initialized channel %d", params.buckets[i].channels[j].channel);
        }
    }

    // ALOGD("Initialized all fields");

    wifi_scan_result_handler handler;
    memset(&handler, 0, sizeof(handler));
    handler.on_scan_results_available = &onScanResultsAvailable;
    handler.on_full_scan_result = &onFullScanResult;
    handler.on_scan_event = &onScanEvent;

    return hal_fn.wifi_start_gscan(id, handle, params, handler) == WIFI_SUCCESS;
}

static jboolean android_net_wifi_stopScan(JNIEnv *env, jclass cls, jint iface, jint id) {

    JNIHelper helper(env);
    wifi_interface_handle handle = getIfaceHandle(helper, cls, iface);
    // ALOGD("stopping scan on interface[%d] = %p", iface, handle);

    return hal_fn.wifi_stop_gscan(id, handle)  == WIFI_SUCCESS;
}

static int compare_scan_result_timestamp(const void *v1, const void *v2) {
    const wifi_scan_result *result1 = static_cast<const wifi_scan_result *>(v1);
    const wifi_scan_result *result2 = static_cast<const wifi_scan_result *>(v2);
    return result1->ts - result2->ts;
}

static jobject android_net_wifi_getScanResults(
        JNIEnv *env, jclass cls, jint iface, jboolean flush)  {

    JNIHelper helper(env);
    wifi_cached_scan_results scan_data[64];
    int num_scan_data = 64;

    wifi_interface_handle handle = getIfaceHandle(helper, cls, iface);
    // ALOGD("getting scan results on interface[%d] = %p", iface, handle);

    byte b = flush ? 0xFF : 0;
    int result = hal_fn.wifi_get_cached_gscan_results(handle, b, num_scan_data, scan_data, &num_scan_data);
    if (result == WIFI_SUCCESS) {
        JNIObject<jobjectArray> scanData = helper.createObjectArray(
                "android/net/wifi/WifiScanner$ScanData", num_scan_data);
        if (scanData == NULL) {
            ALOGE("Error in allocating array of scanData");
            return NULL;
        }

        for (int i = 0; i < num_scan_data; i++) {

            JNIObject<jobject> data = helper.createObject("android/net/wifi/WifiScanner$ScanData");
            if (data == NULL) {
                ALOGE("Error in allocating scanData");
                return NULL;
            }

            helper.setIntField(data, "mId", scan_data[i].scan_id);
            helper.setIntField(data, "mFlags", scan_data[i].flags);

            /* sort all scan results by timestamp */
            qsort(scan_data[i].results, scan_data[i].num_results,
                    sizeof(wifi_scan_result), compare_scan_result_timestamp);

            JNIObject<jobjectArray> scanResults = helper.createObjectArray(
                    "android/net/wifi/ScanResult", scan_data[i].num_results);
            if (scanResults == NULL) {
                ALOGE("Error in allocating scanResult array");
                return NULL;
            }

            wifi_scan_result *results = scan_data[i].results;
            for (int j = 0; j < scan_data[i].num_results; j++) {

                JNIObject<jobject> scanResult = createScanResult(helper, &results[j]);
                if (scanResult == NULL) {
                    ALOGE("Error in creating scan result");
                    return NULL;
                }

                helper.setObjectArrayElement(scanResults, j, scanResult);
            }

            helper.setObjectField(data, "mResults", "[Landroid/net/wifi/ScanResult;", scanResults);
            helper.setObjectArrayElement(scanData, i, data);
        }

        // ALOGD("retrieved %d scan data from interface[%d] = %p", num_scan_data, iface, handle);
        return scanData.detach();
    } else {
        return NULL;
    }
}


static jboolean android_net_wifi_getScanCapabilities(
        JNIEnv *env, jclass cls, jint iface, jobject capabilities) {

    JNIHelper helper(env);
    wifi_interface_handle handle = getIfaceHandle(helper, cls, iface);
    // ALOGD("getting scan capabilities on interface[%d] = %p", iface, handle);

    wifi_gscan_capabilities c;
    memset(&c, 0, sizeof(c));
    int result = hal_fn.wifi_get_gscan_capabilities(handle, &c);
    if (result != WIFI_SUCCESS) {
        ALOGD("failed to get capabilities : %d", result);
        return JNI_FALSE;
    }

    helper.setIntField(capabilities, "max_scan_cache_size", c.max_scan_cache_size);
    helper.setIntField(capabilities, "max_scan_buckets", c.max_scan_buckets);
    helper.setIntField(capabilities, "max_ap_cache_per_scan", c.max_ap_cache_per_scan);
    helper.setIntField(capabilities, "max_rssi_sample_size", c.max_rssi_sample_size);
    helper.setIntField(capabilities, "max_scan_reporting_threshold", c.max_scan_reporting_threshold);
    helper.setIntField(capabilities, "max_hotlist_bssids", c.max_hotlist_bssids);
    helper.setIntField(capabilities, "max_significant_wifi_change_aps",
                c.max_significant_wifi_change_aps);

    return JNI_TRUE;
}


static byte parseHexChar(char ch) {
    if (isdigit(ch))
        return ch - '0';
    else if ('A' <= ch && ch <= 'F')
        return ch - 'A' + 10;
    else if ('a' <= ch && ch <= 'f')
        return ch - 'a' + 10;
    else {
        ALOGE("invalid character in bssid %c", ch);
        return 0;
    }
}

static byte parseHexByte(const char * &str) {
    if (str[0] == '\0') {
        ALOGE("Passed an empty string");
        return 0;
    }
    byte b = parseHexChar(str[0]);
    if (str[1] == '\0' || str[1] == ':') {
        str ++;
    } else {
        b = b << 4 | parseHexChar(str[1]);
        str += 2;
    }

    // Skip trailing delimiter if not at the end of the string.
    if (str[0] != '\0') {
        str++;
    }
    return b;
}

static void parseMacAddress(const char *str, mac_addr addr) {
    addr[0] = parseHexByte(str);
    addr[1] = parseHexByte(str);
    addr[2] = parseHexByte(str);
    addr[3] = parseHexByte(str);
    addr[4] = parseHexByte(str);
    addr[5] = parseHexByte(str);
}

static bool parseMacAddress(JNIEnv *env, jobject obj, mac_addr addr) {
    JNIHelper helper(env);
    JNIObject<jstring> macAddrString = helper.getStringField(obj, "bssid");
    if (macAddrString == NULL) {
        ALOGE("Error getting bssid field");
        return false;
    }

    ScopedUtfChars chars(env, macAddrString);
    const char *bssid = chars.c_str();
    if (bssid == NULL) {
        ALOGE("Error getting bssid");
        return false;
    }

    parseMacAddress(bssid, addr);
    return true;
}

static void onHotlistApFound(wifi_request_id id,
        unsigned num_results, wifi_scan_result *results) {

    JNIHelper helper(mVM);
    ALOGD("onHotlistApFound called, vm = %p, obj = %p, num_results = %d", mVM, mCls, num_results);

    JNIObject<jobjectArray> scanResults = helper.newObjectArray(num_results,
            "android/net/wifi/ScanResult", NULL);
    if (scanResults == NULL) {
        ALOGE("Error in allocating array");
        return;
    }

    for (unsigned i = 0; i < num_results; i++) {

        JNIObject<jobject> scanResult = createScanResult(helper, &results[i]);
        if (scanResult == NULL) {
            ALOGE("Error in creating scan result");
            return;
        }

        helper.setObjectArrayElement(scanResults, i, scanResult);

        ALOGD("Found AP %32s", results[i].ssid);
    }

    helper.reportEvent(mCls, "onHotlistApFound", "(I[Landroid/net/wifi/ScanResult;)V",
        id, scanResults.get());
}

static void onHotlistApLost(wifi_request_id id,
        unsigned num_results, wifi_scan_result *results) {

    JNIHelper helper(mVM);
    ALOGD("onHotlistApLost called, vm = %p, obj = %p, num_results = %d", mVM, mCls, num_results);

    JNIObject<jobjectArray> scanResults = helper.newObjectArray(num_results,
            "android/net/wifi/ScanResult", NULL);
    if (scanResults == NULL) {
        ALOGE("Error in allocating array");
        return;
    }

    for (unsigned i = 0; i < num_results; i++) {

        JNIObject<jobject> scanResult = createScanResult(helper, &results[i]);
        if (scanResult == NULL) {
            ALOGE("Error in creating scan result");
            return;
        }

        helper.setObjectArrayElement(scanResults, i, scanResult);

        ALOGD("Lost AP %32s", results[i].ssid);
    }

    helper.reportEvent(mCls, "onHotlistApLost", "(I[Landroid/net/wifi/ScanResult;)V",
        id, scanResults.get());
}


static jboolean android_net_wifi_setHotlist(
        JNIEnv *env, jclass cls, jint iface, jint id, jobject ap)  {

    JNIHelper helper(env);
    wifi_interface_handle handle = getIfaceHandle(helper, cls, iface);
    ALOGD("setting hotlist on interface[%d] = %p", iface, handle);

    wifi_bssid_hotlist_params params;
    memset(&params, 0, sizeof(params));

    params.lost_ap_sample_size = helper.getIntField(ap, "apLostThreshold");

    JNIObject<jobjectArray> array = helper.getArrayField(
            ap, "bssidInfos", "[Landroid/net/wifi/WifiScanner$BssidInfo;");
    params.num_bssid = helper.getArrayLength(array);

    if (params.num_bssid == 0) {
        ALOGE("Error in accesing array");
        return false;
    }

<<<<<<< HEAD
    for (int i = 0; i < params.num_bssid; i++) {
        JNIObject<jobject> objAp = helper.getObjectArrayElement(array, i);
=======
    if (params.num_ap >
            static_cast<int>(sizeof(params.ap) / sizeof(params.ap[0]))) {
        ALOGE("setHotlist array length is too long");
        android_errorWriteLog(0x534e4554, "31856351");
        return false;
    }

    for (int i = 0; i < params.num_ap; i++) {
        jobject objAp = env->GetObjectArrayElement(array, i);
>>>>>>> 849c5c7b

        JNIObject<jstring> macAddrString = helper.getStringField(objAp, "bssid");
        if (macAddrString == NULL) {
            ALOGE("Error getting bssid field");
            return false;
        }

        ScopedUtfChars chars(env, macAddrString);
        const char *bssid = chars.c_str();
        if (bssid == NULL) {
            ALOGE("Error getting bssid");
            return false;
        }
        parseMacAddress(bssid, params.ap[i].bssid);

        mac_addr addr;
        memcpy(addr, params.ap[i].bssid, sizeof(mac_addr));

        char bssidOut[32];
        sprintf(bssidOut, "%0x:%0x:%0x:%0x:%0x:%0x", addr[0], addr[1],
            addr[2], addr[3], addr[4], addr[5]);

        ALOGD("Added bssid %s", bssidOut);

        params.ap[i].low = helper.getIntField(objAp, "low");
        params.ap[i].high = helper.getIntField(objAp, "high");
    }

    wifi_hotlist_ap_found_handler handler;
    memset(&handler, 0, sizeof(handler));

    handler.on_hotlist_ap_found = &onHotlistApFound;
    handler.on_hotlist_ap_lost  = &onHotlistApLost;
    return hal_fn.wifi_set_bssid_hotlist(id, handle, params, handler) == WIFI_SUCCESS;
}

static jboolean android_net_wifi_resetHotlist(JNIEnv *env, jclass cls, jint iface, jint id)  {

    JNIHelper helper(env);
    wifi_interface_handle handle = getIfaceHandle(helper, cls, iface);
    ALOGD("resetting hotlist on interface[%d] = %p", iface, handle);

    return hal_fn.wifi_reset_bssid_hotlist(id, handle) == WIFI_SUCCESS;
}

void onSignificantWifiChange(wifi_request_id id,
        unsigned num_results, wifi_significant_change_result **results) {

    JNIHelper helper(mVM);

    ALOGD("onSignificantWifiChange called, vm = %p, obj = %p", mVM, mCls);

    JNIObject<jobjectArray> scanResults = helper.newObjectArray(
            num_results, "android/net/wifi/ScanResult", NULL);
    if (scanResults == NULL) {
        ALOGE("Error in allocating array");
        return;
    }

    for (unsigned i = 0; i < num_results; i++) {

        wifi_significant_change_result &result = *(results[i]);

        JNIObject<jobject> scanResult = helper.createObject("android/net/wifi/ScanResult");
        if (scanResult == NULL) {
            ALOGE("Error in creating scan result");
            return;
        }

        // helper.setStringField(scanResult, "SSID", results[i].ssid);

        char bssid[32];
        sprintf(bssid, "%02x:%02x:%02x:%02x:%02x:%02x", result.bssid[0], result.bssid[1],
            result.bssid[2], result.bssid[3], result.bssid[4], result.bssid[5]);

        helper.setStringField(scanResult, "BSSID", bssid);

        helper.setIntField(scanResult, "level", result.rssi[0]);
        helper.setIntField(scanResult, "frequency", result.channel);
        // helper.setLongField(scanResult, "timestamp", result.ts);

        helper.setObjectArrayElement(scanResults, i, scanResult);
    }

    helper.reportEvent(mCls, "onSignificantWifiChange", "(I[Landroid/net/wifi/ScanResult;)V",
        id, scanResults.get());

}

static jboolean android_net_wifi_trackSignificantWifiChange(
        JNIEnv *env, jclass cls, jint iface, jint id, jobject settings)  {

    JNIHelper helper(env);
    wifi_interface_handle handle = getIfaceHandle(helper, cls, iface);
    ALOGD("tracking significant wifi change on interface[%d] = %p", iface, handle);

    wifi_significant_change_params params;
    memset(&params, 0, sizeof(params));

    params.rssi_sample_size = helper.getIntField(settings, "rssiSampleSize");
    params.lost_ap_sample_size = helper.getIntField(settings, "lostApSampleSize");
    params.min_breaching = helper.getIntField(settings, "minApsBreachingThreshold");

    const char *bssid_info_array_type = "[Landroid/net/wifi/WifiScanner$BssidInfo;";
    JNIObject<jobjectArray> bssids = helper.getArrayField(
            settings, "bssidInfos", bssid_info_array_type);
    params.num_bssid = helper.getArrayLength(bssids);

    if (params.num_bssid == 0) {
        ALOGE("Error in accessing array");
        return false;
    }

    ALOGD("Initialized common fields %d, %d, %d, %d", params.rssi_sample_size,
            params.lost_ap_sample_size, params.min_breaching, params.num_bssid);

    for (int i = 0; i < params.num_bssid; i++) {
        JNIObject<jobject> objAp = helper.getObjectArrayElement(bssids, i);

        JNIObject<jstring> macAddrString = helper.getStringField(objAp, "bssid");
        if (macAddrString == NULL) {
            ALOGE("Error getting bssid field");
            return false;
        }

        ScopedUtfChars chars(env, macAddrString.get());
        const char *bssid = chars.c_str();
        if (bssid == NULL) {
            ALOGE("Error getting bssid");
            return false;
        }

        mac_addr addr;
        parseMacAddress(bssid, addr);
        memcpy(params.ap[i].bssid, addr, sizeof(mac_addr));

        char bssidOut[32];
        sprintf(bssidOut, "%02x:%02x:%02x:%02x:%02x:%02x", addr[0], addr[1],
            addr[2], addr[3], addr[4], addr[5]);

        params.ap[i].low = helper.getIntField(objAp, "low");
        params.ap[i].high = helper.getIntField(objAp, "high");

        ALOGD("Added bssid %s, [%04d, %04d]", bssidOut, params.ap[i].low, params.ap[i].high);
    }

    ALOGD("Added %d bssids", params.num_bssid);

    wifi_significant_change_handler handler;
    memset(&handler, 0, sizeof(handler));

    handler.on_significant_change = &onSignificantWifiChange;
    return hal_fn.wifi_set_significant_change_handler(id, handle, params, handler) == WIFI_SUCCESS;
}

static jboolean android_net_wifi_untrackSignificantWifiChange(
        JNIEnv *env, jclass cls, jint iface, jint id)  {

    JNIHelper helper(env);
    wifi_interface_handle handle = getIfaceHandle(helper, cls, iface);
    ALOGD("resetting significant wifi change on interface[%d] = %p", iface, handle);

    return hal_fn.wifi_reset_significant_change_handler(id, handle) == WIFI_SUCCESS;
}

wifi_iface_stat link_stat;
wifi_radio_stat radio_stat; // L release has support for only one radio

void onLinkStatsResults(wifi_request_id id, wifi_iface_stat *iface_stat,
         int num_radios, wifi_radio_stat *radio_stats)
{
    if (iface_stat != 0) {
        memcpy(&link_stat, iface_stat, sizeof(wifi_iface_stat));
    } else {
        memset(&link_stat, 0, sizeof(wifi_iface_stat));
    }

    if (num_radios > 0 && radio_stats != 0) {
        memcpy(&radio_stat, radio_stats, sizeof(wifi_radio_stat));
    } else {
        memset(&radio_stat, 0, sizeof(wifi_radio_stat));
    }
}

static void android_net_wifi_setLinkLayerStats (JNIEnv *env, jclass cls, jint iface, int enable)  {
    JNIHelper helper(env);
    wifi_interface_handle handle = getIfaceHandle(helper, cls, iface);

    wifi_link_layer_params params;
    params.aggressive_statistics_gathering = enable;
    params.mpdu_size_threshold = 128;

    ALOGD("android_net_wifi_setLinkLayerStats: %u\n", enable);

    hal_fn.wifi_set_link_stats(handle, params);
}

static jobject android_net_wifi_getLinkLayerStats (JNIEnv *env, jclass cls, jint iface)  {

    JNIHelper helper(env);
    wifi_stats_result_handler handler;
    memset(&handler, 0, sizeof(handler));
    handler.on_link_stats_results = &onLinkStatsResults;
    wifi_interface_handle handle = getIfaceHandle(helper, cls, iface);
    int result = hal_fn.wifi_get_link_stats(0, handle, handler);
    if (result < 0) {
        ALOGE("android_net_wifi_getLinkLayerStats: failed to get link statistics\n");
        return NULL;
    }

    JNIObject<jobject> wifiLinkLayerStats = helper.createObject(
            "android/net/wifi/WifiLinkLayerStats");
    if (wifiLinkLayerStats == NULL) {
       ALOGE("Error in allocating wifiLinkLayerStats");
       return NULL;
    }

    helper.setIntField(wifiLinkLayerStats, "beacon_rx", link_stat.beacon_rx);
    helper.setIntField(wifiLinkLayerStats, "rssi_mgmt", link_stat.rssi_mgmt);
    helper.setLongField(wifiLinkLayerStats, "rxmpdu_be", link_stat.ac[WIFI_AC_BE].rx_mpdu);
    helper.setLongField(wifiLinkLayerStats, "rxmpdu_bk", link_stat.ac[WIFI_AC_BK].rx_mpdu);
    helper.setLongField(wifiLinkLayerStats, "rxmpdu_vi", link_stat.ac[WIFI_AC_VI].rx_mpdu);
    helper.setLongField(wifiLinkLayerStats, "rxmpdu_vo", link_stat.ac[WIFI_AC_VO].rx_mpdu);
    helper.setLongField(wifiLinkLayerStats, "txmpdu_be", link_stat.ac[WIFI_AC_BE].tx_mpdu);
    helper.setLongField(wifiLinkLayerStats, "txmpdu_bk", link_stat.ac[WIFI_AC_BK].tx_mpdu);
    helper.setLongField(wifiLinkLayerStats, "txmpdu_vi", link_stat.ac[WIFI_AC_VI].tx_mpdu);
    helper.setLongField(wifiLinkLayerStats, "txmpdu_vo", link_stat.ac[WIFI_AC_VO].tx_mpdu);
    helper.setLongField(wifiLinkLayerStats, "lostmpdu_be", link_stat.ac[WIFI_AC_BE].mpdu_lost);
    helper.setLongField(wifiLinkLayerStats, "lostmpdu_bk", link_stat.ac[WIFI_AC_BK].mpdu_lost);
    helper.setLongField(wifiLinkLayerStats, "lostmpdu_vi",  link_stat.ac[WIFI_AC_VI].mpdu_lost);
    helper.setLongField(wifiLinkLayerStats, "lostmpdu_vo", link_stat.ac[WIFI_AC_VO].mpdu_lost);
    helper.setLongField(wifiLinkLayerStats, "retries_be", link_stat.ac[WIFI_AC_BE].retries);
    helper.setLongField(wifiLinkLayerStats, "retries_bk", link_stat.ac[WIFI_AC_BK].retries);
    helper.setLongField(wifiLinkLayerStats, "retries_vi", link_stat.ac[WIFI_AC_VI].retries);
    helper.setLongField(wifiLinkLayerStats, "retries_vo", link_stat.ac[WIFI_AC_VO].retries);

    helper.setIntField(wifiLinkLayerStats, "on_time", radio_stat.on_time);
    helper.setIntField(wifiLinkLayerStats, "tx_time", radio_stat.tx_time);
    helper.setIntField(wifiLinkLayerStats, "rx_time", radio_stat.rx_time);
    helper.setIntField(wifiLinkLayerStats, "on_time_scan", radio_stat.on_time_scan);

    return wifiLinkLayerStats.detach();
}

static jint android_net_wifi_getSupportedFeatures(JNIEnv *env, jclass cls, jint iface) {

    JNIHelper helper(env);
    wifi_interface_handle handle = getIfaceHandle(helper, cls, iface);
    feature_set set = 0;

    wifi_error result = WIFI_SUCCESS;
    /*
    set = WIFI_FEATURE_INFRA
        | WIFI_FEATURE_INFRA_5G
        | WIFI_FEATURE_HOTSPOT
        | WIFI_FEATURE_P2P
        | WIFI_FEATURE_SOFT_AP
        | WIFI_FEATURE_GSCAN
        | WIFI_FEATURE_PNO
        | WIFI_FEATURE_TDLS
        | WIFI_FEATURE_EPR;
    */

    result = hal_fn.wifi_get_supported_feature_set(handle, &set);
    if (result == WIFI_SUCCESS) {
        // ALOGD("wifi_get_supported_feature_set returned set = 0x%x", set);
        return set;
    } else {
        ALOGE("wifi_get_supported_feature_set returned error = 0x%x", result);
        return 0;
    }
}

static void onRttResults(wifi_request_id id, unsigned num_results, wifi_rtt_result* results[]) {

    JNIHelper helper(mVM);

    ALOGD("onRttResults called, vm = %p, obj = %p", mVM, mCls);

    JNIObject<jobjectArray> rttResults = helper.newObjectArray(
            num_results, "android/net/wifi/RttManager$RttResult", NULL);
    if (rttResults == NULL) {
        ALOGE("Error in allocating array");
        return;
    }

    for (unsigned i = 0; i < num_results; i++) {

        wifi_rtt_result *result = results[i];

        JNIObject<jobject> rttResult = helper.createObject("android/net/wifi/RttManager$RttResult");
        if (rttResult == NULL) {
            ALOGE("Error in creating rtt result");
            return;
        }

        char bssid[32];
        sprintf(bssid, "%02x:%02x:%02x:%02x:%02x:%02x", result->addr[0], result->addr[1],
            result->addr[2], result->addr[3], result->addr[4], result->addr[5]);

        helper.setStringField(rttResult, "bssid", bssid);
        helper.setIntField( rttResult, "burstNumber",              result->burst_num);
        helper.setIntField( rttResult, "measurementFrameNumber",   result->measurement_number);
        helper.setIntField( rttResult, "successMeasurementFrameNumber",   result->success_number);
        helper.setIntField(rttResult, "frameNumberPerBurstPeer",   result->number_per_burst_peer);
        helper.setIntField( rttResult, "status",                   result->status);
        helper.setIntField( rttResult, "measurementType",          result->type);
        helper.setIntField(rttResult, "retryAfterDuration",       result->retry_after_duration);
        helper.setLongField(rttResult, "ts",                       result->ts);
        helper.setIntField( rttResult, "rssi",                     result->rssi);
        helper.setIntField( rttResult, "rssiSpread",               result->rssi_spread);
        helper.setIntField( rttResult, "txRate",                   result->tx_rate.bitrate);
        helper.setIntField( rttResult, "rxRate",                   result->rx_rate.bitrate);
        helper.setLongField(rttResult, "rtt",                      result->rtt);
        helper.setLongField(rttResult, "rttStandardDeviation",     result->rtt_sd);
        helper.setIntField( rttResult, "distance",                 result->distance);
        helper.setIntField( rttResult, "distanceStandardDeviation", result->distance_sd);
        helper.setIntField( rttResult, "distanceSpread",           result->distance_spread);
        helper.setIntField( rttResult, "burstDuration",             result->burst_duration);
        helper.setIntField( rttResult, "negotiatedBurstNum",      result->negotiated_burst_num);

        JNIObject<jobject> LCI = helper.createObject(
                "android/net/wifi/RttManager$WifiInformationElement");
        if (result->LCI != NULL && result->LCI->len > 0) {
            ALOGD("Add LCI in result");
            helper.setByteField(LCI, "id", result->LCI->id);
            JNIObject<jbyteArray> elements = helper.newByteArray(result->LCI->len);
            jbyte *bytes = (jbyte *)&(result->LCI->data[0]);
            helper.setByteArrayRegion(elements, 0, result->LCI->len, bytes);
            helper.setObjectField(LCI, "data", "[B", elements);
        } else {
            ALOGD("No LCI in result");
            helper.setByteField(LCI, "id", (byte)(0xff));
        }
        helper.setObjectField(rttResult, "LCI",
            "Landroid/net/wifi/RttManager$WifiInformationElement;", LCI);

        JNIObject<jobject> LCR = helper.createObject(
                "android/net/wifi/RttManager$WifiInformationElement");
        if (result->LCR != NULL && result->LCR->len > 0) {
            ALOGD("Add LCR in result");
            helper.setByteField(LCR, "id",           result->LCR->id);
            JNIObject<jbyteArray> elements = helper.newByteArray(result->LCI->len);
            jbyte *bytes = (jbyte *)&(result->LCR->data[0]);
            helper.setByteArrayRegion(elements, 0, result->LCI->len, bytes);
            helper.setObjectField(LCR, "data", "[B", elements);
        } else {
            ALOGD("No LCR in result");
            helper.setByteField(LCR, "id", (byte)(0xff));
        }
        helper.setObjectField(rttResult, "LCR",
            "Landroid/net/wifi/RttManager$WifiInformationElement;", LCR);

        helper.setObjectArrayElement(rttResults, i, rttResult);
    }

    helper.reportEvent(mCls, "onRttResults", "(I[Landroid/net/wifi/RttManager$RttResult;)V",
        id, rttResults.get());
}

const int MaxRttConfigs = 16;

static jboolean android_net_wifi_requestRange(
        JNIEnv *env, jclass cls, jint iface, jint id, jobject params)  {

    JNIHelper helper(env);

    wifi_interface_handle handle = getIfaceHandle(helper, cls, iface);
    ALOGD("sending rtt request [%d] = %p", id, handle);

    wifi_rtt_config configs[MaxRttConfigs];
    memset(&configs, 0, sizeof(configs));

    int len = helper.getArrayLength((jobjectArray)params);
    if (len > MaxRttConfigs) {
        return false;
    }

    for (int i = 0; i < len; i++) {

        JNIObject<jobject> param = helper.getObjectArrayElement((jobjectArray)params, i);
        if (param == NULL) {
            ALOGD("could not get element %d", i);
            continue;
        }

        wifi_rtt_config &config = configs[i];

        parseMacAddress(env, param, config.addr);
        config.type = (wifi_rtt_type)helper.getIntField(param, "requestType");
        config.peer = (rtt_peer_type)helper.getIntField(param, "deviceType");
        config.channel.center_freq = helper.getIntField(param, "frequency");
        config.channel.width = (wifi_channel_width) helper.getIntField(param, "channelWidth");
        config.channel.center_freq0 = helper.getIntField(param, "centerFreq0");
        config.channel.center_freq1 = helper.getIntField(param, "centerFreq1");

        config.num_burst = helper.getIntField(param, "numberBurst");
        config.burst_period = (unsigned) helper.getIntField(param, "interval");
        config.num_frames_per_burst = (unsigned) helper.getIntField(param, "numSamplesPerBurst");
        config.num_retries_per_rtt_frame = (unsigned) helper.getIntField(param,
                "numRetriesPerMeasurementFrame");
        config.num_retries_per_ftmr = (unsigned) helper.getIntField(param, "numRetriesPerFTMR");
        config.LCI_request = helper.getBoolField(param, "LCIRequest") ? 1 : 0;
        config.LCR_request = helper.getBoolField(param, "LCRRequest") ? 1 : 0;
        config.burst_duration = (unsigned) helper.getIntField(param, "burstTimeout");
        config.preamble = (wifi_rtt_preamble) helper.getIntField(param, "preamble");
        config.bw = (wifi_rtt_bw) helper.getIntField(param, "bandwidth");

        ALOGD("RTT request destination %d: type is %d, peer is %d, bw is %d, center_freq is %d ", i,
                config.type,config.peer, config.channel.width,  config.channel.center_freq);
        ALOGD("center_freq0 is %d, center_freq1 is %d, num_burst is %d,interval is %d",
                config.channel.center_freq0, config.channel.center_freq1, config.num_burst,
                config.burst_period);
        ALOGD("frames_per_burst is %d, retries of measurement frame is %d, retries_per_ftmr is %d",
                config.num_frames_per_burst, config.num_retries_per_rtt_frame,
                config.num_retries_per_ftmr);
        ALOGD("LCI_requestis %d, LCR_request is %d,  burst_timeout is %d, preamble is %d, bw is %d",
                config.LCI_request, config.LCR_request, config.burst_duration, config.preamble,
                config.bw);
    }

    wifi_rtt_event_handler handler;
    handler.on_rtt_results = &onRttResults;

    return hal_fn.wifi_rtt_range_request(id, handle, len, configs, handler) == WIFI_SUCCESS;
}

static jboolean android_net_wifi_cancelRange(
        JNIEnv *env, jclass cls, jint iface, jint id, jobject params)  {

    JNIHelper helper(env);
    wifi_interface_handle handle = getIfaceHandle(helper, cls, iface);
    ALOGD("cancelling rtt request [%d] = %p", id, handle);

    mac_addr addrs[MaxRttConfigs];
    memset(&addrs, 0, sizeof(addrs));

    int len = helper.getArrayLength((jobjectArray)params);
    if (len > MaxRttConfigs) {
        return false;
    }

    for (int i = 0; i < len; i++) {

        JNIObject<jobject> param = helper.getObjectArrayElement(params, i);
        if (param == NULL) {
            ALOGD("could not get element %d", i);
            continue;
        }

        parseMacAddress(env, param, addrs[i]);
    }

    return hal_fn.wifi_rtt_range_cancel(id, handle, len, addrs) == WIFI_SUCCESS;
}

static jboolean android_net_wifi_setScanningMacOui(JNIEnv *env, jclass cls,
        jint iface, jbyteArray param)  {

    JNIHelper helper(env);
    wifi_interface_handle handle = getIfaceHandle(helper, cls, iface);
    ALOGD("setting scan oui %p", handle);

    static const unsigned oui_len = 3;          /* OUI is upper 3 bytes of mac_address */
    int len = helper.getArrayLength(param);
    if (len != oui_len) {
        ALOGE("invalid oui length %d", len);
        return false;
    }

    ScopedBytesRO paramBytes(env, param);
    const jbyte* bytes = paramBytes.get();
    if (bytes == NULL) {
        ALOGE("failed to get array");
        return false;
    }

    return hal_fn.wifi_set_scanning_mac_oui(handle, (byte *)bytes) == WIFI_SUCCESS;
}

static jboolean android_net_wifi_is_get_channels_for_band_supported(JNIEnv *env, jclass cls){
    return (hal_fn.wifi_get_valid_channels == wifi_get_valid_channels_stub);
}

static jintArray android_net_wifi_getValidChannels(JNIEnv *env, jclass cls,
        jint iface, jint band)  {

    JNIHelper helper(env);
    wifi_interface_handle handle = getIfaceHandle(helper, cls, iface);
    ALOGD("getting valid channels %p", handle);

    static const int MaxChannels = 64;
    wifi_channel channels[64];
    int num_channels = 0;
    wifi_error result = hal_fn.wifi_get_valid_channels(handle, band, MaxChannels,
            channels, &num_channels);

    if (result == WIFI_SUCCESS) {
        JNIObject<jintArray> channelArray = helper.newIntArray(num_channels);
        if (channelArray == NULL) {
            ALOGE("failed to allocate channel list");
            return NULL;
        }

        helper.setIntArrayRegion(channelArray, 0, num_channels, channels);
        return channelArray.detach();
    } else {
        ALOGE("failed to get channel list : %d", result);
        return NULL;
    }
}

static jboolean android_net_wifi_setDfsFlag(JNIEnv *env, jclass cls, jint iface, jboolean dfs) {

    JNIHelper helper(env);
    wifi_interface_handle handle = getIfaceHandle(helper, cls, iface);
    ALOGD("setting dfs flag to %s, %p", dfs ? "true" : "false", handle);

    u32 nodfs = dfs ? 0 : 1;
    wifi_error result = hal_fn.wifi_set_nodfs_flag(handle, nodfs);
    return result == WIFI_SUCCESS;
}

static jobject android_net_wifi_get_rtt_capabilities(JNIEnv *env, jclass cls, jint iface) {

    JNIHelper helper(env);
    wifi_rtt_capabilities rtt_capabilities;
    wifi_interface_handle handle = getIfaceHandle(helper, cls, iface);
    wifi_error ret = hal_fn.wifi_get_rtt_capabilities(handle, &rtt_capabilities);

    if(WIFI_SUCCESS == ret) {
         JNIObject<jobject> capabilities = helper.createObject(
                "android/net/wifi/RttManager$RttCapabilities");
         helper.setBooleanField(capabilities, "oneSidedRttSupported",
                 rtt_capabilities.rtt_one_sided_supported == 1);
         helper.setBooleanField(capabilities, "twoSided11McRttSupported",
                 rtt_capabilities.rtt_ftm_supported == 1);
         helper.setBooleanField(capabilities, "lciSupported",
                 rtt_capabilities.lci_support);
         helper.setBooleanField(capabilities, "lcrSupported",
                 rtt_capabilities.lcr_support);
         helper.setIntField(capabilities, "preambleSupported",
                 rtt_capabilities.preamble_support);
         helper.setIntField(capabilities, "bwSupported",
                 rtt_capabilities.bw_support);
         ALOGD("One side RTT is: %s", rtt_capabilities.rtt_one_sided_supported ==1 ? "support" :
                 "not support");
         ALOGD("Two side RTT is: %s", rtt_capabilities.rtt_ftm_supported == 1 ? "support" :
                 "not support");
         ALOGD("LCR is: %s", rtt_capabilities.lcr_support == 1 ? "support" : "not support");

         ALOGD("LCI is: %s", rtt_capabilities.lci_support == 1 ? "support" : "not support");

         ALOGD("Support Preamble is : %d support BW is %d", rtt_capabilities.preamble_support,
                 rtt_capabilities.bw_support);
         return capabilities.detach();
    } else {
        return NULL;
    }
}

static jboolean android_net_wifi_set_Country_Code_Hal(JNIEnv *env,jclass cls, jint iface,
        jstring country_code) {

    JNIHelper helper(env);
    wifi_interface_handle handle = getIfaceHandle(helper, cls, iface);

    ScopedUtfChars chars(env, country_code);
    const char *country = chars.c_str();

    ALOGD("set country code: %s", country);
    wifi_error res = hal_fn.wifi_set_country_code(handle, country);
    return res == WIFI_SUCCESS;
}

static jboolean android_net_wifi_enable_disable_tdls(JNIEnv *env,jclass cls, jint iface,
        jboolean enable, jstring addr) {

    JNIHelper helper(env);
    wifi_interface_handle handle = getIfaceHandle(helper, cls, iface);

    mac_addr address;
    parseMacAddress(env, addr, address);
    wifi_tdls_handler tdls_handler;
    //tdls_handler.on_tdls_state_changed = &on_tdls_state_changed;

    if(enable) {
        return (hal_fn.wifi_enable_tdls(handle, address, NULL, tdls_handler) == WIFI_SUCCESS);
    } else {
        return (hal_fn.wifi_disable_tdls(handle, address) == WIFI_SUCCESS);
    }
}

static void on_tdls_state_changed(mac_addr addr, wifi_tdls_status status) {

    JNIHelper helper(mVM);

    ALOGD("on_tdls_state_changed is called: vm = %p, obj = %p", mVM, mCls);

    char mac[32];
    sprintf(mac, "%02x:%02x:%02x:%02x:%02x:%02x", addr[0], addr[1], addr[2], addr[3], addr[4],
            addr[5]);

    JNIObject<jstring> mac_address = helper.newStringUTF(mac);
    helper.reportEvent(mCls, "onTdlsStatus", "(Ljava/lang/StringII;)V",
        mac_address.get(), status.state, status.reason);

}

static jobject android_net_wifi_get_tdls_status(JNIEnv *env,jclass cls, jint iface,jstring addr) {

    JNIHelper helper(env);
    wifi_interface_handle handle = getIfaceHandle(helper, cls, iface);

    mac_addr address;
    parseMacAddress(env, addr, address);

    wifi_tdls_status status;

    wifi_error ret;
    ret = hal_fn.wifi_get_tdls_status(handle, address, &status );

    if (ret != WIFI_SUCCESS) {
        return NULL;
    } else {
        JNIObject<jobject> tdls_status = helper.createObject(
                "com/android/server/wifi/WifiNative$TdlsStatus");
        helper.setIntField(tdls_status, "channel", status.channel);
        helper.setIntField(tdls_status, "global_operating_class", status.global_operating_class);
        helper.setIntField(tdls_status, "state", status.state);
        helper.setIntField(tdls_status, "reason", status.reason);
        return tdls_status.detach();
    }
}

static jobject android_net_wifi_get_tdls_capabilities(JNIEnv *env, jclass cls, jint iface) {

    JNIHelper helper(env);
    wifi_tdls_capabilities tdls_capabilities;
    wifi_interface_handle handle = getIfaceHandle(helper, cls, iface);
    wifi_error ret = hal_fn.wifi_get_tdls_capabilities(handle, &tdls_capabilities);

    if (WIFI_SUCCESS == ret) {
         JNIObject<jobject> capabilities = helper.createObject(
                 "com/android/server/wifi/WifiNative$TdlsCapabilities");
         helper.setIntField(capabilities, "maxConcurrentTdlsSessionNumber",
                 tdls_capabilities.max_concurrent_tdls_session_num);
         helper.setBooleanField(capabilities, "isGlobalTdlsSupported",
                 tdls_capabilities.is_global_tdls_supported == 1);
         helper.setBooleanField(capabilities, "isPerMacTdlsSupported",
                 tdls_capabilities.is_per_mac_tdls_supported == 1);
         helper.setBooleanField(capabilities, "isOffChannelTdlsSupported",
                 tdls_capabilities.is_off_channel_tdls_supported);

         ALOGD("TDLS Max Concurrent Tdls Session Number is: %d",
                 tdls_capabilities.max_concurrent_tdls_session_num);
         ALOGD("Global Tdls is: %s", tdls_capabilities.is_global_tdls_supported == 1 ? "support" :
                 "not support");
         ALOGD("Per Mac Tdls is: %s", tdls_capabilities.is_per_mac_tdls_supported == 1 ? "support" :
                 "not support");
         ALOGD("Off Channel Tdls is: %s", tdls_capabilities.is_off_channel_tdls_supported == 1 ?
                 "support" : "not support");

         return capabilities.detach();
    } else {
        return NULL;
    }
}

// ----------------------------------------------------------------------------
// Debug framework
// ----------------------------------------------------------------------------
static jint android_net_wifi_get_supported_logger_feature(JNIEnv *env, jclass cls, jint iface){
    //Not implemented yet
    JNIHelper helper(env);
    wifi_interface_handle handle = getIfaceHandle(helper, cls, iface);
    return -1;
}

static jobject android_net_wifi_get_driver_version(JNIEnv *env, jclass cls, jint iface) {
     //Need to be fixed. The memory should be allocated from lower layer
    //char *buffer = NULL;
    JNIHelper helper(env);
    int buffer_length =  256;
    char *buffer = (char *)malloc(buffer_length);
    if (!buffer) return NULL;
    memset(buffer, 0, buffer_length);
    wifi_interface_handle handle = getIfaceHandle(helper, cls, iface);

    ALOGD("android_net_wifi_get_driver_version = %p", handle);

    if (handle == 0) {
        return NULL;
    }

    wifi_error result = hal_fn.wifi_get_driver_version(handle, buffer, buffer_length);

    if (result == WIFI_SUCCESS) {
        ALOGD("buffer is %p, length is %d", buffer, buffer_length);
        JNIObject<jstring> driver_version = helper.newStringUTF(buffer);
        free(buffer);
        return driver_version.detach();
    } else {
        ALOGD("Fail to get driver version");
        free(buffer);
        return NULL;
    }
}

static jobject android_net_wifi_get_firmware_version(JNIEnv *env, jclass cls, jint iface) {

    //char *buffer = NULL;
    JNIHelper helper(env);
    int buffer_length = 256;
    char *buffer = (char *)malloc(buffer_length);
    if (!buffer) return NULL;
    memset(buffer, 0, buffer_length);
    wifi_interface_handle handle = getIfaceHandle(helper, cls, iface);

    ALOGD("android_net_wifi_get_firmware_version = %p", handle);

    if (handle == 0) {
        return NULL;
    }

    wifi_error result = hal_fn.wifi_get_firmware_version(handle, buffer, buffer_length);

    if (result == WIFI_SUCCESS) {
        ALOGD("buffer is %p, length is %d", buffer, buffer_length);
        JNIObject<jstring> firmware_version = helper.newStringUTF(buffer);
        free(buffer);
        return firmware_version.detach();
    } else {
        ALOGD("Fail to get Firmware version");
        free(buffer);
        return NULL;
    }
}

static jobject android_net_wifi_get_ring_buffer_status (JNIEnv *env, jclass cls, jint iface) {

    JNIHelper helper(env);
    wifi_interface_handle handle = getIfaceHandle(helper, cls, iface);

    ALOGD("android_net_wifi_get_ring_buffer_status = %p", handle);

    if (handle == 0) {
        return NULL;
    }

    //wifi_ring_buffer_status *status = NULL;
    u32 num_rings = 10;
    wifi_ring_buffer_status *status =
        (wifi_ring_buffer_status *)malloc(sizeof(wifi_ring_buffer_status) * num_rings);
    if (!status) return NULL;
    memset(status, 0, sizeof(wifi_ring_buffer_status) * num_rings);
    wifi_error result = hal_fn.wifi_get_ring_buffers_status(handle, &num_rings, status);
    if (result == WIFI_SUCCESS) {
        ALOGD("status is %p, number is %d", status, num_rings);

        JNIObject<jobjectArray> ringBuffersStatus = helper.newObjectArray(
            num_rings, "com/android/server/wifi/WifiNative$RingBufferStatus", NULL);

        wifi_ring_buffer_status *tmp = status;

        for(u32 i = 0; i < num_rings; i++, tmp++) {

            JNIObject<jobject> ringStatus = helper.createObject(
                    "com/android/server/wifi/WifiNative$RingBufferStatus");

            if (ringStatus == NULL) {
                ALOGE("Error in creating ringBufferStatus");
                free(status);
                return NULL;
            }

            char name[32];
            for(int j = 0; j < 32; j++) {
                name[j] = tmp->name[j];
            }

            helper.setStringField(ringStatus, "name", name);
            helper.setIntField(ringStatus, "flag", tmp->flags);
            helper.setIntField(ringStatus, "ringBufferId", tmp->ring_id);
            helper.setIntField(ringStatus, "ringBufferByteSize", tmp->ring_buffer_byte_size);
            helper.setIntField(ringStatus, "verboseLevel", tmp->verbose_level);
            helper.setIntField(ringStatus, "writtenBytes", tmp->written_bytes);
            helper.setIntField(ringStatus, "readBytes", tmp->read_bytes);
            helper.setIntField(ringStatus, "writtenRecords", tmp->written_records);

            helper.setObjectArrayElement(ringBuffersStatus, i, ringStatus);
        }

        free(status);
        return ringBuffersStatus.detach();
    } else {
        free(status);
        return NULL;
    }
}

static void on_ring_buffer_data(char *ring_name, char *buffer, int buffer_size,
        wifi_ring_buffer_status *status) {

    if (!ring_name || !buffer || !status ||
            (unsigned int)buffer_size <= sizeof(wifi_ring_buffer_entry)) {
        ALOGE("Error input for on_ring_buffer_data!");
        return;
    }


    JNIHelper helper(mVM);
    /* ALOGD("on_ring_buffer_data called, vm = %p, obj = %p, env = %p buffer size = %d", mVM,
            mCls, env, buffer_size); */

    JNIObject<jobject> ringStatus = helper.createObject(
                    "com/android/server/wifi/WifiNative$RingBufferStatus");
    if (status == NULL) {
        ALOGE("Error in creating ringBufferStatus");
        return;
    }

    helper.setStringField(ringStatus, "name", ring_name);
    helper.setIntField(ringStatus, "flag", status->flags);
    helper.setIntField(ringStatus, "ringBufferId", status->ring_id);
    helper.setIntField(ringStatus, "ringBufferByteSize", status->ring_buffer_byte_size);
    helper.setIntField(ringStatus, "verboseLevel", status->verbose_level);
    helper.setIntField(ringStatus, "writtenBytes", status->written_bytes);
    helper.setIntField(ringStatus, "readBytes", status->read_bytes);
    helper.setIntField(ringStatus, "writtenRecords", status->written_records);

    JNIObject<jbyteArray> bytes = helper.newByteArray(buffer_size);
    helper.setByteArrayRegion(bytes, 0, buffer_size, (jbyte*)buffer);

    helper.reportEvent(mCls,"onRingBufferData",
            "(Lcom/android/server/wifi/WifiNative$RingBufferStatus;[B)V",
            ringStatus.get(), bytes.get());
}

static void on_alert_data(wifi_request_id id, char *buffer, int buffer_size, int err_code){

    JNIHelper helper(mVM);
    ALOGD("on_alert_data called, vm = %p, obj = %p, buffer_size = %d, error code = %d"
            , mVM, mCls, buffer_size, err_code);

    if (buffer_size > 0) {
        JNIObject<jbyteArray> records = helper.newByteArray(buffer_size);
        jbyte *bytes = (jbyte *) buffer;
        helper.setByteArrayRegion(records, 0,buffer_size, bytes);
        helper.reportEvent(mCls,"onWifiAlert","([BI)V", records.get(), err_code);
    } else {
        helper.reportEvent(mCls,"onWifiAlert","([BI)V", NULL, err_code);
    }
}


static jboolean android_net_wifi_start_logging_ring_buffer(JNIEnv *env, jclass cls, jint iface,
        jint verbose_level,jint flags, jint max_interval,jint min_data_size, jstring ring_name) {

    JNIHelper helper(env);
    wifi_interface_handle handle = getIfaceHandle(helper, cls, iface);

    ALOGD("android_net_wifi_start_logging_ring_buffer = %p", handle);

    if (handle == 0) {
        return false;
    }

    ScopedUtfChars chars(env, ring_name);
    const char* ring_name_const_char = chars.c_str();
    int ret = hal_fn.wifi_start_logging(handle, verbose_level,
            flags, max_interval, min_data_size, const_cast<char *>(ring_name_const_char));

    if (ret != WIFI_SUCCESS) {
        ALOGE("Fail to start logging for ring %s", ring_name_const_char);
    } else {
        ALOGD("start logging for ring %s", ring_name_const_char);
    }

    return ret == WIFI_SUCCESS;
}

static jboolean android_net_wifi_get_ring_buffer_data(JNIEnv *env, jclass cls, jint iface,
        jstring ring_name) {

    JNIHelper helper(env);
    wifi_interface_handle handle = getIfaceHandle(helper, cls, iface);
    // ALOGD("android_net_wifi_get_ring_buffer_data = %p", handle);

    ScopedUtfChars chars(env, ring_name);
    const char* ring_name_const_char = chars.c_str();
    int result = hal_fn.wifi_get_ring_data(handle, const_cast<char *>(ring_name_const_char));
    return result == WIFI_SUCCESS;
}


void on_firmware_memory_dump(char *buffer, int buffer_size) {

    JNIHelper helper(mVM);
    /* ALOGD("on_firmware_memory_dump called, vm = %p, obj = %p, env = %p buffer_size = %d"
            , mVM, mCls, env, buffer_size); */

    if (buffer_size > 0) {
        JNIObject<jbyteArray> dump = helper.newByteArray(buffer_size);
        jbyte *bytes = (jbyte *) (buffer);
        helper.setByteArrayRegion(dump, 0, buffer_size, bytes);
        helper.reportEvent(mCls,"onWifiFwMemoryAvailable","([B)V", dump.get());
    }
}

static jboolean android_net_wifi_get_fw_memory_dump(JNIEnv *env, jclass cls, jint iface){

    JNIHelper helper(env);
    wifi_interface_handle handle = getIfaceHandle(helper, cls, iface);
    // ALOGD("android_net_wifi_get_fw_memory_dump = %p", handle);

    if (handle == NULL) {
        ALOGE("Can not get wifi_interface_handle");
        return false;
    }

    wifi_firmware_memory_dump_handler fw_dump_handle;
    fw_dump_handle.on_firmware_memory_dump = on_firmware_memory_dump;
    int result = hal_fn.wifi_get_firmware_memory_dump(handle, fw_dump_handle);
    return result == WIFI_SUCCESS;

}

static jboolean android_net_wifi_set_log_handler(JNIEnv *env, jclass cls, jint iface, jint id) {

    JNIHelper helper(env);
    wifi_interface_handle handle = getIfaceHandle(helper, cls, iface);
    ALOGD("android_net_wifi_set_log_handler = %p", handle);

    //initialize the handler on first time
    wifi_ring_buffer_data_handler handler;
    handler.on_ring_buffer_data = &on_ring_buffer_data;
    int result = hal_fn.wifi_set_log_handler(id, handle, handler);
    if (result != WIFI_SUCCESS) {
        ALOGE("Fail to set logging handler");
        return false;
    }

    //set alter handler This will start alert too
    wifi_alert_handler alert_handler;
    alert_handler.on_alert = &on_alert_data;
    result = hal_fn.wifi_set_alert_handler(id, handle, alert_handler);
    if (result != WIFI_SUCCESS) {
        ALOGE(" Fail to set alert handler");
        return false;
    }

    return true;
}

static jboolean android_net_wifi_reset_log_handler(JNIEnv *env, jclass cls, jint iface, jint id) {

    JNIHelper helper(env);
    wifi_interface_handle handle = getIfaceHandle(helper, cls, iface);

    //reset alter handler
    ALOGD("android_net_wifi_reset_alert_handler = %p", handle);
    int result = hal_fn.wifi_reset_alert_handler(id, handle);
    if (result != WIFI_SUCCESS) {
        ALOGE(" Fail to reset alert handler");
        return false;
    }

    //reset log handler
    ALOGD("android_net_wifi_reset_log_handler = %p", handle);
    result = hal_fn.wifi_reset_log_handler(id, handle);
    if (result != WIFI_SUCCESS) {
        ALOGE("Fail to reset logging handler");
        return false;
    }

    return true;
}

// ----------------------------------------------------------------------------
// ePno framework
// ----------------------------------------------------------------------------


static void onPnoNetworkFound(wifi_request_id id,
                                          unsigned num_results, wifi_scan_result *results) {

    JNIHelper helper(mVM);

    ALOGD("onPnoNetworkFound called, vm = %p, obj = %p, num_results %u", mVM, mCls, num_results);

    if (results == 0 || num_results == 0) {
       ALOGE("onPnoNetworkFound: Error no results");
       return;
    }

    jbyte *bytes;
    JNIObject<jobjectArray> scanResults(helper, NULL);
    //jbyteArray elements;

    for (unsigned i=0; i<num_results; i++) {

        JNIObject<jobject> scanResult = createScanResult(helper, &results[i]);
        if (i == 0) {
            scanResults = helper.newObjectArray(
                    num_results, "android/net/wifi/ScanResult", scanResult);
            if (scanResults == 0) {
                ALOGD("cant allocate array");
            } else {
                ALOGD("allocated array %u", helper.getArrayLength(scanResults));
            }
        } else {
            helper.setObjectArrayElement(scanResults, i, scanResult);
        }

        ALOGD("Scan result with ie length %d, i %u, <%s> rssi=%d %02x:%02x:%02x:%02x:%02x:%02x",
                results->ie_length, i, results[i].ssid, results[i].rssi, results[i].bssid[0],
                results[i].bssid[1],results[i].bssid[2], results[i].bssid[3], results[i].bssid[4],
                results[i].bssid[5]);

        /*elements = helper.newByteArray(results->ie_length);
        if (elements == NULL) {
            ALOGE("Error in allocating array");
            return;
        }*/

        //ALOGD("onPnoNetworkFound: Setting byte array");

        //bytes = (jbyte *)&(results->ie_data[0]);
        //helper.setByteArrayRegion(elements, 0, results->ie_length, bytes);

        //ALOGD("onPnoNetworkFound: Returning result");
    }


    ALOGD("calling report");

    helper.reportEvent(mCls, "onPnoNetworkFound", "(I[Landroid/net/wifi/ScanResult;)V", id,
               scanResults.get());
        ALOGD("free ref");
}

static jboolean android_net_wifi_setPnoListNative(
        JNIEnv *env, jclass cls, jint iface, jint id, jobject list)  {

    JNIHelper helper(env);
    wifi_epno_handler handler;
    handler.on_network_found = &onPnoNetworkFound;

    wifi_interface_handle handle = getIfaceHandle(helper, cls, iface);
    ALOGD("configure ePno list request [%d] = %p", id, handle);

    if (list == NULL) {
        // stop pno
        int result = hal_fn.wifi_set_epno_list(id, handle, 0, NULL, handler);
        ALOGE(" setPnoListNative: STOP result = %d", result);
        return result >= 0;
    }

    wifi_epno_network net_list[MAX_PNO_SSID];
    memset(&net_list, 0, sizeof(net_list));

    size_t len = helper.getArrayLength((jobjectArray)list);
    if (len > (size_t)MAX_PNO_SSID) {
        return false;
    }

    for (unsigned int i = 0; i < len; i++) {

        JNIObject<jobject> pno_net = helper.getObjectArrayElement((jobjectArray)list, i);
        if (pno_net == NULL) {
            ALOGD("setPnoListNative: could not get element %d", i);
            continue;
        }

        JNIObject<jstring> sssid = helper.getStringField(pno_net, "SSID");
        if (sssid == NULL) {
              ALOGE("Error setPnoListNative: getting ssid field");
              return false;
        }

        ScopedUtfChars chars(env, (jstring)sssid.get());
        const char *ssid = chars.c_str();
        if (ssid == NULL) {
             ALOGE("Error setPnoListNative: getting ssid");
             return false;
        }
        int ssid_len = strnlen((const char*)ssid, 33);
        if (ssid_len > 32) {
           ALOGE("Error setPnoListNative: long ssid %u", strnlen((const char*)ssid, 256));
           return false;
        }

        if (ssid_len > 1 && ssid[0] == '"' && ssid[ssid_len-1])
        {
            // strip leading and trailing '"'
            ssid++;
            ssid_len-=2;
        }
        if (ssid_len == 0) {
            ALOGE("Error setPnoListNative: zero length ssid, skip it");
            continue;
        }
        memcpy(net_list[i].ssid, ssid, ssid_len);

        int rssit = helper.getIntField(pno_net, "rssi_threshold");
        net_list[i].rssi_threshold = (byte)rssit;
        int a = helper.getIntField(pno_net, "auth");
        net_list[i].auth_bit_field = a;
        int f = helper.getIntField(pno_net, "flags");
        net_list[i].flags = f;
        ALOGE(" setPnoListNative: idx %u rssi %d/%d auth %x/%x flags %x/%x [%s]", i,
                (signed)net_list[i].rssi_threshold, net_list[i].rssi_threshold,
                net_list[i].auth_bit_field, a, net_list[i].flags, f, net_list[i].ssid);
    }

    int result = hal_fn.wifi_set_epno_list(id, handle, len, net_list, handler);
    ALOGE(" setPnoListNative: result %d", result);

    return result >= 0;
}

static jboolean android_net_wifi_setLazyRoam(
        JNIEnv *env, jclass cls, jint iface, jint id, jboolean enabled, jobject roam_param)  {

    JNIHelper helper(env);
    wifi_error status = WIFI_SUCCESS;
    wifi_roam_params params;
    memset(&params, 0, sizeof(params));

    wifi_interface_handle handle = getIfaceHandle(helper, cls, iface);
    ALOGD("configure lazy roam request [%d] = %p", id, handle);

    if (roam_param != NULL) {
        params.A_band_boost_threshold  = helper.getIntField(roam_param, "A_band_boost_threshold");
        params.A_band_penalty_threshold  = helper.getIntField(roam_param, "A_band_penalty_threshold");
        params.A_band_boost_factor = helper.getIntField(roam_param, "A_band_boost_factor");
        params.A_band_penalty_factor  = helper.getIntField(roam_param, "A_band_penalty_factor");
        params.A_band_max_boost  = helper.getIntField(roam_param, "A_band_max_boost");
        params.lazy_roam_hysteresis = helper.getIntField(roam_param, "lazy_roam_hysteresis");
        params.alert_roam_rssi_trigger = helper.getIntField(roam_param, "alert_roam_rssi_trigger");
        status = hal_fn.wifi_set_gscan_roam_params(id, handle, &params);
    }
    ALOGE("android_net_wifi_setLazyRoam configured params status=%d\n", status);

    if (status >= 0) {
        int doEnable = enabled ? 1 : 0;
        status = hal_fn.wifi_enable_lazy_roam(id, handle, doEnable);
        ALOGE("android_net_wifi_setLazyRoam enabled roam status=%d\n", status);
    }
    return status >= 0;
}

static jboolean android_net_wifi_setBssidBlacklist(
        JNIEnv *env, jclass cls, jint iface, jint id, jobject list)  {

    JNIHelper helper(env);
    wifi_interface_handle handle = getIfaceHandle(helper, cls, iface);
    ALOGD("configure BSSID black list request [%d] = %p", id, handle);

    wifi_bssid_params params;
    memset(&params, 0, sizeof(params));

    if (list != NULL) {
        size_t len = helper.getArrayLength((jobjectArray)list);
        if (len > (size_t)MAX_BLACKLIST_BSSID) {
            return false;
        }
        for (unsigned int i = 0; i < len; i++) {

            JNIObject<jobject> jbssid = helper.getObjectArrayElement(list, i);
            if (jbssid == NULL) {
                ALOGD("configure BSSID blacklist: could not get element %d", i);
                continue;
            }

            ScopedUtfChars chars(env, (jstring)jbssid.get());
            const char *bssid = chars.c_str();
            if (bssid == NULL) {
                ALOGE("Error getting bssid");
                return false;
            }

            mac_addr addr;
            parseMacAddress(bssid, addr);
            memcpy(params.bssids[i], addr, sizeof(mac_addr));

            char bssidOut[32];
            sprintf(bssidOut, "%0x:%0x:%0x:%0x:%0x:%0x", addr[0], addr[1],
                addr[2], addr[3], addr[4], addr[5]);

            ALOGD("BSSID blacklist: added bssid %s", bssidOut);

            params.num_bssid++;
        }
    }

    ALOGD("Added %d bssids", params.num_bssid);
    return hal_fn.wifi_set_bssid_blacklist(id, handle, params) == WIFI_SUCCESS;
}

static jboolean android_net_wifi_setSsidWhitelist(
        JNIEnv *env, jclass cls, jint iface, jint id, jobject list)  {

    JNIHelper helper(env);
    wifi_interface_handle handle = getIfaceHandle(helper, cls, iface);
    ALOGD("configure SSID white list request [%d] = %p", id, handle);
    wifi_ssid *ssids = NULL;
    int num_ssids = 0;
    if (list != NULL) {
        size_t len = helper.getArrayLength((jobjectArray)list);
        if (len > 0) {
            ssids = (wifi_ssid *)malloc(len * sizeof (wifi_ssid));
            if (!ssids) return false;
            memset(ssids, 0, len * sizeof (wifi_ssid));
            for (unsigned int i = 0; i < len; i++) {

                JNIObject<jobject> jssid = helper.getObjectArrayElement(list, i);
                if (jssid == NULL) {
                    ALOGD("configure SSID whitelist: could not get element %d", i);
                    free(ssids);
                   return false;
                }

                ScopedUtfChars chars(env, (jstring)jssid.get());
                const char *utf = chars.c_str();
                if (utf == NULL) {
                    ALOGE("Error getting sssid");
                    free(ssids);
                    return false;
                }

                int slen = strnlen(utf, 33);
                if (slen <= 0 || slen > 32) {
                    ALOGE("Error wrong ssid length %d", slen);
                    free(ssids);
                    return false;
                }

                memcpy(ssids[i].ssid, utf, slen);
                num_ssids++;
                ALOGD("SSID white list: added ssid %s", utf);
            }
        }
    }

    ALOGD("android_net_wifi_setSsidWhitelist Added %d sssids", num_ssids);
    return hal_fn.wifi_set_ssid_white_list(id, handle, num_ssids, ssids) == WIFI_SUCCESS;
}

// ----------------------------------------------------------------------------

/*
 * JNI registration.
 */
static JNINativeMethod gWifiMethods[] = {
    /* name, signature, funcPtr */

    { "loadDriver", "()Z",  (void *)android_net_wifi_loadDriver },
    { "isDriverLoaded", "()Z",  (void *)android_net_wifi_isDriverLoaded },
    { "unloadDriver", "()Z",  (void *)android_net_wifi_unloadDriver },
    { "startSupplicant", "(Z)Z",  (void *)android_net_wifi_startSupplicant },
    { "killSupplicant", "(Z)Z",  (void *)android_net_wifi_killSupplicant },
    { "connectToSupplicantNative", "()Z", (void *)android_net_wifi_connectToSupplicant },
    { "closeSupplicantConnectionNative", "()V",
            (void *)android_net_wifi_closeSupplicantConnection },
    { "waitForEventNative", "()Ljava/lang/String;", (void*)android_net_wifi_waitForEvent },
    { "doBooleanCommandNative", "(Ljava/lang/String;)Z", (void*)android_net_wifi_doBooleanCommand },
    { "doIntCommandNative", "(Ljava/lang/String;)I", (void*)android_net_wifi_doIntCommand },
    { "doStringCommandNative", "(Ljava/lang/String;)Ljava/lang/String;",
            (void*) android_net_wifi_doStringCommand },
    { "startHalNative", "()Z", (void*) android_net_wifi_startHal },
    { "stopHalNative", "()V", (void*) android_net_wifi_stopHal },
    { "waitForHalEventNative", "()V", (void*) android_net_wifi_waitForHalEvents },
    { "getInterfacesNative", "()I", (void*) android_net_wifi_getInterfaces},
    { "getInterfaceNameNative", "(I)Ljava/lang/String;", (void*) android_net_wifi_getInterfaceName},
    { "getScanCapabilitiesNative", "(ILcom/android/server/wifi/WifiNative$ScanCapabilities;)Z",
            (void *) android_net_wifi_getScanCapabilities},
    { "startScanNative", "(IILcom/android/server/wifi/WifiNative$ScanSettings;)Z",
            (void*) android_net_wifi_startScan},
    { "stopScanNative", "(II)Z", (void*) android_net_wifi_stopScan},
    { "getScanResultsNative", "(IZ)[Landroid/net/wifi/WifiScanner$ScanData;",
            (void *) android_net_wifi_getScanResults},
    { "setHotlistNative", "(IILandroid/net/wifi/WifiScanner$HotlistSettings;)Z",
            (void*) android_net_wifi_setHotlist},
    { "resetHotlistNative", "(II)Z", (void*) android_net_wifi_resetHotlist},
    { "trackSignificantWifiChangeNative", "(IILandroid/net/wifi/WifiScanner$WifiChangeSettings;)Z",
            (void*) android_net_wifi_trackSignificantWifiChange},
    { "untrackSignificantWifiChangeNative", "(II)Z",
            (void*) android_net_wifi_untrackSignificantWifiChange},
    { "getWifiLinkLayerStatsNative", "(I)Landroid/net/wifi/WifiLinkLayerStats;",
            (void*) android_net_wifi_getLinkLayerStats},
    { "setWifiLinkLayerStatsNative", "(II)V",
            (void*) android_net_wifi_setLinkLayerStats},
    { "getSupportedFeatureSetNative", "(I)I",
            (void*) android_net_wifi_getSupportedFeatures},
    { "requestRangeNative", "(II[Landroid/net/wifi/RttManager$RttParams;)Z",
            (void*) android_net_wifi_requestRange},
    { "cancelRangeRequestNative", "(II[Landroid/net/wifi/RttManager$RttParams;)Z",
            (void*) android_net_wifi_cancelRange},
    { "setScanningMacOuiNative", "(I[B)Z",  (void*) android_net_wifi_setScanningMacOui},
    { "getChannelsForBandNative", "(II)[I", (void*) android_net_wifi_getValidChannels},
    { "setDfsFlagNative",         "(IZ)Z",  (void*) android_net_wifi_setDfsFlag},
    { "toggleInterfaceNative",    "(I)Z",  (void*) android_net_wifi_toggle_interface},
    { "getRttCapabilitiesNative", "(I)Landroid/net/wifi/RttManager$RttCapabilities;",
            (void*) android_net_wifi_get_rtt_capabilities},
    {"setCountryCodeHalNative", "(ILjava/lang/String;)Z",
            (void*) android_net_wifi_set_Country_Code_Hal},
    { "setPnoListNative", "(II[Lcom/android/server/wifi/WifiNative$WifiPnoNetwork;)Z",
            (void*) android_net_wifi_setPnoListNative},
    {"enableDisableTdlsNative", "(IZLjava/lang/String;)Z",
            (void*) android_net_wifi_enable_disable_tdls},
    {"getTdlsStatusNative", "(ILjava/lang/String;)Lcom/android/server/wifi/WifiNative$TdlsStatus;",
            (void*) android_net_wifi_get_tdls_status},
    {"getTdlsCapabilitiesNative", "(I)Lcom/android/server/wifi/WifiNative$TdlsCapabilities;",
            (void*) android_net_wifi_get_tdls_capabilities},
    {"getSupportedLoggerFeatureSetNative","(I)I",
            (void*) android_net_wifi_get_supported_logger_feature},
    {"getDriverVersionNative", "(I)Ljava/lang/String;",
            (void*) android_net_wifi_get_driver_version},
    {"getFirmwareVersionNative", "(I)Ljava/lang/String;",
            (void*) android_net_wifi_get_firmware_version},
    {"getRingBufferStatusNative", "(I)[Lcom/android/server/wifi/WifiNative$RingBufferStatus;",
            (void*) android_net_wifi_get_ring_buffer_status},
    {"startLoggingRingBufferNative", "(IIIIILjava/lang/String;)Z",
            (void*) android_net_wifi_start_logging_ring_buffer},
    {"getRingBufferDataNative", "(ILjava/lang/String;)Z",
            (void*) android_net_wifi_get_ring_buffer_data},
    {"getFwMemoryDumpNative","(I)Z", (void*) android_net_wifi_get_fw_memory_dump},
    { "setLazyRoamNative", "(IIZLcom/android/server/wifi/WifiNative$WifiLazyRoamParams;)Z",
            (void*) android_net_wifi_setLazyRoam},
    { "setBssidBlacklistNative", "(II[Ljava/lang/String;)Z",
            (void*)android_net_wifi_setBssidBlacklist},
    { "setSsidWhitelistNative", "(II[Ljava/lang/String;)Z",
            (void*)android_net_wifi_setSsidWhitelist},
    {"setLoggingEventHandlerNative", "(II)Z", (void *) android_net_wifi_set_log_handler},
    {"resetLogHandlerNative", "(II)Z", (void *) android_net_wifi_reset_log_handler},
    {"isGetChannelsForBandSupportedNative", "()Z",
            (void*)android_net_wifi_is_get_channels_for_band_supported}
};

int register_android_net_wifi_WifiNative(JNIEnv* env) {
    return AndroidRuntime::registerNativeMethods(env,
            "com/android/server/wifi/WifiNative", gWifiMethods, NELEM(gWifiMethods));
}


/* User to register native functions */
extern "C"
jint Java_com_android_server_wifi_WifiNative_registerNatives(JNIEnv* env, jclass clazz) {
    return AndroidRuntime::registerNativeMethods(env,
            "com/android/server/wifi/WifiNative", gWifiMethods, NELEM(gWifiMethods));
}

}; // namespace android<|MERGE_RESOLUTION|>--- conflicted
+++ resolved
@@ -821,20 +821,15 @@
         return false;
     }
 
-<<<<<<< HEAD
-    for (int i = 0; i < params.num_bssid; i++) {
-        JNIObject<jobject> objAp = helper.getObjectArrayElement(array, i);
-=======
-    if (params.num_ap >
+    if (params.num_bssid >
             static_cast<int>(sizeof(params.ap) / sizeof(params.ap[0]))) {
         ALOGE("setHotlist array length is too long");
         android_errorWriteLog(0x534e4554, "31856351");
         return false;
     }
 
-    for (int i = 0; i < params.num_ap; i++) {
-        jobject objAp = env->GetObjectArrayElement(array, i);
->>>>>>> 849c5c7b
+    for (int i = 0; i < params.num_bssid; i++) {
+        JNIObject<jobject> objAp = helper.getObjectArrayElement(array, i);
 
         JNIObject<jstring> macAddrString = helper.getStringField(objAp, "bssid");
         if (macAddrString == NULL) {
