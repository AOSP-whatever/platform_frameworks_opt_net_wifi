/*
 * Copyright (C) 2016 The Android Open Source Project
 *
 * Licensed under the Apache License, Version 2.0 (the "License");
 * you may not use this file except in compliance with the License.
 * You may obtain a copy of the License at
 *
 *      http://www.apache.org/licenses/LICENSE-2.0
 *
 * Unless required by applicable law or agreed to in writing, software
 * distributed under the License is distributed on an "AS IS" BASIS,
 * WITHOUT WARRANTIES OR CONDITIONS OF ANY KIND, either express or implied.
 * See the License for the specific language governing permissions and
 * limitations under the License.
 */

package com.android.server.wifi;

import static org.junit.Assert.*;
import static org.mockito.Mockito.*;

import android.annotation.Nullable;
import android.app.admin.DeviceAdminInfo;
import android.app.admin.DevicePolicyManagerInternal;
import android.app.test.MockAnswerUtil.AnswerWithArguments;
import android.content.Context;
import android.content.Intent;
import android.content.pm.ApplicationInfo;
import android.content.pm.PackageManager;
import android.content.pm.UserInfo;
import android.database.ContentObserver;
import android.net.IpConfiguration;
import android.net.MacAddress;
import android.net.wifi.ScanResult;
import android.net.wifi.WifiConfiguration;
import android.net.wifi.WifiConfiguration.NetworkSelectionStatus;
import android.net.wifi.WifiEnterpriseConfig;
import android.net.wifi.WifiInfo;
import android.net.wifi.WifiManager;
import android.net.wifi.WifiScanner;
import android.os.Process;
import android.os.UserHandle;
import android.os.UserManager;
import android.os.test.TestLooper;
import android.provider.DeviceConfig.OnPropertiesChangedListener;
import android.provider.Settings;
import android.telephony.TelephonyManager;
import android.text.TextUtils;
import android.util.Pair;

import androidx.test.filters.SmallTest;

import com.android.dx.mockito.inline.extended.ExtendedMockito;
import com.android.internal.R;
import com.android.server.wifi.util.TelephonyUtil;
import com.android.server.wifi.util.WifiPermissionsUtil;
import com.android.server.wifi.util.WifiPermissionsWrapper;

import org.junit.After;
import org.junit.Before;
import org.junit.Test;
import org.mockito.ArgumentCaptor;
import org.mockito.InOrder;
import org.mockito.Mock;
import org.mockito.MockitoAnnotations;
import org.mockito.MockitoSession;
import org.mockito.quality.Strictness;

import java.io.FileDescriptor;
import java.io.PrintWriter;
import java.io.StringWriter;
import java.util.ArrayList;
import java.util.Arrays;
import java.util.Collections;
import java.util.HashMap;
import java.util.HashSet;
import java.util.List;
import java.util.Map;
import java.util.Random;
import java.util.Set;

/**
 * Unit tests for {@link com.android.server.wifi.WifiConfigManager}.
 */
@SmallTest
public class WifiConfigManagerTest {

    private static final String TEST_SSID = "\"test_ssid\"";
    private static final String TEST_BSSID = "0a:08:5c:67:89:00";
    private static final long TEST_WALLCLOCK_CREATION_TIME_MILLIS = 9845637;
    private static final long TEST_WALLCLOCK_UPDATE_TIME_MILLIS = 75455637;
    private static final long TEST_ELAPSED_UPDATE_NETWORK_SELECTION_TIME_MILLIS = 29457631;
    private static final int TEST_CREATOR_UID = WifiConfigurationTestUtil.TEST_UID;
    private static final int TEST_NO_PERM_UID = 7;
    private static final int TEST_UPDATE_UID = 4;
    private static final int TEST_SYSUI_UID = 56;
    private static final int TEST_DEFAULT_USER = UserHandle.USER_SYSTEM;
    private static final int TEST_MAX_NUM_ACTIVE_CHANNELS_FOR_PARTIAL_SCAN = 5;
    private static final Integer[] TEST_FREQ_LIST = {2400, 2450, 5150, 5175, 5650};
    private static final String TEST_CREATOR_NAME = "com.wificonfigmanager.creator";
    private static final String TEST_UPDATE_NAME = "com.wificonfigmanager.update";
    private static final String TEST_NO_PERM_NAME = "com.wificonfigmanager.noperm";
    private static final String TEST_WIFI_NAME = "android.uid.system";
    private static final String TEST_DEFAULT_GW_MAC_ADDRESS = "0f:67:ad:ef:09:34";
    private static final String TEST_STATIC_PROXY_HOST_1 = "192.168.48.1";
    private static final int    TEST_STATIC_PROXY_PORT_1 = 8000;
    private static final String TEST_STATIC_PROXY_EXCLUSION_LIST_1 = "";
    private static final String TEST_PAC_PROXY_LOCATION_1 = "http://bleh";
    private static final String TEST_STATIC_PROXY_HOST_2 = "192.168.1.1";
    private static final int    TEST_STATIC_PROXY_PORT_2 = 3000;
    private static final String TEST_STATIC_PROXY_EXCLUSION_LIST_2 = "";
    private static final String TEST_PAC_PROXY_LOCATION_2 = "http://blah";
    private static final int TEST_RSSI = -50;
    private static final int TEST_FREQUENCY_1 = 2412;
    private static final int TEST_FREQUENCY_2 = 5180;
    private static final int TEST_FREQUENCY_3 = 5240;
    private static final MacAddress TEST_RANDOMIZED_MAC =
            MacAddress.fromString("d2:11:19:34:a5:20");

    @Mock private Context mContext;
    @Mock private Clock mClock;
    @Mock private UserManager mUserManager;
    @Mock private TelephonyManager mTelephonyManager;
    @Mock private TelephonyManager mDataTelephonyManager;
    @Mock private WifiKeyStore mWifiKeyStore;
    @Mock private WifiConfigStore mWifiConfigStore;
    @Mock private PackageManager mPackageManager;
    @Mock private DevicePolicyManagerInternal mDevicePolicyManagerInternal;
    @Mock private WifiPermissionsUtil mWifiPermissionsUtil;
    @Mock private WifiPermissionsWrapper mWifiPermissionsWrapper;
    @Mock private WifiInjector mWifiInjector;
    @Mock private WifiLastResortWatchdog mWifiLastResortWatchdog;
    @Mock private NetworkListSharedStoreData mNetworkListSharedStoreData;
    @Mock private NetworkListUserStoreData mNetworkListUserStoreData;
    @Mock private DeletedEphemeralSsidsStoreData mDeletedEphemeralSsidsStoreData;
    @Mock private RandomizedMacStoreData mRandomizedMacStoreData;
    @Mock private WifiConfigManager.OnSavedNetworkUpdateListener mWcmListener;
    @Mock private FrameworkFacade mFrameworkFacade;
    @Mock private CarrierNetworkConfig mCarrierNetworkConfig;
    @Mock private MacAddressUtil mMacAddressUtil;
    @Mock DeviceConfigFacade mDeviceConfigFacade;

    final ArgumentCaptor<OnPropertiesChangedListener> mOnPropertiesChangedListenerCaptor =
            ArgumentCaptor.forClass(OnPropertiesChangedListener.class);
    private MockResources mResources;
    private InOrder mContextConfigStoreMockOrder;
    private InOrder mNetworkListStoreDataMockOrder;
    private WifiConfigManager mWifiConfigManager;
    private boolean mStoreReadTriggered = false;
    private TestLooper mLooper = new TestLooper();
    private ContentObserver mContentObserverPnoChannelCulling;
    private ContentObserver mContentObserverPnoRecencySorting;
    private MockitoSession mSession;

    /**
     * Setup the mocks and an instance of WifiConfigManager before each test.
     */
    @Before
    public void setUp() throws Exception {
        MockitoAnnotations.initMocks(this);

        // Set up the inorder for verifications. This is needed to verify that the broadcasts,
        // store writes for network updates followed by network additions are in the expected order.
        mContextConfigStoreMockOrder = inOrder(mContext, mWifiConfigStore);
        mNetworkListStoreDataMockOrder =
                inOrder(mNetworkListSharedStoreData, mNetworkListUserStoreData);

        // Set up the package name stuff & permission override.
        when(mContext.getPackageManager()).thenReturn(mPackageManager);
        mResources = new MockResources();
        mResources.setBoolean(
                R.bool.config_wifi_only_link_same_credential_configurations, true);
        mResources.setInteger(
                R.integer.config_wifi_framework_associated_partial_scan_max_num_active_channels,
                TEST_MAX_NUM_ACTIVE_CHANNELS_FOR_PARTIAL_SCAN);
        mResources.setBoolean(R.bool.config_wifi_connected_mac_randomization_supported, true);
        when(mContext.getResources()).thenReturn(mResources);
        when(mDeviceConfigFacade.getRandomizationFlakySsidHotlist()).thenReturn(
                Collections.emptySet());

        // Setup UserManager profiles for the default user.
        setupUserProfiles(TEST_DEFAULT_USER);

        doAnswer(new AnswerWithArguments() {
            public String answer(int uid) throws Exception {
                if (uid == TEST_CREATOR_UID) {
                    return TEST_CREATOR_NAME;
                } else if (uid == TEST_UPDATE_UID) {
                    return TEST_UPDATE_NAME;
                } else if (uid == TEST_SYSUI_UID) {
                    return WifiConfigManager.SYSUI_PACKAGE_NAME;
                } else if (uid == TEST_NO_PERM_UID) {
                    return TEST_NO_PERM_NAME;
                } else if (uid == Process.WIFI_UID) {
                    return TEST_WIFI_NAME;
                }
                fail("Unexpected UID: " + uid);
                return "";
            }
        }).when(mPackageManager).getNameForUid(anyInt());
        doAnswer(new AnswerWithArguments() {
            public int answer(String packageName, int flags, int userId) throws Exception {
                if (packageName.equals(WifiConfigManager.SYSUI_PACKAGE_NAME)) {
                    return TEST_SYSUI_UID;
                } else {
                    return 0;
                }
            }
        }).when(mPackageManager).getPackageUidAsUser(anyString(), anyInt(), anyInt());

        when(mWifiKeyStore
                .updateNetworkKeys(any(WifiConfiguration.class), any()))
                .thenReturn(true);

        when(mWifiConfigStore.areStoresPresent()).thenReturn(true);
        setupStoreDataForRead(new ArrayList<>(), new ArrayList<>(), new HashMap<>());

        when(mDevicePolicyManagerInternal.isActiveAdminWithPolicy(anyInt(), anyInt()))
                .thenReturn(false);
        when(mWifiPermissionsUtil.checkNetworkSettingsPermission(anyInt())).thenReturn(true);
        when(mWifiPermissionsWrapper.getDevicePolicyManagerInternal())
                .thenReturn(mDevicePolicyManagerInternal);
        when(mWifiInjector.getWifiLastResortWatchdog()).thenReturn(mWifiLastResortWatchdog);
        when(mWifiInjector.getWifiLastResortWatchdog().shouldIgnoreSsidUpdate())
                .thenReturn(false);
        when(mWifiInjector.getCarrierNetworkConfig()).thenReturn(mCarrierNetworkConfig);
        when(mWifiInjector.getMacAddressUtil()).thenReturn(mMacAddressUtil);
        when(mMacAddressUtil.calculatePersistentMacForConfiguration(any(), any()))
                .thenReturn(TEST_RANDOMIZED_MAC);

        createWifiConfigManager();
        mWifiConfigManager.setOnSavedNetworkUpdateListener(mWcmListener);
        ArgumentCaptor<ContentObserver> observerCaptor =
                ArgumentCaptor.forClass(ContentObserver.class);
        verify(mFrameworkFacade).registerContentObserver(eq(mContext), eq(Settings.Global.getUriFor(
                Settings.Global.WIFI_PNO_FREQUENCY_CULLING_ENABLED)), eq(false),
                observerCaptor.capture());
        mContentObserverPnoChannelCulling = observerCaptor.getValue();
        verify(mFrameworkFacade).registerContentObserver(eq(mContext), eq(Settings.Global.getUriFor(
                Settings.Global.WIFI_PNO_RECENCY_SORTING_ENABLED)), eq(false),
                observerCaptor.capture());
        mContentObserverPnoRecencySorting = observerCaptor.getValue();
        // static mocking
        mSession = ExtendedMockito.mockitoSession()
                .mockStatic(WifiConfigStore.class, withSettings().lenient())
<<<<<<< HEAD
                .spyStatic(WifiConfigurationUtil.class)
=======
>>>>>>> aa0a79a0
                .strictness(Strictness.LENIENT)
                .startMocking();
        when(WifiConfigStore.createUserFiles(anyInt(), anyBoolean())).thenReturn(mock(List.class));
        when(mTelephonyManager.createForSubscriptionId(anyInt())).thenReturn(mDataTelephonyManager);
<<<<<<< HEAD
        when(WifiConfigurationUtil.calculatePersistentMacForConfiguration(any(), any()))
                .thenReturn(TEST_RANDOMIZED_MAC);
=======
        verify(mDeviceConfigFacade).addOnPropertiesChangedListener(any(),
                mOnPropertiesChangedListenerCaptor.capture());
>>>>>>> aa0a79a0
    }

    /**
     * Called after each test
     */
    @After
    public void cleanup() {
        validateMockitoUsage();
        if (mSession != null) {
            mSession.finishMocking();
        }
    }

    /**
     * Verifies that network retrieval via
     * {@link WifiConfigManager#getConfiguredNetworks()} and
     * {@link WifiConfigManager#getConfiguredNetworksWithPasswords()} works even if we have not
     * yet loaded data from store.
     */
    @Test
    public void testGetConfiguredNetworksBeforeLoadFromStore() {
        assertTrue(mWifiConfigManager.getConfiguredNetworks().isEmpty());
        assertTrue(mWifiConfigManager.getConfiguredNetworksWithPasswords().isEmpty());
    }

    /**
     * Verifies that network addition via
     * {@link WifiConfigManager#addOrUpdateNetwork(WifiConfiguration, int)} fails if we have not
     * yet loaded data from store.
     */
    @Test
    public void testAddNetworkIsRejectedBeforeLoadFromStore() {
        WifiConfiguration openNetwork = WifiConfigurationTestUtil.createOpenNetwork();
        assertFalse(
                mWifiConfigManager.addOrUpdateNetwork(openNetwork, TEST_CREATOR_UID).isSuccess());
    }

    /**
     * Verifies the {@link WifiConfigManager#saveToStore(boolean)} is rejected until the store has
     * been read first using {@link WifiConfigManager#loadFromStore()}.
     */
    @Test
    public void testSaveToStoreIsRejectedBeforeLoadFromStore() throws Exception {
        assertFalse(mWifiConfigManager.saveToStore(true));
        mContextConfigStoreMockOrder.verify(mWifiConfigStore, never()).write(anyBoolean());

        assertTrue(mWifiConfigManager.loadFromStore());
        mContextConfigStoreMockOrder.verify(mWifiConfigStore).read();

        assertTrue(mWifiConfigManager.saveToStore(true));
        mContextConfigStoreMockOrder.verify(mWifiConfigStore).write(anyBoolean());
    }

    /**
     * Verify that a randomized MAC address is generated even if the KeyStore operation fails.
     */
    @Test
    public void testRandomizedMacIsGeneratedEvenIfKeyStoreFails() {
        when(mMacAddressUtil.calculatePersistentMacForConfiguration(any(), any())).thenReturn(null);

        // Try adding a network.
        WifiConfiguration openNetwork = WifiConfigurationTestUtil.createOpenNetwork();
        List<WifiConfiguration> networks = new ArrayList<>();
        networks.add(openNetwork);
        verifyAddNetworkToWifiConfigManager(openNetwork);
        List<WifiConfiguration> retrievedNetworks =
                mWifiConfigManager.getConfiguredNetworksWithPasswords();

        // Verify that we have attempted to generate the MAC address twice (1 retry)
        verify(mMacAddressUtil, times(2)).calculatePersistentMacForConfiguration(any(), any());
        assertEquals(1, retrievedNetworks.size());

        // Verify that despite KeyStore returning null, we are still getting a valid MAC address.
        assertNotEquals(WifiInfo.DEFAULT_MAC_ADDRESS,
                retrievedNetworks.get(0).getRandomizedMacAddress().toString());
    }

    /**
     * Verifies the addition of a single network using
     * {@link WifiConfigManager#addOrUpdateNetwork(WifiConfiguration, int)}
     */
    @Test
    public void testAddSingleOpenNetwork() {
        WifiConfiguration openNetwork = WifiConfigurationTestUtil.createOpenNetwork();
        List<WifiConfiguration> networks = new ArrayList<>();
        networks.add(openNetwork);

        verifyAddNetworkToWifiConfigManager(openNetwork);

        List<WifiConfiguration> retrievedNetworks =
                mWifiConfigManager.getConfiguredNetworksWithPasswords();
        WifiConfigurationTestUtil.assertConfigurationsEqualForConfigManagerAddOrUpdate(
                networks, retrievedNetworks);
        // Ensure that the newly added network is disabled.
        assertEquals(WifiConfiguration.Status.DISABLED, retrievedNetworks.get(0).status);
    }

    /**
     * Verifies the addition of a single network when the corresponding ephemeral network exists.
     */
    @Test
    public void testAddSingleOpenNetworkWhenCorrespondingEphemeralNetworkExists() throws Exception {
        WifiConfiguration openNetwork = WifiConfigurationTestUtil.createOpenNetwork();
        List<WifiConfiguration> networks = new ArrayList<>();
        networks.add(openNetwork);
        WifiConfiguration ephemeralNetwork = new WifiConfiguration(openNetwork);
        ephemeralNetwork.ephemeral = true;

        verifyAddEphemeralNetworkToWifiConfigManager(ephemeralNetwork);

        NetworkUpdateResult result = addNetworkToWifiConfigManager(openNetwork);
        assertTrue(result.getNetworkId() != WifiConfiguration.INVALID_NETWORK_ID);
        assertTrue(result.isNewNetwork());

        verifyNetworkRemoveBroadcast(ephemeralNetwork);
        verifyNetworkAddBroadcast(openNetwork);

        // Verify that the config store write was triggered with this new configuration.
        verifyNetworkInConfigStoreData(openNetwork);

        List<WifiConfiguration> retrievedNetworks =
                mWifiConfigManager.getConfiguredNetworksWithPasswords();
        WifiConfigurationTestUtil.assertConfigurationsEqualForConfigManagerAddOrUpdate(
                networks, retrievedNetworks);

        // Ensure that the newly added network is disabled.
        assertEquals(WifiConfiguration.Status.DISABLED, retrievedNetworks.get(0).status);
    }

    /**
     * Verifies the addition of an ephemeral network when the corresponding ephemeral network
     * exists.
     */
    @Test
    public void testAddEphemeralNetworkWhenCorrespondingEphemeralNetworkExists() throws Exception {
        WifiConfiguration ephemeralNetwork = WifiConfigurationTestUtil.createOpenNetwork();
        ephemeralNetwork.ephemeral = true;
        List<WifiConfiguration> networks = new ArrayList<>();
        networks.add(ephemeralNetwork);

        WifiConfiguration ephemeralNetwork2 = new WifiConfiguration(ephemeralNetwork);
        verifyAddEphemeralNetworkToWifiConfigManager(ephemeralNetwork);

        NetworkUpdateResult result = addNetworkToWifiConfigManager(ephemeralNetwork2);
        assertTrue(result.getNetworkId() != WifiConfiguration.INVALID_NETWORK_ID);
        verifyNetworkUpdateBroadcast(ephemeralNetwork);

        // Ensure that the write was not invoked for ephemeral network addition.
        mContextConfigStoreMockOrder.verify(mWifiConfigStore, never()).write(anyBoolean());

        List<WifiConfiguration> retrievedNetworks =
                mWifiConfigManager.getConfiguredNetworksWithPasswords();
        WifiConfigurationTestUtil.assertConfigurationsEqualForConfigManagerAddOrUpdate(
                networks, retrievedNetworks);
    }

    /**
     * Verifies when adding a new network with already saved MAC, the saved MAC gets set to the
     * internal WifiConfiguration.
     * {@link WifiConfigManager#addOrUpdateNetwork(WifiConfiguration, int)}
     */
    @Test
    public void testAddingNetworkWithMatchingMacAddressOverridesField() {
        int prevMappingSize = mWifiConfigManager.getRandomizedMacAddressMappingSize();
        WifiConfiguration openNetwork = WifiConfigurationTestUtil.createOpenNetwork();
        Map<String, String> randomizedMacAddressMapping = new HashMap<>();
        final String randMac = "12:23:34:45:56:67";
        randomizedMacAddressMapping.put(openNetwork.getSsidAndSecurityTypeString(), randMac);
        assertNotEquals(randMac, openNetwork.getRandomizedMacAddress());
        when(mRandomizedMacStoreData.getMacMapping()).thenReturn(randomizedMacAddressMapping);

        // reads XML data storage
        //mWifiConfigManager.loadFromStore();
        verifyAddNetworkToWifiConfigManager(openNetwork);

        List<WifiConfiguration> retrievedNetworks =
                mWifiConfigManager.getConfiguredNetworksWithPasswords();
        assertEquals(randMac, retrievedNetworks.get(0).getRandomizedMacAddress().toString());
        // Verify that for networks that we already have randomizedMacAddressMapping saved
        // we are still correctly writing into the WifiConfigStore.
        assertEquals(prevMappingSize + 1, mWifiConfigManager.getRandomizedMacAddressMappingSize());
    }

    /**
     * Verifies that when a network is added, removed, and then added back again, its randomized
     * MAC address doesn't change.
     * {@link WifiConfigManager#addOrUpdateNetwork(WifiConfiguration, int)}
     */
    @Test
    public void testRandomizedMacAddressIsPersistedOverForgetNetwork() {
        int prevMappingSize = mWifiConfigManager.getRandomizedMacAddressMappingSize();
        // Create and add an open network
        WifiConfiguration openNetwork = WifiConfigurationTestUtil.createOpenNetwork();
        verifyAddNetworkToWifiConfigManager(openNetwork);
        List<WifiConfiguration> retrievedNetworks =
                mWifiConfigManager.getConfiguredNetworksWithPasswords();

        // Gets the randomized MAC address of the network added.
        final String randMac = retrievedNetworks.get(0).getRandomizedMacAddress().toString();
        // This MAC should be different from the default, uninitialized randomized MAC.
        assertNotEquals(openNetwork.getRandomizedMacAddress().toString(), randMac);

        // Remove the added network
        verifyRemoveNetworkFromWifiConfigManager(openNetwork);
        assertTrue(mWifiConfigManager.getConfiguredNetworks().isEmpty());

        // Adds the network back again and verify randomized MAC address stays the same.
        verifyAddNetworkToWifiConfigManager(openNetwork);
        retrievedNetworks = mWifiConfigManager.getConfiguredNetworksWithPasswords();
        assertEquals(randMac, retrievedNetworks.get(0).getRandomizedMacAddress().toString());
        // Verify that we are no longer persisting the randomized MAC address with WifiConfigStore.
        assertEquals(prevMappingSize, mWifiConfigManager.getRandomizedMacAddressMappingSize());
    }

    /**
     * Verifies that when a network is read from xml storage, it is assigned a randomized MAC
     * address if it doesn't have one yet. Then try removing the network and then add it back
     * again and verify the randomized MAC didn't change.
     */
    @Test
    public void testRandomizedMacAddressIsGeneratedForConfigurationReadFromStore()
            throws Exception {
        // Create and add an open network
        WifiConfiguration openNetwork = WifiConfigurationTestUtil.createOpenNetwork();
        final String defaultMac = openNetwork.getRandomizedMacAddress().toString();
        List<WifiConfiguration> sharedConfigList = new ArrayList<>();
        sharedConfigList.add(openNetwork);

        // Setup xml storage
        setupStoreDataForRead(sharedConfigList, new ArrayList<>(), new HashMap<>());
        assertTrue(mWifiConfigManager.loadFromStore());
        verify(mWifiConfigStore).read();

        List<WifiConfiguration> retrievedNetworks =
                mWifiConfigManager.getConfiguredNetworksWithPasswords();
        // Gets the randomized MAC address of the network added.
        final String randMac = retrievedNetworks.get(0).getRandomizedMacAddress().toString();
        // This MAC should be different from the default, uninitialized randomized MAC.
        assertNotEquals(defaultMac, randMac);

        assertTrue(mWifiConfigManager.removeNetwork(openNetwork.networkId, TEST_CREATOR_UID));
        assertTrue(mWifiConfigManager.getConfiguredNetworks().isEmpty());

        // Adds the network back again and verify randomized MAC address stays the same.
        mWifiConfigManager.addOrUpdateNetwork(openNetwork, TEST_CREATOR_UID);
        retrievedNetworks = mWifiConfigManager.getConfiguredNetworksWithPasswords();
        assertEquals(randMac, retrievedNetworks.get(0).getRandomizedMacAddress().toString());
    }

    /**
     * Verifies the modification of a single network using
     * {@link WifiConfigManager#addOrUpdateNetwork(WifiConfiguration, int)}
     */
    @Test
    public void testUpdateSingleOpenNetwork() {
        WifiConfiguration openNetwork = WifiConfigurationTestUtil.createOpenNetwork();
        List<WifiConfiguration> networks = new ArrayList<>();
        networks.add(openNetwork);

        verifyAddNetworkToWifiConfigManager(openNetwork);
        verify(mWcmListener).onSavedNetworkAdded(openNetwork.networkId);
        reset(mWcmListener);

        // Now change BSSID for the network.
        assertAndSetNetworkBSSID(openNetwork, TEST_BSSID);
        verifyUpdateNetworkToWifiConfigManagerWithoutIpChange(openNetwork);

        // Now verify that the modification has been effective.
        List<WifiConfiguration> retrievedNetworks =
                mWifiConfigManager.getConfiguredNetworksWithPasswords();
        WifiConfigurationTestUtil.assertConfigurationsEqualForConfigManagerAddOrUpdate(
                networks, retrievedNetworks);
        verify(mWcmListener).onSavedNetworkUpdated(openNetwork.networkId);
    }

    /**
     * Verifies that the device owner could modify other other fields in the Wificonfiguration
     * but not the macRandomizationSetting field.
     */
    @Test
    public void testCannotUpdateMacRandomizationSettingWithoutPermission() {
        when(mWifiPermissionsUtil.checkNetworkSettingsPermission(anyInt())).thenReturn(false);
        when(mWifiPermissionsUtil.checkNetworkSetupWizardPermission(anyInt())).thenReturn(false);
        when(mDevicePolicyManagerInternal.isActiveAdminWithPolicy(anyInt(), anyInt()))
                .thenReturn(true);
        WifiConfiguration openNetwork = WifiConfigurationTestUtil.createOpenNetwork();
        openNetwork.macRandomizationSetting = WifiConfiguration.RANDOMIZATION_PERSISTENT;

        verifyAddNetworkToWifiConfigManager(openNetwork);
        verify(mWcmListener).onSavedNetworkAdded(openNetwork.networkId);
        reset(mWcmListener);

        // Change BSSID for the network and verify success
        assertAndSetNetworkBSSID(openNetwork, TEST_BSSID);
        NetworkUpdateResult networkUpdateResult = updateNetworkToWifiConfigManager(openNetwork);
        assertNotEquals(WifiConfiguration.INVALID_NETWORK_ID, networkUpdateResult.getNetworkId());

        // Now change the macRandomizationSetting and verify failure
        openNetwork.macRandomizationSetting = WifiConfiguration.RANDOMIZATION_NONE;
        networkUpdateResult = updateNetworkToWifiConfigManager(openNetwork);
        assertEquals(WifiConfiguration.INVALID_NETWORK_ID, networkUpdateResult.getNetworkId());
    }

    /**
     * Verifies that mac randomization settings could be modified by a caller with NETWORK_SETTINGS
     * permission.
     */
    @Test
    public void testCanUpdateMacRandomizationSettingWithNetworkSettingPermission() {
        when(mWifiPermissionsUtil.checkNetworkSetupWizardPermission(anyInt())).thenReturn(false);
        WifiConfiguration openNetwork = WifiConfigurationTestUtil.createOpenNetwork();
        openNetwork.macRandomizationSetting = WifiConfiguration.RANDOMIZATION_PERSISTENT;
        List<WifiConfiguration> networks = new ArrayList<>();
        networks.add(openNetwork);

        verifyAddNetworkToWifiConfigManager(openNetwork);
        verify(mWcmListener).onSavedNetworkAdded(openNetwork.networkId);
        reset(mWcmListener);

        // Now change the macRandomizationSetting and verify success
        openNetwork.macRandomizationSetting = WifiConfiguration.RANDOMIZATION_NONE;
        NetworkUpdateResult networkUpdateResult = updateNetworkToWifiConfigManager(openNetwork);
        assertNotEquals(WifiConfiguration.INVALID_NETWORK_ID, networkUpdateResult.getNetworkId());

        List<WifiConfiguration> retrievedNetworks =
                mWifiConfigManager.getConfiguredNetworksWithPasswords();
        WifiConfigurationTestUtil.assertConfigurationsEqualForConfigManagerAddOrUpdate(
                networks, retrievedNetworks);
    }

    /**
     * Verifies that mac randomization settings could be modified by a caller with
     * NETWORK_SETUP_WIZARD permission.
     */
    @Test
    public void testCanUpdateMacRandomizationSettingWithSetupWizardPermission() {
        when(mWifiPermissionsUtil.checkNetworkSettingsPermission(anyInt())).thenReturn(false);
        when(mWifiPermissionsUtil.checkNetworkSetupWizardPermission(anyInt())).thenReturn(true);
        when(mDevicePolicyManagerInternal.isActiveAdminWithPolicy(anyInt(), anyInt()))
                .thenReturn(true);
        WifiConfiguration openNetwork = WifiConfigurationTestUtil.createOpenNetwork();
        openNetwork.macRandomizationSetting = WifiConfiguration.RANDOMIZATION_PERSISTENT;
        List<WifiConfiguration> networks = new ArrayList<>();
        networks.add(openNetwork);

        verifyAddNetworkToWifiConfigManager(openNetwork);
        verify(mWcmListener).onSavedNetworkAdded(openNetwork.networkId);
        reset(mWcmListener);

        // Now change the macRandomizationSetting and verify success
        openNetwork.macRandomizationSetting = WifiConfiguration.RANDOMIZATION_NONE;
        NetworkUpdateResult networkUpdateResult = updateNetworkToWifiConfigManager(openNetwork);
        assertNotEquals(WifiConfiguration.INVALID_NETWORK_ID, networkUpdateResult.getNetworkId());

        List<WifiConfiguration> retrievedNetworks =
                mWifiConfigManager.getConfiguredNetworksWithPasswords();
        WifiConfigurationTestUtil.assertConfigurationsEqualForConfigManagerAddOrUpdate(
                networks, retrievedNetworks);
    }


    /**
     * Verifies the addition of a single ephemeral network using
     * {@link WifiConfigManager#addOrUpdateNetwork(WifiConfiguration, int)} and verifies that
     * the {@link WifiConfigManager#getSavedNetworks(int)} does not return this network.
     */
    @Test
    public void testAddSingleEphemeralNetwork() throws Exception {
        WifiConfiguration ephemeralNetwork = WifiConfigurationTestUtil.createOpenNetwork();
        ephemeralNetwork.ephemeral = true;
        List<WifiConfiguration> networks = new ArrayList<>();
        networks.add(ephemeralNetwork);

        verifyAddEphemeralNetworkToWifiConfigManager(ephemeralNetwork);

        List<WifiConfiguration> retrievedNetworks =
                mWifiConfigManager.getConfiguredNetworksWithPasswords();
        WifiConfigurationTestUtil.assertConfigurationsEqualForConfigManagerAddOrUpdate(
                networks, retrievedNetworks);

        // Ensure that this is not returned in the saved network list.
        assertTrue(mWifiConfigManager.getSavedNetworks(Process.WIFI_UID).isEmpty());
        verify(mWcmListener, never()).onSavedNetworkAdded(ephemeralNetwork.networkId);
    }

    /**
     * Verifies the addition of a single passpoint network using
     * {@link WifiConfigManager#addOrUpdateNetwork(WifiConfiguration, int)} and verifies that
     * the {@link WifiConfigManager#getSavedNetworks(int)} ()} does not return this network.
     */
    @Test
    public void testAddSinglePasspointNetwork() throws Exception {
        WifiConfiguration passpointNetwork = WifiConfigurationTestUtil.createPasspointNetwork();

        verifyAddPasspointNetworkToWifiConfigManager(passpointNetwork);
        // Ensure that configured network list is not empty.
        assertFalse(mWifiConfigManager.getConfiguredNetworks().isEmpty());

        // Ensure that this is not returned in the saved network list.
        assertTrue(mWifiConfigManager.getSavedNetworks(Process.WIFI_UID).isEmpty());
        verify(mWcmListener, never()).onSavedNetworkAdded(passpointNetwork.networkId);
    }

    /**
     * Verifies the addition of 2 networks (1 normal and 1 ephemeral) using
     * {@link WifiConfigManager#addOrUpdateNetwork(WifiConfiguration, int)} and ensures that
     * the ephemeral network configuration is not persisted in config store.
     */
    @Test
    public void testAddMultipleNetworksAndEnsureEphemeralNetworkNotPersisted() {
        WifiConfiguration ephemeralNetwork = WifiConfigurationTestUtil.createOpenNetwork();
        ephemeralNetwork.ephemeral = true;
        WifiConfiguration openNetwork = WifiConfigurationTestUtil.createOpenNetwork();

        assertTrue(addNetworkToWifiConfigManager(ephemeralNetwork).isSuccess());
        assertTrue(addNetworkToWifiConfigManager(openNetwork).isSuccess());

        // The open network addition should trigger a store write.
        Pair<List<WifiConfiguration>, List<WifiConfiguration>> networkListStoreData =
                captureWriteNetworksListStoreData();
        List<WifiConfiguration> networkList = new ArrayList<>();
        networkList.addAll(networkListStoreData.first);
        networkList.addAll(networkListStoreData.second);
        assertFalse(isNetworkInConfigStoreData(ephemeralNetwork, networkList));
        assertTrue(isNetworkInConfigStoreData(openNetwork, networkList));
    }

    /**
     * Verifies the addition of a single suggestion network using
     * {@link WifiConfigManager#addOrUpdateNetwork(WifiConfiguration, int, String)} and verifies
     * that the {@link WifiConfigManager#getSavedNetworks()} does not return this network.
     */
    @Test
    public void testAddSingleSuggestionNetwork() throws Exception {
        WifiConfiguration suggestionNetwork = WifiConfigurationTestUtil.createOpenNetwork();
        suggestionNetwork.ephemeral = true;
        suggestionNetwork.fromWifiNetworkSuggestion = true;
        List<WifiConfiguration> networks = new ArrayList<>();
        networks.add(suggestionNetwork);

        verifyAddSuggestionOrRequestNetworkToWifiConfigManager(suggestionNetwork);

        List<WifiConfiguration> retrievedNetworks =
                mWifiConfigManager.getConfiguredNetworksWithPasswords();
        WifiConfigurationTestUtil.assertConfigurationsEqualForConfigManagerAddOrUpdate(
                networks, retrievedNetworks);

        // Ensure that this is not returned in the saved network list.
        assertTrue(mWifiConfigManager.getSavedNetworks(Process.WIFI_UID).isEmpty());
        verify(mWcmListener, never()).onSavedNetworkAdded(suggestionNetwork.networkId);
    }

    /**
     * Verifies the addition of a single specifier network using
     * {@link WifiConfigManager#addOrUpdateNetwork(WifiConfiguration, int, String)} and verifies
     * that the {@link WifiConfigManager#getSavedNetworks()} does not return this network.
     */
    @Test
    public void testAddSingleSpecifierNetwork() throws Exception {
        WifiConfiguration suggestionNetwork = WifiConfigurationTestUtil.createOpenNetwork();
        suggestionNetwork.ephemeral = true;
        suggestionNetwork.fromWifiNetworkSpecifier = true;
        List<WifiConfiguration> networks = new ArrayList<>();
        networks.add(suggestionNetwork);

        verifyAddSuggestionOrRequestNetworkToWifiConfigManager(suggestionNetwork);

        List<WifiConfiguration> retrievedNetworks =
                mWifiConfigManager.getConfiguredNetworksWithPasswords();
        WifiConfigurationTestUtil.assertConfigurationsEqualForConfigManagerAddOrUpdate(
                networks, retrievedNetworks);

        // Ensure that this is not returned in the saved network list.
        assertTrue(mWifiConfigManager.getSavedNetworks(Process.WIFI_UID).isEmpty());
        verify(mWcmListener, never()).onSavedNetworkAdded(suggestionNetwork.networkId);
    }

    /**
     * Verifies that the modification of a single open network using
     * {@link WifiConfigManager#addOrUpdateNetwork(WifiConfiguration, int)} with a UID which
     * has no permission to modify the network fails.
     */
    @Test
    public void testUpdateSingleOpenNetworkFailedDueToPermissionDenied() throws Exception {
        WifiConfiguration openNetwork = WifiConfigurationTestUtil.createOpenNetwork();
        List<WifiConfiguration> networks = new ArrayList<>();
        networks.add(openNetwork);

        verifyAddNetworkToWifiConfigManager(openNetwork);

        // Now change BSSID of the network.
        assertAndSetNetworkBSSID(openNetwork, TEST_BSSID);

        when(mWifiPermissionsUtil.checkNetworkSettingsPermission(anyInt())).thenReturn(false);

        // Update the same configuration and ensure that the operation failed.
        NetworkUpdateResult result = updateNetworkToWifiConfigManager(openNetwork);
        assertTrue(result.getNetworkId() == WifiConfiguration.INVALID_NETWORK_ID);
    }

    /**
     * Verifies that the modification of a single open network using
     * {@link WifiConfigManager#addOrUpdateNetwork(WifiConfiguration, int)} with the creator UID
     * should always succeed.
     */
    @Test
    public void testUpdateSingleOpenNetworkSuccessWithCreatorUID() throws Exception {
        WifiConfiguration openNetwork = WifiConfigurationTestUtil.createOpenNetwork();
        List<WifiConfiguration> networks = new ArrayList<>();
        networks.add(openNetwork);

        verifyAddNetworkToWifiConfigManager(openNetwork);

        // Now change BSSID of the network.
        assertAndSetNetworkBSSID(openNetwork, TEST_BSSID);

        // Update the same configuration using the creator UID.
        NetworkUpdateResult result =
                mWifiConfigManager.addOrUpdateNetwork(openNetwork, TEST_CREATOR_UID);
        assertTrue(result.getNetworkId() != WifiConfiguration.INVALID_NETWORK_ID);

        // Now verify that the modification has been effective.
        List<WifiConfiguration> retrievedNetworks =
                mWifiConfigManager.getConfiguredNetworksWithPasswords();
        WifiConfigurationTestUtil.assertConfigurationsEqualForConfigManagerAddOrUpdate(
                networks, retrievedNetworks);
    }

    /**
     * Verifies the addition of a single PSK network using
     * {@link WifiConfigManager#addOrUpdateNetwork(WifiConfiguration, int)} and verifies that
     * {@link WifiConfigManager#getSavedNetworks()} masks the password.
     */
    @Test
    public void testAddSinglePskNetwork() {
        WifiConfiguration pskNetwork = WifiConfigurationTestUtil.createPskNetwork();
        List<WifiConfiguration> networks = new ArrayList<>();
        networks.add(pskNetwork);

        verifyAddNetworkToWifiConfigManager(pskNetwork);

        List<WifiConfiguration> retrievedNetworks =
                mWifiConfigManager.getConfiguredNetworksWithPasswords();
        WifiConfigurationTestUtil.assertConfigurationsEqualForConfigManagerAddOrUpdate(
                networks, retrievedNetworks);

        List<WifiConfiguration> retrievedSavedNetworks = mWifiConfigManager.getSavedNetworks(
                Process.WIFI_UID);
        assertEquals(retrievedSavedNetworks.size(), 1);
        assertEquals(retrievedSavedNetworks.get(0).configKey(), pskNetwork.configKey());
        assertPasswordsMaskedInWifiConfiguration(retrievedSavedNetworks.get(0));
    }

    /**
     * Verifies the addition of a single WEP network using
     * {@link WifiConfigManager#addOrUpdateNetwork(WifiConfiguration, int)} and verifies that
     * {@link WifiConfigManager#getSavedNetworks()} masks the password.
     */
    @Test
    public void testAddSingleWepNetwork() {
        WifiConfiguration wepNetwork = WifiConfigurationTestUtil.createWepNetwork();
        List<WifiConfiguration> networks = new ArrayList<>();
        networks.add(wepNetwork);

        verifyAddNetworkToWifiConfigManager(wepNetwork);

        List<WifiConfiguration> retrievedNetworks =
                mWifiConfigManager.getConfiguredNetworksWithPasswords();
        WifiConfigurationTestUtil.assertConfigurationsEqualForConfigManagerAddOrUpdate(
                networks, retrievedNetworks);

        List<WifiConfiguration> retrievedSavedNetworks = mWifiConfigManager.getSavedNetworks(
                Process.WIFI_UID);
        assertEquals(retrievedSavedNetworks.size(), 1);
        assertEquals(retrievedSavedNetworks.get(0).configKey(), wepNetwork.configKey());
        assertPasswordsMaskedInWifiConfiguration(retrievedSavedNetworks.get(0));
    }

    /**
     * Verifies the modification of an IpConfiguration using
     * {@link WifiConfigManager#addOrUpdateNetwork(WifiConfiguration, int)}
     */
    @Test
    public void testUpdateIpConfiguration() {
        WifiConfiguration openNetwork = WifiConfigurationTestUtil.createOpenNetwork();
        List<WifiConfiguration> networks = new ArrayList<>();
        networks.add(openNetwork);

        verifyAddNetworkToWifiConfigManager(openNetwork);

        // Now change BSSID of the network.
        assertAndSetNetworkBSSID(openNetwork, TEST_BSSID);

        // Update the same configuration and ensure that the IP configuration change flags
        // are not set.
        verifyUpdateNetworkToWifiConfigManagerWithoutIpChange(openNetwork);

        // Configure mock DevicePolicyManager to give Profile Owner permission so that we can modify
        // proxy settings on a configuration
        when(mDevicePolicyManagerInternal.isActiveAdminWithPolicy(anyInt(),
                eq(DeviceAdminInfo.USES_POLICY_PROFILE_OWNER))).thenReturn(true);

        // Change the IpConfiguration now and ensure that the IP configuration flags are set now.
        assertAndSetNetworkIpConfiguration(
                openNetwork,
                WifiConfigurationTestUtil.createStaticIpConfigurationWithStaticProxy());
        verifyUpdateNetworkToWifiConfigManagerWithIpChange(openNetwork);

        // Now verify that all the modifications have been effective.
        List<WifiConfiguration> retrievedNetworks =
                mWifiConfigManager.getConfiguredNetworksWithPasswords();
        WifiConfigurationTestUtil.assertConfigurationsEqualForConfigManagerAddOrUpdate(
                networks, retrievedNetworks);
    }

    /**
     * Verifies the removal of a single network using
     * {@link WifiConfigManager#removeNetwork(int)}
     */
    @Test
    public void testRemoveSingleOpenNetwork() {
        WifiConfiguration openNetwork = WifiConfigurationTestUtil.createOpenNetwork();

        verifyAddNetworkToWifiConfigManager(openNetwork);
        verify(mWcmListener).onSavedNetworkAdded(openNetwork.networkId);
        reset(mWcmListener);

        // Ensure that configured network list is not empty.
        assertFalse(mWifiConfigManager.getConfiguredNetworks().isEmpty());

        verifyRemoveNetworkFromWifiConfigManager(openNetwork);
        // Ensure that configured network list is empty now.
        assertTrue(mWifiConfigManager.getConfiguredNetworks().isEmpty());
        verify(mWcmListener).onSavedNetworkRemoved(openNetwork.networkId);
    }

    /**
     * Verifies the removal of an ephemeral network using
     * {@link WifiConfigManager#removeNetwork(int)}
     */
    @Test
    public void testRemoveSingleEphemeralNetwork() throws Exception {
        WifiConfiguration ephemeralNetwork = WifiConfigurationTestUtil.createOpenNetwork();
        ephemeralNetwork.ephemeral = true;

        verifyAddEphemeralNetworkToWifiConfigManager(ephemeralNetwork);
        // Ensure that configured network list is not empty.
        assertFalse(mWifiConfigManager.getConfiguredNetworks().isEmpty());
        verify(mWcmListener, never()).onSavedNetworkAdded(ephemeralNetwork.networkId);

        verifyRemoveEphemeralNetworkFromWifiConfigManager(ephemeralNetwork);
        // Ensure that configured network list is empty now.
        assertTrue(mWifiConfigManager.getConfiguredNetworks().isEmpty());
        verify(mWcmListener, never()).onSavedNetworkRemoved(ephemeralNetwork.networkId);
    }

    /**
     * Verifies the removal of a Passpoint network using
     * {@link WifiConfigManager#removeNetwork(int)}
     */
    @Test
    public void testRemoveSinglePasspointNetwork() throws Exception {
        WifiConfiguration passpointNetwork = WifiConfigurationTestUtil.createPasspointNetwork();

        verifyAddPasspointNetworkToWifiConfigManager(passpointNetwork);
        // Ensure that configured network list is not empty.
        assertFalse(mWifiConfigManager.getConfiguredNetworks().isEmpty());
        verify(mWcmListener, never()).onSavedNetworkAdded(passpointNetwork.networkId);

        verifyRemovePasspointNetworkFromWifiConfigManager(passpointNetwork);
        // Ensure that configured network list is empty now.
        assertTrue(mWifiConfigManager.getConfiguredNetworks().isEmpty());
        verify(mWcmListener, never()).onSavedNetworkRemoved(passpointNetwork.networkId);
    }

    /**
     * Verify that a Passpoint network that's added by an app with {@link #TEST_CREATOR_UID} can
     * be removed by WiFi Service with {@link Process#WIFI_UID}.
     *
     * @throws Exception
     */
    @Test
    public void testRemovePasspointNetworkAddedByOther() throws Exception {
        WifiConfiguration passpointNetwork = WifiConfigurationTestUtil.createPasspointNetwork();

        // Passpoint network is added using TEST_CREATOR_UID.
        verifyAddPasspointNetworkToWifiConfigManager(passpointNetwork);
        // Ensure that configured network list is not empty.
        assertFalse(mWifiConfigManager.getConfiguredNetworks().isEmpty());

        assertTrue(mWifiConfigManager.removeNetwork(passpointNetwork.networkId, Process.WIFI_UID));

        // Verify keys are not being removed.
        verify(mWifiKeyStore, never()).removeKeys(any(WifiEnterpriseConfig.class));
        verifyNetworkRemoveBroadcast(passpointNetwork);
        // Ensure that the write was not invoked for Passpoint network remove.
        mContextConfigStoreMockOrder.verify(mWifiConfigStore, never()).write(anyBoolean());

    }
    /**
     * Verifies the addition & update of multiple networks using
     * {@link WifiConfigManager#addOrUpdateNetwork(WifiConfiguration, int)} and the
     * removal of networks using
     * {@link WifiConfigManager#removeNetwork(int)}
     */
    @Test
    public void testAddUpdateRemoveMultipleNetworks() {
        List<WifiConfiguration> networks = new ArrayList<>();
        WifiConfiguration openNetwork = WifiConfigurationTestUtil.createOpenNetwork();
        WifiConfiguration pskNetwork = WifiConfigurationTestUtil.createPskNetwork();
        WifiConfiguration wepNetwork = WifiConfigurationTestUtil.createWepNetwork();
        networks.add(openNetwork);
        networks.add(pskNetwork);
        networks.add(wepNetwork);

        verifyAddNetworkToWifiConfigManager(openNetwork);
        verifyAddNetworkToWifiConfigManager(pskNetwork);
        verifyAddNetworkToWifiConfigManager(wepNetwork);

        // Now verify that all the additions has been effective.
        List<WifiConfiguration> retrievedNetworks =
                mWifiConfigManager.getConfiguredNetworksWithPasswords();
        WifiConfigurationTestUtil.assertConfigurationsEqualForConfigManagerAddOrUpdate(
                networks, retrievedNetworks);

        // Modify all the 3 configurations and update it to WifiConfigManager.
        assertAndSetNetworkBSSID(openNetwork, TEST_BSSID);
        assertAndSetNetworkBSSID(pskNetwork, TEST_BSSID);
        assertAndSetNetworkIpConfiguration(
                wepNetwork,
                WifiConfigurationTestUtil.createStaticIpConfigurationWithPacProxy());

        // Configure mock DevicePolicyManager to give Profile Owner permission so that we can modify
        // proxy settings on a configuration
        when(mDevicePolicyManagerInternal.isActiveAdminWithPolicy(anyInt(),
                eq(DeviceAdminInfo.USES_POLICY_PROFILE_OWNER))).thenReturn(true);

        verifyUpdateNetworkToWifiConfigManagerWithoutIpChange(openNetwork);
        verifyUpdateNetworkToWifiConfigManagerWithoutIpChange(pskNetwork);
        verifyUpdateNetworkToWifiConfigManagerWithIpChange(wepNetwork);
        // Now verify that all the modifications has been effective.
        retrievedNetworks = mWifiConfigManager.getConfiguredNetworksWithPasswords();
        WifiConfigurationTestUtil.assertConfigurationsEqualForConfigManagerAddOrUpdate(
                networks, retrievedNetworks);

        // Now remove all 3 networks.
        verifyRemoveNetworkFromWifiConfigManager(openNetwork);
        verifyRemoveNetworkFromWifiConfigManager(pskNetwork);
        verifyRemoveNetworkFromWifiConfigManager(wepNetwork);

        // Ensure that configured network list is empty now.
        assertTrue(mWifiConfigManager.getConfiguredNetworks().isEmpty());
    }

    /**
     * Verifies the update of network status using
     * {@link WifiConfigManager#updateNetworkSelectionStatus(int, int)}.
     */
    @Test
    public void testNetworkSelectionStatus() {
        WifiConfiguration openNetwork = WifiConfigurationTestUtil.createOpenNetwork();

        NetworkUpdateResult result = verifyAddNetworkToWifiConfigManager(openNetwork);

        int networkId = result.getNetworkId();
        // First set it to enabled.
        verifyUpdateNetworkSelectionStatus(
                networkId, NetworkSelectionStatus.NETWORK_SELECTION_ENABLE, 0);

        // Now set it to temporarily disabled. The threshold for association rejection is 5, so
        // disable it 5 times to actually mark it temporarily disabled.
        int assocRejectReason = NetworkSelectionStatus.DISABLED_ASSOCIATION_REJECTION;
        int assocRejectThreshold =
                WifiConfigManager.NETWORK_SELECTION_DISABLE_THRESHOLD[assocRejectReason];
        for (int i = 1; i <= assocRejectThreshold; i++) {
            verifyUpdateNetworkSelectionStatus(result.getNetworkId(), assocRejectReason, i);
        }
        verify(mWcmListener).onSavedNetworkTemporarilyDisabled(
                networkId, NetworkSelectionStatus.DISABLED_ASSOCIATION_REJECTION);

        // Now set it to permanently disabled.
        verifyUpdateNetworkSelectionStatus(
                result.getNetworkId(), NetworkSelectionStatus.DISABLED_BY_WIFI_MANAGER, 0);
        verify(mWcmListener).onSavedNetworkPermanentlyDisabled(
                networkId, NetworkSelectionStatus.DISABLED_BY_WIFI_MANAGER);

        // Now set it back to enabled.
        verifyUpdateNetworkSelectionStatus(
                result.getNetworkId(), NetworkSelectionStatus.NETWORK_SELECTION_ENABLE, 0);
        verify(mWcmListener, times(2)).onSavedNetworkEnabled(networkId);
    }

    /**
     * Verifies the update of network status using
     * {@link WifiConfigManager#updateNetworkSelectionStatus(int, int)}.
     */
    @Test
    public void testNetworkSelectionStatusTemporarilyDisabledDueToNoInternet() {
        WifiConfiguration openNetwork = WifiConfigurationTestUtil.createOpenNetwork();

        NetworkUpdateResult result = verifyAddNetworkToWifiConfigManager(openNetwork);

        int networkId = result.getNetworkId();
        // First set it to enabled.
        verifyUpdateNetworkSelectionStatus(
                networkId, NetworkSelectionStatus.NETWORK_SELECTION_ENABLE, 0);

        // Now set it to temporarily disabled. The threshold for no internet is 1, so
        // disable it once to actually mark it temporarily disabled.
        verifyUpdateNetworkSelectionStatus(
                result.getNetworkId(), NetworkSelectionStatus.DISABLED_NO_INTERNET_TEMPORARY, 1);
        verify(mWcmListener).onSavedNetworkTemporarilyDisabled(
                networkId, NetworkSelectionStatus.DISABLED_NO_INTERNET_TEMPORARY);

        // Now set it back to enabled.
        verifyUpdateNetworkSelectionStatus(
                result.getNetworkId(), NetworkSelectionStatus.NETWORK_SELECTION_ENABLE, 0);
        verify(mWcmListener, times(2)).onSavedNetworkEnabled(networkId);
    }

    /**
     * Verifies the update of network status using
     * {@link WifiConfigManager#updateNetworkSelectionStatus(int, int)} and ensures that
     * enabling a network clears out all the temporary disable counters.
     */
    @Test
    public void testNetworkSelectionStatusEnableClearsDisableCounters() {
        WifiConfiguration openNetwork = WifiConfigurationTestUtil.createOpenNetwork();

        NetworkUpdateResult result = verifyAddNetworkToWifiConfigManager(openNetwork);

        // First set it to enabled.
        verifyUpdateNetworkSelectionStatus(
                result.getNetworkId(), NetworkSelectionStatus.NETWORK_SELECTION_ENABLE, 0);

        // Now set it to temporarily disabled 2 times for 2 different reasons.
        verifyUpdateNetworkSelectionStatus(
                result.getNetworkId(), NetworkSelectionStatus.DISABLED_ASSOCIATION_REJECTION, 1);
        verifyUpdateNetworkSelectionStatus(
                result.getNetworkId(), NetworkSelectionStatus.DISABLED_ASSOCIATION_REJECTION, 2);
        verifyUpdateNetworkSelectionStatus(
                result.getNetworkId(), NetworkSelectionStatus.DISABLED_AUTHENTICATION_FAILURE, 1);
        verifyUpdateNetworkSelectionStatus(
                result.getNetworkId(), NetworkSelectionStatus.DISABLED_AUTHENTICATION_FAILURE, 2);

        // Now set it back to enabled.
        verifyUpdateNetworkSelectionStatus(
                result.getNetworkId(), NetworkSelectionStatus.NETWORK_SELECTION_ENABLE, 0);

        // Ensure that the counters have all been reset now.
        verifyUpdateNetworkSelectionStatus(
                result.getNetworkId(), NetworkSelectionStatus.DISABLED_ASSOCIATION_REJECTION, 1);
        verifyUpdateNetworkSelectionStatus(
                result.getNetworkId(), NetworkSelectionStatus.DISABLED_AUTHENTICATION_FAILURE, 1);
    }

    /**
     * Verifies that {@link WifiConfigManager#updateNetworkNotRecommended(int, boolean)} correctly
     * updates the {@link NetworkSelectionStatus#mNotRecommended} bit.
     */
    @Test
    public void testUpdateNetworkNotRecommended() {
        WifiConfiguration openNetwork = WifiConfigurationTestUtil.createOpenNetwork();

        NetworkUpdateResult result = verifyAddNetworkToWifiConfigManager(openNetwork);

        // First retrieve the configuration and check this it does not have this bit set
        WifiConfiguration retrievedNetwork = mWifiConfigManager.getConfiguredNetwork(result.netId);

        assertFalse(retrievedNetwork.getNetworkSelectionStatus().isNotRecommended());

        // Update the network to be not recommended;
        assertTrue(mWifiConfigManager.updateNetworkNotRecommended(
                result.netId, true /* notRecommended*/));

        retrievedNetwork = mWifiConfigManager.getConfiguredNetwork(result.netId);

        assertTrue(retrievedNetwork.getNetworkSelectionStatus().isNotRecommended());

        // Update the network to no longer be not recommended
        assertTrue(mWifiConfigManager.updateNetworkNotRecommended(
                result.netId, false/* notRecommended*/));

        retrievedNetwork = mWifiConfigManager.getConfiguredNetwork(result.netId);

        assertFalse(retrievedNetwork.getNetworkSelectionStatus().isNotRecommended());
    }

    /**
     * Verifies the enabling of temporarily disabled network using
     * {@link WifiConfigManager#tryEnableNetwork(int)}.
     */
    @Test
    public void testTryEnableNetwork() {
        WifiConfiguration openNetwork = WifiConfigurationTestUtil.createOpenNetwork();

        NetworkUpdateResult result = verifyAddNetworkToWifiConfigManager(openNetwork);

        // First set it to enabled.
        verifyUpdateNetworkSelectionStatus(
                result.getNetworkId(), NetworkSelectionStatus.NETWORK_SELECTION_ENABLE, 0);

        // Now set it to temporarily disabled. The threshold for association rejection is 5, so
        // disable it 5 times to actually mark it temporarily disabled.
        int assocRejectReason = NetworkSelectionStatus.DISABLED_ASSOCIATION_REJECTION;
        int assocRejectThreshold =
                WifiConfigManager.NETWORK_SELECTION_DISABLE_THRESHOLD[assocRejectReason];
        for (int i = 1; i <= assocRejectThreshold; i++) {
            verifyUpdateNetworkSelectionStatus(result.getNetworkId(), assocRejectReason, i);
        }

        // Now let's try enabling this network without changing the time, this should fail and the
        // status remains temporarily disabled.
        assertFalse(mWifiConfigManager.tryEnableNetwork(result.getNetworkId()));
        NetworkSelectionStatus retrievedStatus =
                mWifiConfigManager.getConfiguredNetwork(result.getNetworkId())
                        .getNetworkSelectionStatus();
        assertTrue(retrievedStatus.isNetworkTemporaryDisabled());

        // Now advance time by the timeout for association rejection and ensure that the network
        // is now enabled.
        int assocRejectTimeout =
                WifiConfigManager.NETWORK_SELECTION_DISABLE_TIMEOUT_MS[assocRejectReason];
        when(mClock.getElapsedSinceBootMillis())
                .thenReturn(TEST_ELAPSED_UPDATE_NETWORK_SELECTION_TIME_MILLIS + assocRejectTimeout);

        assertTrue(mWifiConfigManager.tryEnableNetwork(result.getNetworkId()));
        retrievedStatus =
                mWifiConfigManager.getConfiguredNetwork(result.getNetworkId())
                        .getNetworkSelectionStatus();
        assertTrue(retrievedStatus.isNetworkEnabled());
    }

    /**
     * Verifies the enabling of network using
     * {@link WifiConfigManager#enableNetwork(int, boolean, int)} and
     * {@link WifiConfigManager#disableNetwork(int, int)}.
     */
    @Test
    public void testEnableDisableNetwork() throws Exception {
        WifiConfiguration openNetwork = WifiConfigurationTestUtil.createOpenNetwork();

        NetworkUpdateResult result = verifyAddNetworkToWifiConfigManager(openNetwork);

        assertTrue(mWifiConfigManager.enableNetwork(
                result.getNetworkId(), false, TEST_CREATOR_UID));
        WifiConfiguration retrievedNetwork =
                mWifiConfigManager.getConfiguredNetwork(result.getNetworkId());
        NetworkSelectionStatus retrievedStatus = retrievedNetwork.getNetworkSelectionStatus();
        assertTrue(retrievedStatus.isNetworkEnabled());
        verifyUpdateNetworkStatus(retrievedNetwork, WifiConfiguration.Status.ENABLED);
        mContextConfigStoreMockOrder.verify(mWifiConfigStore).write(eq(true));

        // Now set it disabled.
        assertTrue(mWifiConfigManager.disableNetwork(result.getNetworkId(), TEST_CREATOR_UID));
        retrievedNetwork = mWifiConfigManager.getConfiguredNetwork(result.getNetworkId());
        retrievedStatus = retrievedNetwork.getNetworkSelectionStatus();
        assertTrue(retrievedStatus.isNetworkPermanentlyDisabled());
        verifyUpdateNetworkStatus(retrievedNetwork, WifiConfiguration.Status.DISABLED);
        mContextConfigStoreMockOrder.verify(mWifiConfigStore).write(eq(true));
    }

    /**
     * Verifies the enabling of network using
     * {@link WifiConfigManager#enableNetwork(int, boolean, int)} with a UID which
     * has no permission to modify the network fails..
     */
    @Test
    public void testEnableNetworkFailedDueToPermissionDenied() throws Exception {
        when(mWifiPermissionsUtil.checkNetworkSettingsPermission(anyInt())).thenReturn(false);

        WifiConfiguration openNetwork = WifiConfigurationTestUtil.createOpenNetwork();
        NetworkUpdateResult result = verifyAddNetworkToWifiConfigManager(openNetwork);

        assertEquals(WifiConfiguration.INVALID_NETWORK_ID,
                mWifiConfigManager.getLastSelectedNetwork());

        // Now try to set it enable with |TEST_UPDATE_UID|, it should fail and the network
        // should remain disabled.
        assertFalse(mWifiConfigManager.enableNetwork(
                result.getNetworkId(), true, TEST_UPDATE_UID));
        WifiConfiguration retrievedNetwork =
                mWifiConfigManager.getConfiguredNetwork(result.getNetworkId());
        NetworkSelectionStatus retrievedStatus = retrievedNetwork.getNetworkSelectionStatus();
        assertFalse(retrievedStatus.isNetworkEnabled());
        assertEquals(WifiConfiguration.Status.DISABLED, retrievedNetwork.status);

        // Set last selected network even if the app has no permission to enable it.
        assertEquals(result.getNetworkId(), mWifiConfigManager.getLastSelectedNetwork());
    }

    /**
     * Verifies the enabling of network using
     * {@link WifiConfigManager#disableNetwork(int, int)} with a UID which
     * has no permission to modify the network fails..
     */
    @Test
    public void testDisableNetworkFailedDueToPermissionDenied() throws Exception {
        when(mWifiPermissionsUtil.checkNetworkSettingsPermission(anyInt())).thenReturn(false);

        WifiConfiguration openNetwork = WifiConfigurationTestUtil.createOpenNetwork();
        NetworkUpdateResult result = verifyAddNetworkToWifiConfigManager(openNetwork);
        assertTrue(mWifiConfigManager.enableNetwork(
                result.getNetworkId(), true, TEST_CREATOR_UID));

        assertEquals(result.getNetworkId(), mWifiConfigManager.getLastSelectedNetwork());

        // Now try to set it disabled with |TEST_UPDATE_UID|, it should fail and the network
        // should remain enabled.
        assertFalse(mWifiConfigManager.disableNetwork(result.getNetworkId(), TEST_UPDATE_UID));
        WifiConfiguration retrievedNetwork =
                mWifiConfigManager.getConfiguredNetwork(result.getNetworkId());
        NetworkSelectionStatus retrievedStatus = retrievedNetwork.getNetworkSelectionStatus();
        assertTrue(retrievedStatus.isNetworkEnabled());
        assertEquals(WifiConfiguration.Status.ENABLED, retrievedNetwork.status);

        // Clear the last selected network even if the app has no permission to disable it.
        assertEquals(WifiConfiguration.INVALID_NETWORK_ID,
                mWifiConfigManager.getLastSelectedNetwork());
    }

    /**
     * Verifies the updation of network's connectUid using
     * {@link WifiConfigManager#updateLastConnectUid(int, int)}.
     */
    @Test
    public void testUpdateLastConnectUid() throws Exception {
        WifiConfiguration openNetwork = WifiConfigurationTestUtil.createOpenNetwork();

        NetworkUpdateResult result = verifyAddNetworkToWifiConfigManager(openNetwork);

        assertTrue(
                mWifiConfigManager.updateLastConnectUid(
                        result.getNetworkId(), TEST_CREATOR_UID));
        WifiConfiguration retrievedNetwork =
                mWifiConfigManager.getConfiguredNetwork(result.getNetworkId());
        assertEquals(TEST_CREATOR_UID, retrievedNetwork.lastConnectUid);
    }

    /**
     * Verifies that any configuration update attempt with an null config is gracefully
     * handled.
     * This invokes {@link WifiConfigManager#addOrUpdateNetwork(WifiConfiguration, int)}.
     */
    @Test
    public void testAddOrUpdateNetworkWithNullConfig() {
        NetworkUpdateResult result = mWifiConfigManager.addOrUpdateNetwork(null, TEST_CREATOR_UID);
        assertFalse(result.isSuccess());
    }

    /**
     * Verifies that attempting to remove a network without any configs stored will return false.
     * This tests the case where we have not loaded any configs, potentially due to a pending store
     * read.
     * This invokes {@link WifiConfigManager#removeNetwork(int)}.
     */
    @Test
    public void testRemoveNetworkWithEmptyConfigStore() {
        int networkId = new Random().nextInt();
        assertFalse(mWifiConfigManager.removeNetwork(networkId, TEST_CREATOR_UID));
    }

    /**
     * Verifies that any configuration removal attempt with an invalid networkID is gracefully
     * handled.
     * This invokes {@link WifiConfigManager#removeNetwork(int)}.
     */
    @Test
    public void testRemoveNetworkWithInvalidNetworkId() {
        WifiConfiguration openNetwork = WifiConfigurationTestUtil.createOpenNetwork();

        verifyAddNetworkToWifiConfigManager(openNetwork);

        // Change the networkID to an invalid one.
        openNetwork.networkId++;
        assertFalse(mWifiConfigManager.removeNetwork(openNetwork.networkId, TEST_CREATOR_UID));
    }

    /**
     * Verifies that any configuration update attempt with an invalid networkID is gracefully
     * handled.
     * This invokes {@link WifiConfigManager#enableNetwork(int, boolean, int)},
     * {@link WifiConfigManager#disableNetwork(int, int)},
     * {@link WifiConfigManager#updateNetworkSelectionStatus(int, int)} and
     * {@link WifiConfigManager#updateLastConnectUid(int, int)}.
     */
    @Test
    public void testChangeConfigurationWithInvalidNetworkId() {
        WifiConfiguration openNetwork = WifiConfigurationTestUtil.createOpenNetwork();

        NetworkUpdateResult result = verifyAddNetworkToWifiConfigManager(openNetwork);

        assertFalse(mWifiConfigManager.enableNetwork(
                result.getNetworkId() + 1, false, TEST_CREATOR_UID));
        assertFalse(mWifiConfigManager.disableNetwork(result.getNetworkId() + 1, TEST_CREATOR_UID));
        assertFalse(mWifiConfigManager.updateNetworkSelectionStatus(
                result.getNetworkId() + 1, NetworkSelectionStatus.DISABLED_BY_WIFI_MANAGER));
        assertFalse(mWifiConfigManager.updateLastConnectUid(
                result.getNetworkId() + 1, TEST_CREATOR_UID));
    }

    /**
     * Verifies multiple modification of a single network using
     * {@link WifiConfigManager#addOrUpdateNetwork(WifiConfiguration, int)}.
     * This test is basically checking if the apps can reset some of the fields of the config after
     * addition. The fields being reset in this test are the |preSharedKey| and |wepKeys|.
     * 1. Create an open network initially.
     * 2. Modify the added network config to a WEP network config with all the 4 keys set.
     * 3. Modify the added network config to a WEP network config with only 1 key set.
     * 4. Modify the added network config to a PSK network config.
     */
    @Test
    public void testMultipleUpdatesSingleNetwork() {
        WifiConfiguration network = WifiConfigurationTestUtil.createOpenNetwork();
        verifyAddNetworkToWifiConfigManager(network);

        // Now add |wepKeys| to the network. We don't need to update the |allowedKeyManagement|
        // fields for open to WEP conversion.
        String[] wepKeys =
                Arrays.copyOf(WifiConfigurationTestUtil.TEST_WEP_KEYS,
                        WifiConfigurationTestUtil.TEST_WEP_KEYS.length);
        int wepTxKeyIdx = WifiConfigurationTestUtil.TEST_WEP_TX_KEY_INDEX;
        assertAndSetNetworkWepKeysAndTxIndex(network, wepKeys, wepTxKeyIdx);

        verifyUpdateNetworkToWifiConfigManagerWithoutIpChange(network);
        WifiConfigurationTestUtil.assertConfigurationEqualForConfigManagerAddOrUpdate(
                network, mWifiConfigManager.getConfiguredNetworkWithPassword(network.networkId));

        // Now empty out 3 of the |wepKeys[]| and ensure that those keys have been reset correctly.
        for (int i = 1; i < network.wepKeys.length; i++) {
            wepKeys[i] = "";
        }
        wepTxKeyIdx = 0;
        assertAndSetNetworkWepKeysAndTxIndex(network, wepKeys, wepTxKeyIdx);

        verifyUpdateNetworkToWifiConfigManagerWithoutIpChange(network);
        WifiConfigurationTestUtil.assertConfigurationEqualForConfigManagerAddOrUpdate(
                network, mWifiConfigManager.getConfiguredNetworkWithPassword(network.networkId));

        // Now change the config to a PSK network config by resetting the remaining |wepKey[0]|
        // field and setting the |preSharedKey| and |allowedKeyManagement| fields.
        wepKeys[0] = "";
        wepTxKeyIdx = -1;
        assertAndSetNetworkWepKeysAndTxIndex(network, wepKeys, wepTxKeyIdx);
        network.allowedKeyManagement.clear();
        network.allowedKeyManagement.set(WifiConfiguration.KeyMgmt.WPA_PSK);
        assertAndSetNetworkPreSharedKey(network, WifiConfigurationTestUtil.TEST_PSK);

        verifyUpdateNetworkToWifiConfigManagerWithoutIpChange(network);
        WifiConfigurationTestUtil.assertConfigurationEqualForConfigManagerAddOrUpdate(
                network, mWifiConfigManager.getConfiguredNetworkWithPassword(network.networkId));
    }

    /**
     * Verifies the modification of a WifiEnteriseConfig using
     * {@link WifiConfigManager#addOrUpdateNetwork(WifiConfiguration, int)}.
     */
    @Test
    public void testUpdateWifiEnterpriseConfig() {
        WifiConfiguration network = WifiConfigurationTestUtil.createEapNetwork();
        verifyAddNetworkToWifiConfigManager(network);

        // Set the |password| field in WifiEnterpriseConfig and modify the config to PEAP/GTC.
        network.enterpriseConfig =
                WifiConfigurationTestUtil.createPEAPWifiEnterpriseConfigWithGTCPhase2();
        assertAndSetNetworkEnterprisePassword(network, "test");

        verifyUpdateNetworkToWifiConfigManagerWithoutIpChange(network);
        WifiConfigurationTestUtil.assertConfigurationEqualForConfigManagerAddOrUpdate(
                network, mWifiConfigManager.getConfiguredNetworkWithPassword(network.networkId));

        // Reset the |password| field in WifiEnterpriseConfig and modify the config to TLS/None.
        network.enterpriseConfig.setEapMethod(WifiEnterpriseConfig.Eap.TLS);
        network.enterpriseConfig.setPhase2Method(WifiEnterpriseConfig.Phase2.NONE);
        assertAndSetNetworkEnterprisePassword(network, "");

        verifyUpdateNetworkToWifiConfigManagerWithoutIpChange(network);
        WifiConfigurationTestUtil.assertConfigurationEqualForConfigManagerAddOrUpdate(
                network, mWifiConfigManager.getConfiguredNetworkWithPassword(network.networkId));
    }

    /**
     * Verifies the modification of a single network using
     * {@link WifiConfigManager#addOrUpdateNetwork(WifiConfiguration, int)} by passing in nulls
     * in all the publicly exposed fields.
     */
    @Test
    public void testUpdateSingleNetworkWithNullValues() {
        WifiConfiguration network = WifiConfigurationTestUtil.createEapNetwork();
        verifyAddNetworkToWifiConfigManager(network);

        // Save a copy of the original network for comparison.
        WifiConfiguration originalNetwork = new WifiConfiguration(network);

        // Now set all the public fields to null and try updating the network.
        network.allowedAuthAlgorithms.clear();
        network.allowedProtocols.clear();
        network.allowedKeyManagement.clear();
        network.allowedPairwiseCiphers.clear();
        network.allowedGroupCiphers.clear();
        network.enterpriseConfig = null;

        // Update the network.
        NetworkUpdateResult result = updateNetworkToWifiConfigManager(network);
        assertTrue(result.getNetworkId() != WifiConfiguration.INVALID_NETWORK_ID);
        assertFalse(result.isNewNetwork());

        // Verify no changes to the original network configuration.
        verifyNetworkUpdateBroadcast(originalNetwork);
        verifyNetworkInConfigStoreData(originalNetwork);
        assertFalse(result.hasIpChanged());
        assertFalse(result.hasProxyChanged());

        // Copy over the updated debug params to the original network config before comparison.
        originalNetwork.lastUpdateUid = network.lastUpdateUid;
        originalNetwork.lastUpdateName = network.lastUpdateName;
        originalNetwork.updateTime = network.updateTime;

        // Now verify that there was no change to the network configurations.
        WifiConfigurationTestUtil.assertConfigurationEqualForConfigManagerAddOrUpdate(
                originalNetwork,
                mWifiConfigManager.getConfiguredNetworkWithPassword(originalNetwork.networkId));
    }

    /**
     * Verifies the addition of a single network using
     * {@link WifiConfigManager#addOrUpdateNetwork(WifiConfiguration, int)} by passing in null
     * in IpConfiguraion fails.
     */
    @Test
    public void testAddSingleNetworkWithNullIpConfigurationFails() {
        WifiConfiguration network = WifiConfigurationTestUtil.createEapNetwork();
        network.setIpConfiguration(null);
        NetworkUpdateResult result =
                mWifiConfigManager.addOrUpdateNetwork(network, TEST_CREATOR_UID);
        assertFalse(result.isSuccess());
    }

    /**
     * Verifies that the modification of a single network using
     * {@link WifiConfigManager#addOrUpdateNetwork(WifiConfiguration, int)} does not modify
     * existing configuration if there is a failure.
     */
    @Test
    public void testUpdateSingleNetworkFailureDoesNotModifyOriginal() {
        WifiConfiguration network = WifiConfigurationTestUtil.createEapNetwork();
        network.enterpriseConfig =
                WifiConfigurationTestUtil.createPEAPWifiEnterpriseConfigWithGTCPhase2();
        verifyAddNetworkToWifiConfigManager(network);

        // Save a copy of the original network for comparison.
        WifiConfiguration originalNetwork = new WifiConfiguration(network);

        // Now modify the network's EAP method.
        network.enterpriseConfig =
                WifiConfigurationTestUtil.createTLSWifiEnterpriseConfigWithNonePhase2();

        // Fail this update because of cert installation failure.
        when(mWifiKeyStore
                .updateNetworkKeys(any(WifiConfiguration.class), any(WifiConfiguration.class)))
                .thenReturn(false);
        NetworkUpdateResult result =
                mWifiConfigManager.addOrUpdateNetwork(network, TEST_UPDATE_UID);
        assertTrue(result.getNetworkId() == WifiConfiguration.INVALID_NETWORK_ID);

        // Now verify that there was no change to the network configurations.
        WifiConfigurationTestUtil.assertConfigurationEqualForConfigManagerAddOrUpdate(
                originalNetwork,
                mWifiConfigManager.getConfiguredNetworkWithPassword(originalNetwork.networkId));
    }

    /**
     * Verifies the matching of networks with different encryption types with the
     * corresponding scan detail using
     * {@link WifiConfigManager#getConfiguredNetworkForScanDetailAndCache(ScanDetail)}.
     * The test also verifies that the provided scan detail was cached,
     */
    @Test
    public void testMatchScanDetailToNetworksAndCache() {
        // Create networks of different types and ensure that they're all matched using
        // the corresponding ScanDetail correctly.
        verifyAddSingleNetworkAndMatchScanDetailToNetworkAndCache(
                WifiConfigurationTestUtil.createOpenNetwork());
        verifyAddSingleNetworkAndMatchScanDetailToNetworkAndCache(
                WifiConfigurationTestUtil.createWepNetwork());
        verifyAddSingleNetworkAndMatchScanDetailToNetworkAndCache(
                WifiConfigurationTestUtil.createPskNetwork());
        verifyAddSingleNetworkAndMatchScanDetailToNetworkAndCache(
                WifiConfigurationTestUtil.createEapNetwork());
        verifyAddSingleNetworkAndMatchScanDetailToNetworkAndCache(
                WifiConfigurationTestUtil.createSaeNetwork());
        verifyAddSingleNetworkAndMatchScanDetailToNetworkAndCache(
                WifiConfigurationTestUtil.createOweNetwork());
        verifyAddSingleNetworkAndMatchScanDetailToNetworkAndCache(
                WifiConfigurationTestUtil.createEapSuiteBNetwork());
    }

    /**
     * Verifies that scan details with wrong SSID/authentication types are not matched using
     * {@link WifiConfigManager#getConfiguredNetworkForScanDetailAndCache(ScanDetail)}
     * to the added networks.
     */
    @Test
    public void testNoMatchScanDetailToNetwork() {
        // First create networks of different types.
        WifiConfiguration openNetwork = WifiConfigurationTestUtil.createOpenNetwork();
        WifiConfiguration wepNetwork = WifiConfigurationTestUtil.createWepNetwork();
        WifiConfiguration pskNetwork = WifiConfigurationTestUtil.createPskNetwork();
        WifiConfiguration eapNetwork = WifiConfigurationTestUtil.createEapNetwork();
        WifiConfiguration saeNetwork = WifiConfigurationTestUtil.createSaeNetwork();
        WifiConfiguration oweNetwork = WifiConfigurationTestUtil.createOweNetwork();
        WifiConfiguration eapSuiteBNetwork = WifiConfigurationTestUtil.createEapSuiteBNetwork();

        // Now add them to WifiConfigManager.
        verifyAddNetworkToWifiConfigManager(openNetwork);
        verifyAddNetworkToWifiConfigManager(wepNetwork);
        verifyAddNetworkToWifiConfigManager(pskNetwork);
        verifyAddNetworkToWifiConfigManager(eapNetwork);
        verifyAddNetworkToWifiConfigManager(saeNetwork);
        verifyAddNetworkToWifiConfigManager(oweNetwork);
        verifyAddNetworkToWifiConfigManager(eapSuiteBNetwork);

        // Now create dummy scan detail corresponding to the networks.
        ScanDetail openNetworkScanDetail = createScanDetailForNetwork(openNetwork);
        ScanDetail wepNetworkScanDetail = createScanDetailForNetwork(wepNetwork);
        ScanDetail pskNetworkScanDetail = createScanDetailForNetwork(pskNetwork);
        ScanDetail eapNetworkScanDetail = createScanDetailForNetwork(eapNetwork);
        ScanDetail saeNetworkScanDetail = createScanDetailForNetwork(saeNetwork);
        ScanDetail oweNetworkScanDetail = createScanDetailForNetwork(oweNetwork);
        ScanDetail eapSuiteBNetworkScanDetail = createScanDetailForNetwork(eapSuiteBNetwork);

        // Now mix and match parameters from different scan details.
        openNetworkScanDetail.getScanResult().SSID =
                wepNetworkScanDetail.getScanResult().SSID;
        wepNetworkScanDetail.getScanResult().capabilities =
                pskNetworkScanDetail.getScanResult().capabilities;
        pskNetworkScanDetail.getScanResult().capabilities =
                eapNetworkScanDetail.getScanResult().capabilities;
        eapNetworkScanDetail.getScanResult().capabilities =
                saeNetworkScanDetail.getScanResult().capabilities;
        saeNetworkScanDetail.getScanResult().capabilities =
                oweNetworkScanDetail.getScanResult().capabilities;
        oweNetworkScanDetail.getScanResult().capabilities =
                eapSuiteBNetworkScanDetail.getScanResult().capabilities;
        eapSuiteBNetworkScanDetail.getScanResult().capabilities =
                openNetworkScanDetail.getScanResult().capabilities;


        // Try to lookup a saved network using the modified scan details. All of these should fail.
        assertNull(mWifiConfigManager.getConfiguredNetworkForScanDetailAndCache(
                openNetworkScanDetail));
        assertNull(mWifiConfigManager.getConfiguredNetworkForScanDetailAndCache(
                wepNetworkScanDetail));
        assertNull(mWifiConfigManager.getConfiguredNetworkForScanDetailAndCache(
                pskNetworkScanDetail));
        assertNull(mWifiConfigManager.getConfiguredNetworkForScanDetailAndCache(
                eapNetworkScanDetail));
        assertNull(mWifiConfigManager.getConfiguredNetworkForScanDetailAndCache(
                saeNetworkScanDetail));
        assertNull(mWifiConfigManager.getConfiguredNetworkForScanDetailAndCache(
                oweNetworkScanDetail));
        assertNull(mWifiConfigManager.getConfiguredNetworkForScanDetailAndCache(
                eapSuiteBNetworkScanDetail));

        // All the cache's should be empty as well.
        assertNull(mWifiConfigManager.getScanDetailCacheForNetwork(openNetwork.networkId));
        assertNull(mWifiConfigManager.getScanDetailCacheForNetwork(wepNetwork.networkId));
        assertNull(mWifiConfigManager.getScanDetailCacheForNetwork(pskNetwork.networkId));
        assertNull(mWifiConfigManager.getScanDetailCacheForNetwork(eapNetwork.networkId));
        assertNull(mWifiConfigManager.getScanDetailCacheForNetwork(saeNetwork.networkId));
        assertNull(mWifiConfigManager.getScanDetailCacheForNetwork(oweNetwork.networkId));
        assertNull(mWifiConfigManager.getScanDetailCacheForNetwork(eapSuiteBNetwork.networkId));
    }

    /**
     * Verifies that ScanDetail added for a network is cached correctly.
     */
    @Test
    public void testUpdateScanDetailForNetwork() {
        // First add the provided network.
        WifiConfiguration testNetwork = WifiConfigurationTestUtil.createOpenNetwork();
        NetworkUpdateResult result = verifyAddNetworkToWifiConfigManager(testNetwork);

        // Now create a dummy scan detail corresponding to the network.
        ScanDetail scanDetail = createScanDetailForNetwork(testNetwork);
        ScanResult scanResult = scanDetail.getScanResult();

        mWifiConfigManager.updateScanDetailForNetwork(result.getNetworkId(), scanDetail);

        // Now retrieve the scan detail cache and ensure that the new scan detail is in cache.
        ScanDetailCache retrievedScanDetailCache =
                mWifiConfigManager.getScanDetailCacheForNetwork(result.getNetworkId());
        assertEquals(1, retrievedScanDetailCache.size());
        ScanResult retrievedScanResult = retrievedScanDetailCache.getScanResult(scanResult.BSSID);

        ScanTestUtil.assertScanResultEquals(scanResult, retrievedScanResult);
    }

    /**
     * Verifies that scan detail cache is trimmed down when the size of the cache for a network
     * exceeds {@link WifiConfigManager#SCAN_CACHE_ENTRIES_MAX_SIZE}.
     */
    @Test
    public void testScanDetailCacheTrimForNetwork() {
        // Add a single network.
        WifiConfiguration openNetwork = WifiConfigurationTestUtil.createOpenNetwork();
        verifyAddNetworkToWifiConfigManager(openNetwork);

        ScanDetailCache scanDetailCache;
        String testBssidPrefix = "00:a5:b8:c9:45:";

        // Modify |BSSID| field in the scan result and add copies of scan detail
        // |SCAN_CACHE_ENTRIES_MAX_SIZE| times.
        int scanDetailNum = 1;
        for (; scanDetailNum <= WifiConfigManager.SCAN_CACHE_ENTRIES_MAX_SIZE; scanDetailNum++) {
            // Create dummy scan detail caches with different BSSID for the network.
            ScanDetail scanDetail =
                    createScanDetailForNetwork(
                            openNetwork, String.format("%s%02x", testBssidPrefix, scanDetailNum));
            assertNotNull(
                    mWifiConfigManager.getConfiguredNetworkForScanDetailAndCache(scanDetail));

            // The size of scan detail cache should keep growing until it hits
            // |SCAN_CACHE_ENTRIES_MAX_SIZE|.
            scanDetailCache =
                    mWifiConfigManager.getScanDetailCacheForNetwork(openNetwork.networkId);
            assertEquals(scanDetailNum, scanDetailCache.size());
        }

        // Now add the |SCAN_CACHE_ENTRIES_MAX_SIZE + 1| entry. This should trigger the trim.
        ScanDetail scanDetail =
                createScanDetailForNetwork(
                        openNetwork, String.format("%s%02x", testBssidPrefix, scanDetailNum));
        assertNotNull(mWifiConfigManager.getConfiguredNetworkForScanDetailAndCache(scanDetail));

        // Retrieve the scan detail cache and ensure that the size was trimmed down to
        // |SCAN_CACHE_ENTRIES_TRIM_SIZE + 1|. The "+1" is to account for the new entry that
        // was added after the trim.
        scanDetailCache = mWifiConfigManager.getScanDetailCacheForNetwork(openNetwork.networkId);
        assertEquals(WifiConfigManager.SCAN_CACHE_ENTRIES_TRIM_SIZE + 1, scanDetailCache.size());
    }

    /**
     * Verifies that hasEverConnected is false for a newly added network.
     */
    @Test
    public void testAddNetworkHasEverConnectedFalse() {
        verifyAddNetworkHasEverConnectedFalse(WifiConfigurationTestUtil.createOpenNetwork());
    }

    /**
     * Verifies that hasEverConnected is false for a newly added network even when new config has
     * mistakenly set HasEverConnected to true.
     */
    @Test
    public void testAddNetworkOverridesHasEverConnectedWhenTrueInNewConfig() {
        WifiConfiguration openNetwork = WifiConfigurationTestUtil.createOpenNetwork();
        openNetwork.getNetworkSelectionStatus().setHasEverConnected(true);
        verifyAddNetworkHasEverConnectedFalse(openNetwork);
    }

    /**
     * Verify that the |HasEverConnected| is set when
     * {@link WifiConfigManager#updateNetworkAfterConnect(int)} is invoked.
     */
    @Test
    public void testUpdateConfigAfterConnectHasEverConnectedTrue() {
        WifiConfiguration openNetwork = WifiConfigurationTestUtil.createOpenNetwork();
        verifyAddNetworkHasEverConnectedFalse(openNetwork);
        verifyUpdateNetworkAfterConnectHasEverConnectedTrue(openNetwork.networkId);
    }

    /**
     * Verifies that hasEverConnected is cleared when a network config |preSharedKey| is updated.
     */
    @Test
    public void testUpdatePreSharedKeyClearsHasEverConnected() {
        WifiConfiguration pskNetwork = WifiConfigurationTestUtil.createPskNetwork();
        verifyAddNetworkHasEverConnectedFalse(pskNetwork);
        verifyUpdateNetworkAfterConnectHasEverConnectedTrue(pskNetwork.networkId);

        // Now update the same network with a different psk.
        String newPsk = "\"newpassword\"";
        assertFalse(pskNetwork.preSharedKey.equals(newPsk));
        pskNetwork.preSharedKey = newPsk;
        verifyUpdateNetworkWithCredentialChangeHasEverConnectedFalse(pskNetwork);
    }

    /**
     * Verifies that hasEverConnected is cleared when a network config |wepKeys| is updated.
     */
    @Test
    public void testUpdateWepKeysClearsHasEverConnected() {
        WifiConfiguration wepNetwork = WifiConfigurationTestUtil.createWepNetwork();
        verifyAddNetworkHasEverConnectedFalse(wepNetwork);
        verifyUpdateNetworkAfterConnectHasEverConnectedTrue(wepNetwork.networkId);

        // Now update the same network with a different wep.
        assertFalse(wepNetwork.wepKeys[0].equals("newpassword"));
        wepNetwork.wepKeys[0] = "newpassword";
        verifyUpdateNetworkWithCredentialChangeHasEverConnectedFalse(wepNetwork);
    }

    /**
     * Verifies that hasEverConnected is cleared when a network config |wepTxKeyIndex| is updated.
     */
    @Test
    public void testUpdateWepTxKeyClearsHasEverConnected() {
        WifiConfiguration wepNetwork = WifiConfigurationTestUtil.createWepNetwork();
        verifyAddNetworkHasEverConnectedFalse(wepNetwork);
        verifyUpdateNetworkAfterConnectHasEverConnectedTrue(wepNetwork.networkId);

        // Now update the same network with a different wep.
        assertFalse(wepNetwork.wepTxKeyIndex == 3);
        wepNetwork.wepTxKeyIndex = 3;
        verifyUpdateNetworkWithCredentialChangeHasEverConnectedFalse(wepNetwork);
    }

    /**
     * Verifies that hasEverConnected is cleared when a network config |allowedKeyManagement| is
     * updated.
     */
    @Test
    public void testUpdateAllowedKeyManagementClearsHasEverConnected() {
        WifiConfiguration pskNetwork = WifiConfigurationTestUtil.createPskNetwork();
        verifyAddNetworkHasEverConnectedFalse(pskNetwork);
        verifyUpdateNetworkAfterConnectHasEverConnectedTrue(pskNetwork.networkId);

        assertFalse(pskNetwork.allowedKeyManagement.get(WifiConfiguration.KeyMgmt.IEEE8021X));
        pskNetwork.allowedKeyManagement.clear();
        pskNetwork.allowedKeyManagement.set(WifiConfiguration.KeyMgmt.IEEE8021X);
        verifyUpdateNetworkWithCredentialChangeHasEverConnectedFalse(pskNetwork);
    }

    /**
     * Verifies that hasEverConnected is cleared when a network config |allowedProtocol| is
     * updated.
     */
    @Test
    public void testUpdateProtocolsClearsHasEverConnected() {
        WifiConfiguration pskNetwork = WifiConfigurationTestUtil.createPskNetwork();
        verifyAddNetworkHasEverConnectedFalse(pskNetwork);
        verifyUpdateNetworkAfterConnectHasEverConnectedTrue(pskNetwork.networkId);

        assertFalse(pskNetwork.allowedProtocols.get(WifiConfiguration.Protocol.OSEN));
        pskNetwork.allowedProtocols.set(WifiConfiguration.Protocol.OSEN);
        verifyUpdateNetworkWithCredentialChangeHasEverConnectedFalse(pskNetwork);
    }

    /**
     * Verifies that hasEverConnected is cleared when a network config |allowedAuthAlgorithms| is
     * updated.
     */
    @Test
    public void testUpdateAllowedAuthAlgorithmsClearsHasEverConnected() {
        WifiConfiguration pskNetwork = WifiConfigurationTestUtil.createPskNetwork();
        verifyAddNetworkHasEverConnectedFalse(pskNetwork);
        verifyUpdateNetworkAfterConnectHasEverConnectedTrue(pskNetwork.networkId);

        assertFalse(pskNetwork.allowedAuthAlgorithms.get(WifiConfiguration.AuthAlgorithm.LEAP));
        pskNetwork.allowedAuthAlgorithms.set(WifiConfiguration.AuthAlgorithm.LEAP);
        verifyUpdateNetworkWithCredentialChangeHasEverConnectedFalse(pskNetwork);
    }

    /**
     * Verifies that hasEverConnected is cleared when a network config |allowedPairwiseCiphers| is
     * updated.
     */
    @Test
    public void testUpdateAllowedPairwiseCiphersClearsHasEverConnected() {
        WifiConfiguration pskNetwork = WifiConfigurationTestUtil.createPskNetwork();
        verifyAddNetworkHasEverConnectedFalse(pskNetwork);
        verifyUpdateNetworkAfterConnectHasEverConnectedTrue(pskNetwork.networkId);

        assertFalse(pskNetwork.allowedPairwiseCiphers.get(WifiConfiguration.PairwiseCipher.NONE));
        pskNetwork.allowedPairwiseCiphers.set(WifiConfiguration.PairwiseCipher.NONE);
        verifyUpdateNetworkWithCredentialChangeHasEverConnectedFalse(pskNetwork);
    }

    /**
     * Verifies that hasEverConnected is cleared when a network config |allowedGroup| is
     * updated.
     */
    @Test
    public void testUpdateAllowedGroupCiphersClearsHasEverConnected() {
        WifiConfiguration pskNetwork = WifiConfigurationTestUtil.createPskNetwork();
        verifyAddNetworkHasEverConnectedFalse(pskNetwork);
        verifyUpdateNetworkAfterConnectHasEverConnectedTrue(pskNetwork.networkId);

        assertTrue(pskNetwork.allowedGroupCiphers.get(WifiConfiguration.GroupCipher.WEP104));
        pskNetwork.allowedGroupCiphers.clear(WifiConfiguration.GroupCipher.WEP104);
        verifyUpdateNetworkWithCredentialChangeHasEverConnectedFalse(pskNetwork);
    }

    /**
     * Verifies that hasEverConnected is cleared when a network config |hiddenSSID| is
     * updated.
     */
    @Test
    public void testUpdateHiddenSSIDClearsHasEverConnected() {
        WifiConfiguration pskNetwork = WifiConfigurationTestUtil.createPskNetwork();
        verifyAddNetworkHasEverConnectedFalse(pskNetwork);
        verifyUpdateNetworkAfterConnectHasEverConnectedTrue(pskNetwork.networkId);

        assertFalse(pskNetwork.hiddenSSID);
        pskNetwork.hiddenSSID = true;
        verifyUpdateNetworkWithCredentialChangeHasEverConnectedFalse(pskNetwork);
    }

    /**
     * Verifies that hasEverConnected is cleared when a network config |requirePMF| is
     * updated.
     */
    @Test
    public void testUpdateRequirePMFClearsHasEverConnected() {
        WifiConfiguration pskNetwork = WifiConfigurationTestUtil.createPskNetwork();
        verifyAddNetworkHasEverConnectedFalse(pskNetwork);
        verifyUpdateNetworkAfterConnectHasEverConnectedTrue(pskNetwork.networkId);

        assertFalse(pskNetwork.requirePMF);
        pskNetwork.requirePMF = true;

        NetworkUpdateResult result =
                verifyUpdateNetworkToWifiConfigManagerWithoutIpChange(pskNetwork);
        WifiConfiguration retrievedNetwork =
                mWifiConfigManager.getConfiguredNetwork(result.getNetworkId());
        assertFalse("Updating network credentials config must clear hasEverConnected.",
                retrievedNetwork.getNetworkSelectionStatus().getHasEverConnected());
        assertTrue(result.hasCredentialChanged());
    }

    /**
     * Verifies that hasEverConnected is cleared when a network config |enterpriseConfig| is
     * updated.
     */
    @Test
    public void testUpdateEnterpriseConfigClearsHasEverConnected() {
        WifiConfiguration eapNetwork = WifiConfigurationTestUtil.createEapNetwork();
        eapNetwork.enterpriseConfig =
                WifiConfigurationTestUtil.createPEAPWifiEnterpriseConfigWithGTCPhase2();
        verifyAddNetworkHasEverConnectedFalse(eapNetwork);
        verifyUpdateNetworkAfterConnectHasEverConnectedTrue(eapNetwork.networkId);

        assertFalse(eapNetwork.enterpriseConfig.getEapMethod() == WifiEnterpriseConfig.Eap.TLS);
        eapNetwork.enterpriseConfig.setEapMethod(WifiEnterpriseConfig.Eap.TLS);
        verifyUpdateNetworkWithCredentialChangeHasEverConnectedFalse(eapNetwork);
    }

    /**
     * Verifies that if the app sends back the masked passwords in an update, we ignore it.
     */
    @Test
    public void testUpdateIgnoresMaskedPasswords() {
        WifiConfiguration someRandomNetworkWithAllMaskedFields =
                WifiConfigurationTestUtil.createEapNetwork();
        someRandomNetworkWithAllMaskedFields.wepKeys = WifiConfigurationTestUtil.TEST_WEP_KEYS;
        someRandomNetworkWithAllMaskedFields.preSharedKey = WifiConfigurationTestUtil.TEST_PSK;
        someRandomNetworkWithAllMaskedFields.enterpriseConfig.setPassword(
                WifiConfigurationTestUtil.TEST_EAP_PASSWORD);

        NetworkUpdateResult result =
                verifyAddNetworkToWifiConfigManager(someRandomNetworkWithAllMaskedFields);

        // All of these passwords must be masked in this retrieved network config.
        WifiConfiguration retrievedNetworkWithMaskedPassword =
                mWifiConfigManager.getConfiguredNetwork(result.getNetworkId());
        assertPasswordsMaskedInWifiConfiguration(retrievedNetworkWithMaskedPassword);
        // Ensure that the passwords are present internally.
        WifiConfiguration retrievedNetworkWithPassword =
                mWifiConfigManager.getConfiguredNetworkWithPassword(result.getNetworkId());
        assertEquals(someRandomNetworkWithAllMaskedFields.preSharedKey,
                retrievedNetworkWithPassword.preSharedKey);
        assertEquals(someRandomNetworkWithAllMaskedFields.wepKeys,
                retrievedNetworkWithPassword.wepKeys);
        assertEquals(someRandomNetworkWithAllMaskedFields.enterpriseConfig.getPassword(),
                retrievedNetworkWithPassword.enterpriseConfig.getPassword());

        // Now update the same network config using the masked config.
        verifyUpdateNetworkToWifiConfigManager(retrievedNetworkWithMaskedPassword);

        // Retrieve the network config with password and ensure that they have not been overwritten
        // with *.
        retrievedNetworkWithPassword =
                mWifiConfigManager.getConfiguredNetworkWithPassword(result.getNetworkId());
        assertEquals(someRandomNetworkWithAllMaskedFields.preSharedKey,
                retrievedNetworkWithPassword.preSharedKey);
        assertEquals(someRandomNetworkWithAllMaskedFields.wepKeys,
                retrievedNetworkWithPassword.wepKeys);
        assertEquals(someRandomNetworkWithAllMaskedFields.enterpriseConfig.getPassword(),
                retrievedNetworkWithPassword.enterpriseConfig.getPassword());
    }

    /**
     * Verifies that randomized MAC address is masked out when we return
     * external configs except when explicitly asked for MAC address.
     */
    @Test
    public void testGetConfiguredNetworksMasksRandomizedMac() {
        int targetUidConfigNonCreator = TEST_CREATOR_UID + 100;

        WifiConfiguration config = WifiConfigurationTestUtil.createOpenNetwork();
        NetworkUpdateResult result = verifyAddNetworkToWifiConfigManager(config);

        MacAddress testMac = MacAddress.createRandomUnicastAddress();
        mWifiConfigManager.setNetworkRandomizedMacAddress(result.getNetworkId(), testMac);

        // Verify that randomized MAC address is masked when obtaining saved networks from
        // invalid UID
        List<WifiConfiguration> configs = mWifiConfigManager.getSavedNetworks(Process.INVALID_UID);
        assertEquals(1, configs.size());
        assertRandomizedMacAddressMaskedInWifiConfiguration(configs.get(0));

        // Verify that randomized MAC address is unmasked when obtaining saved networks from
        // system UID
        configs = mWifiConfigManager.getSavedNetworks(Process.WIFI_UID);
        assertEquals(1, configs.size());
        assertEquals(testMac, configs.get(0).getRandomizedMacAddress());

        // Verify that randomized MAC address is masked when obtaining saved networks from
        // (carrier app) non-creator of the config
        configs = mWifiConfigManager.getSavedNetworks(targetUidConfigNonCreator);
        assertEquals(1, configs.size());
        assertRandomizedMacAddressMaskedInWifiConfiguration(configs.get(0));

        // Verify that randomized MAC address is unmasked when obtaining saved networks from
        // (carrier app) creator of the config
        configs = mWifiConfigManager.getSavedNetworks(TEST_CREATOR_UID);
        assertEquals(1, configs.size());
        assertEquals(testMac, configs.get(0).getRandomizedMacAddress());

        // Verify that randomized MAC address is unmasked when getting list of privileged (with
        // password) configurations
        WifiConfiguration configWithRandomizedMac = mWifiConfigManager
                .getConfiguredNetworkWithPassword(result.getNetworkId());
        assertEquals(testMac, configWithRandomizedMac.getRandomizedMacAddress());

        // Ensure that the MAC address is present when asked for config with MAC address.
        configWithRandomizedMac = mWifiConfigManager
                .getConfiguredNetworkWithoutMasking(result.getNetworkId());
        assertEquals(testMac, configWithRandomizedMac.getRandomizedMacAddress());
    }

    /**
     * Verifies that macRandomizationSetting is not masked out when MAC randomization is supported.
     */
    @Test
    public void testGetConfiguredNetworksNotMaskMacRandomizationSetting() {
        WifiConfiguration config = WifiConfigurationTestUtil.createOpenNetwork();
        NetworkUpdateResult result = verifyAddNetworkToWifiConfigManager(config);

        MacAddress testMac = MacAddress.createRandomUnicastAddress();
        mWifiConfigManager.setNetworkRandomizedMacAddress(result.getNetworkId(), testMac);

        // Verify macRandomizationSetting is not masked out when feature is supported.
        List<WifiConfiguration> configs = mWifiConfigManager.getSavedNetworks(Process.WIFI_UID);
        assertEquals(1, configs.size());
        assertEquals(WifiConfiguration.RANDOMIZATION_PERSISTENT,
                configs.get(0).macRandomizationSetting);
    }

    /**
     * Verifies that macRandomizationSetting is masked out to WifiConfiguration.RANDOMIZATION_NONE
     * when MAC randomization is not supported on the device.
     */
    @Test
    public void testGetConfiguredNetworksMasksMacRandomizationSetting() {
        mResources.setBoolean(R.bool.config_wifi_connected_mac_randomization_supported, false);
        createWifiConfigManager();
        WifiConfiguration config = WifiConfigurationTestUtil.createOpenNetwork();
        NetworkUpdateResult result = verifyAddNetworkToWifiConfigManager(config);

        MacAddress testMac = MacAddress.createRandomUnicastAddress();
        mWifiConfigManager.setNetworkRandomizedMacAddress(result.getNetworkId(), testMac);

        // Verify macRandomizationSetting is masked out when feature is unsupported.
        List<WifiConfiguration> configs = mWifiConfigManager.getSavedNetworks(Process.WIFI_UID);
        assertEquals(1, configs.size());
        assertEquals(WifiConfiguration.RANDOMIZATION_NONE, configs.get(0).macRandomizationSetting);
    }

    /**
     * Verifies that passwords are masked out when we return external configs except when
     * explicitly asked for them.
     */
    @Test
    public void testGetConfiguredNetworksMasksPasswords() {
        WifiConfiguration networkWithPasswords = WifiConfigurationTestUtil.createEapNetwork();
        networkWithPasswords.wepKeys = WifiConfigurationTestUtil.TEST_WEP_KEYS;
        networkWithPasswords.preSharedKey = WifiConfigurationTestUtil.TEST_PSK;
        networkWithPasswords.enterpriseConfig.setPassword(
                WifiConfigurationTestUtil.TEST_EAP_PASSWORD);

        NetworkUpdateResult result = verifyAddNetworkToWifiConfigManager(networkWithPasswords);

        // All of these passwords must be masked in this retrieved network config.
        WifiConfiguration retrievedNetworkWithMaskedPassword =
                mWifiConfigManager.getConfiguredNetwork(result.getNetworkId());
        assertPasswordsMaskedInWifiConfiguration(retrievedNetworkWithMaskedPassword);

        // Ensure that the passwords are present when asked for configs with passwords.
        WifiConfiguration retrievedNetworkWithPassword =
                mWifiConfigManager.getConfiguredNetworkWithPassword(result.getNetworkId());
        assertEquals(networkWithPasswords.preSharedKey, retrievedNetworkWithPassword.preSharedKey);
        assertEquals(networkWithPasswords.wepKeys, retrievedNetworkWithPassword.wepKeys);
        assertEquals(networkWithPasswords.enterpriseConfig.getPassword(),
                retrievedNetworkWithPassword.enterpriseConfig.getPassword());

        retrievedNetworkWithPassword =
                mWifiConfigManager.getConfiguredNetworkWithoutMasking(result.getNetworkId());
        assertEquals(networkWithPasswords.preSharedKey, retrievedNetworkWithPassword.preSharedKey);
        assertEquals(networkWithPasswords.wepKeys, retrievedNetworkWithPassword.wepKeys);
        assertEquals(networkWithPasswords.enterpriseConfig.getPassword(),
                retrievedNetworkWithPassword.enterpriseConfig.getPassword());
    }

    /**
     * Verifies the ordering of network list generated using
     * {@link WifiConfigManager#retrievePnoNetworkList()}.
     */
    @Test
    public void testRetrievePnoList() {
        // Create and add 3 networks.
        WifiConfiguration network1 = WifiConfigurationTestUtil.createEapNetwork();
        WifiConfiguration network2 = WifiConfigurationTestUtil.createPskNetwork();
        WifiConfiguration network3 = WifiConfigurationTestUtil.createOpenHiddenNetwork();
        verifyAddNetworkToWifiConfigManager(network1);
        verifyAddNetworkToWifiConfigManager(network2);
        verifyAddNetworkToWifiConfigManager(network3);

        // Enable all of them.
        assertTrue(mWifiConfigManager.enableNetwork(network1.networkId, false, TEST_CREATOR_UID));
        assertTrue(mWifiConfigManager.enableNetwork(network2.networkId, false, TEST_CREATOR_UID));
        assertTrue(mWifiConfigManager.enableNetwork(network3.networkId, false, TEST_CREATOR_UID));

        // Now set scan results in 2 of them to set the corresponding
        // {@link NetworkSelectionStatus#mSeenInLastQualifiedNetworkSelection} field.
        assertTrue(mWifiConfigManager.setNetworkCandidateScanResult(
                network1.networkId, createScanDetailForNetwork(network1).getScanResult(), 54));
        assertTrue(mWifiConfigManager.setNetworkCandidateScanResult(
                network3.networkId, createScanDetailForNetwork(network3).getScanResult(), 54));

        // Now increment |network3|'s association count. This should ensure that this network
        // is preferred over |network1|.
        assertTrue(mWifiConfigManager.updateNetworkAfterConnect(network3.networkId));

        // Retrieve the Pno network list & verify the order of the networks returned.
        List<WifiScanner.PnoSettings.PnoNetwork> pnoNetworks =
                mWifiConfigManager.retrievePnoNetworkList();
        assertEquals(3, pnoNetworks.size());
        assertEquals(network3.SSID, pnoNetworks.get(0).ssid);
        assertEquals(network1.SSID, pnoNetworks.get(1).ssid);
        assertEquals(network2.SSID, pnoNetworks.get(2).ssid);

        // Now permanently disable |network3|. This should remove network 3 from the list.
        assertTrue(mWifiConfigManager.disableNetwork(network3.networkId, TEST_CREATOR_UID));

        // Retrieve the Pno network list again & verify the order of the networks returned.
        pnoNetworks = mWifiConfigManager.retrievePnoNetworkList();
        assertEquals(2, pnoNetworks.size());
        assertEquals(network1.SSID, pnoNetworks.get(0).ssid);
        assertEquals(network2.SSID, pnoNetworks.get(1).ssid);
    }

    /**
     * Verifies frequencies are populated correctly for pno networks.
     * {@link WifiConfigManager#retrievePnoNetworkList()}.
     */
    @Test
    public void testRetrievePnoListFrequencies() {
        when(mFrameworkFacade.getIntegerSetting(eq(mContext),
                eq(Settings.Global.WIFI_PNO_FREQUENCY_CULLING_ENABLED),
                anyInt())).thenReturn(1);
        mContentObserverPnoChannelCulling.onChange(false);
        // Create and add 3 networks.
        WifiConfiguration network1 = WifiConfigurationTestUtil.createEapNetwork();
        WifiConfiguration network2 = WifiConfigurationTestUtil.createPskNetwork();
        verifyAddNetworkToWifiConfigManager(network1);
        verifyAddNetworkToWifiConfigManager(network2);

        // Enable all of them.
        assertTrue(mWifiConfigManager.enableNetwork(network1.networkId, false, TEST_CREATOR_UID));
        assertTrue(mWifiConfigManager.enableNetwork(network2.networkId, false, TEST_CREATOR_UID));
        assertTrue(mWifiConfigManager.updateNetworkAfterConnect(network1.networkId));

        // Retrieve the Pno network list & verify the order of the networks returned.
        // Frequencies should be empty since no scan results have been received yet.
        List<WifiScanner.PnoSettings.PnoNetwork> pnoNetworks =
                mWifiConfigManager.retrievePnoNetworkList();
        assertEquals(2, pnoNetworks.size());
        assertEquals(network1.SSID, pnoNetworks.get(0).ssid);
        assertEquals(network2.SSID, pnoNetworks.get(1).ssid);
        assertTrue("frequencies should be empty", pnoNetworks.get(0).frequencies.length == 0);
        assertTrue("frequencies should be empty", pnoNetworks.get(1).frequencies.length == 0);

        // Add frequencies to |network1|
        ScanDetail scanDetail1 = createScanDetailForNetwork(network1, TEST_BSSID + "1",
                TEST_RSSI, TEST_FREQUENCY_1);
        ScanDetail scanDetail2 = createScanDetailForNetwork(network1, TEST_BSSID + "2",
                TEST_RSSI, TEST_FREQUENCY_1);
        ScanDetail scanDetail3 = createScanDetailForNetwork(network1, TEST_BSSID + "3",
                TEST_RSSI, TEST_FREQUENCY_2);
        ScanDetail scanDetail4 = createScanDetailForNetwork(network1, TEST_BSSID + "4",
                TEST_RSSI, TEST_FREQUENCY_3);

        // Set last seen timestamps so that when retrieving the frequencies for |network1|
        // |TEST_FREQUENCY_2| gets included but |TEST_FREQUENCY_3| gets excluded.
        scanDetail3.getScanResult().seen =
                mClock.getWallClockMillis() - WifiConfigManager.MAX_PNO_SCAN_FREQUENCY_AGE_MS + 1;
        scanDetail4.getScanResult().seen =
                mClock.getWallClockMillis() - WifiConfigManager.MAX_PNO_SCAN_FREQUENCY_AGE_MS;
        mWifiConfigManager.getConfiguredNetworkForScanDetailAndCache(scanDetail1);
        mWifiConfigManager.getConfiguredNetworkForScanDetailAndCache(scanDetail2);
        mWifiConfigManager.getConfiguredNetworkForScanDetailAndCache(scanDetail3);
        mWifiConfigManager.getConfiguredNetworkForScanDetailAndCache(scanDetail4);

        // Verify the frequencies are correct for |network1| and |TEST_FREQUENCY_3| is not in the
        // list because it's older than the max age.
        pnoNetworks = mWifiConfigManager.retrievePnoNetworkList();
        assertEquals(2, pnoNetworks.size());
        assertEquals(network1.SSID, pnoNetworks.get(0).ssid);
        assertEquals(network2.SSID, pnoNetworks.get(1).ssid);
        assertEquals(2, pnoNetworks.get(0).frequencies.length);
        Arrays.sort(pnoNetworks.get(0).frequencies);
        assertEquals(TEST_FREQUENCY_1, pnoNetworks.get(0).frequencies[0]);
        assertEquals(TEST_FREQUENCY_2, pnoNetworks.get(0).frequencies[1]);
        assertTrue("frequencies should be empty", pnoNetworks.get(1).frequencies.length == 0);
    }

    /**
     * Verify that pno frequency culling is disabled by the flag properly.
     * {@link WifiConfigManager#retrievePnoNetworkList()}.
     */
    @Test
    public void testRetrievePnoListFrequenciesFlagDisabled() {
        when(mFrameworkFacade.getIntegerSetting(eq(mContext),
                eq(Settings.Global.WIFI_PNO_FREQUENCY_CULLING_ENABLED),
                anyInt())).thenReturn(0);
        mContentObserverPnoChannelCulling.onChange(false);
        WifiConfiguration network1 = WifiConfigurationTestUtil.createEapNetwork();
        verifyAddNetworkToWifiConfigManager(network1);
        assertTrue(mWifiConfigManager.enableNetwork(network1.networkId, false, TEST_CREATOR_UID));
        assertTrue(mWifiConfigManager.updateNetworkAfterConnect(network1.networkId));
        ScanDetail scanDetail1 = createScanDetailForNetwork(network1, TEST_BSSID + "1",
                TEST_RSSI, TEST_FREQUENCY_1);
        mWifiConfigManager.getConfiguredNetworkForScanDetailAndCache(scanDetail1);
        List<WifiScanner.PnoSettings.PnoNetwork> pnoNetworks =
                mWifiConfigManager.retrievePnoNetworkList();
        assertEquals(1, pnoNetworks.size());
        assertEquals(network1.SSID, pnoNetworks.get(0).ssid);
        assertEquals(0, pnoNetworks.get(0).frequencies.length);
    }

    /**
     * Verifies the ordering of network list generated using
     * {@link WifiConfigManager#retrievePnoNetworkList()}.
     */
    @Test
    public void testRetrievePnoListPrefersLastConnectedNetwork() {
        when(mFrameworkFacade.getIntegerSetting(eq(mContext),
                eq(Settings.Global.WIFI_PNO_RECENCY_SORTING_ENABLED),
                anyInt())).thenReturn(1);
        mContentObserverPnoRecencySorting.onChange(false);
        // Create and add 3 networks.
        WifiConfiguration network1 = WifiConfigurationTestUtil.createEapNetwork();
        WifiConfiguration network2 = WifiConfigurationTestUtil.createPskNetwork();
        WifiConfiguration network3 = WifiConfigurationTestUtil.createOpenHiddenNetwork();
        verifyAddNetworkToWifiConfigManager(network1);
        verifyAddNetworkToWifiConfigManager(network2);
        verifyAddNetworkToWifiConfigManager(network3);

        // Enable all of them.
        assertTrue(mWifiConfigManager.enableNetwork(network1.networkId, false, TEST_CREATOR_UID));
        assertTrue(mWifiConfigManager.enableNetwork(network2.networkId, false, TEST_CREATOR_UID));
        assertTrue(mWifiConfigManager.enableNetwork(network3.networkId, false, TEST_CREATOR_UID));

        long firstConnectionTimeMillis = 45677;
        long secondConnectionTimeMillis = firstConnectionTimeMillis + 45;

        // Now simulate first connection to |network1| at |firstConnectionTimeMillis|.
        when(mClock.getWallClockMillis()).thenReturn(firstConnectionTimeMillis);
        assertTrue(mWifiConfigManager.updateNetworkAfterConnect(network1.networkId));

        // Now simulate second connection to |network3| at |secondConnectionTimeMillis|.
        when(mClock.getWallClockMillis()).thenReturn(secondConnectionTimeMillis);
        assertTrue(mWifiConfigManager.updateNetworkAfterConnect(network3.networkId));

        // Retrieve the Pno network list & verify the order of the networks returned.
        List<WifiScanner.PnoSettings.PnoNetwork> pnoNetworks =
                mWifiConfigManager.retrievePnoNetworkList();
        assertEquals(3, pnoNetworks.size());
        assertEquals(network3.SSID, pnoNetworks.get(0).ssid);
        assertEquals(network1.SSID, pnoNetworks.get(1).ssid);
        assertEquals(network2.SSID, pnoNetworks.get(2).ssid);
    }

    /**
     * Verifies the ordering of network list generated using
     * {@link WifiConfigManager#retrievePnoNetworkList()}.
     */
    @Test
    public void testRetrievePnoListPrefersLastConnectedNetworkThenMostConnectedNetworks() {
        when(mFrameworkFacade.getIntegerSetting(eq(mContext),
                eq(Settings.Global.WIFI_PNO_RECENCY_SORTING_ENABLED),
                anyInt())).thenReturn(1);
        mContentObserverPnoRecencySorting.onChange(false);
        // Create and add 3 networks.
        WifiConfiguration network1 = WifiConfigurationTestUtil.createEapNetwork();
        WifiConfiguration network2 = WifiConfigurationTestUtil.createPskNetwork();
        WifiConfiguration network3 = WifiConfigurationTestUtil.createOpenHiddenNetwork();
        verifyAddNetworkToWifiConfigManager(network1);
        verifyAddNetworkToWifiConfigManager(network2);
        verifyAddNetworkToWifiConfigManager(network3);

        // Enable all of them.
        assertTrue(mWifiConfigManager.enableNetwork(network1.networkId, false, TEST_CREATOR_UID));
        assertTrue(mWifiConfigManager.enableNetwork(network2.networkId, false, TEST_CREATOR_UID));
        assertTrue(mWifiConfigManager.enableNetwork(network3.networkId, false, TEST_CREATOR_UID));

        long firstConnectionTimeMillis = 45677;
        long secondConnectionTimeMillis = firstConnectionTimeMillis + 45;
        long thirdConnectionTimeMillis = secondConnectionTimeMillis + 45;
        long fourthConnectionTimeMillis = thirdConnectionTimeMillis + 45;
        long fifthConnectionTimeMillis = fourthConnectionTimeMillis + 45;
        long sixthConnectionTimeMillis = fifthConnectionTimeMillis + 45;

        // Simulate 3 connections to |network2|
        when(mClock.getWallClockMillis()).thenReturn(firstConnectionTimeMillis);
        assertTrue(mWifiConfigManager.updateNetworkAfterConnect(network2.networkId));
        when(mClock.getWallClockMillis()).thenReturn(secondConnectionTimeMillis);
        assertTrue(mWifiConfigManager.updateNetworkAfterConnect(network2.networkId));
        when(mClock.getWallClockMillis()).thenReturn(thirdConnectionTimeMillis);
        assertTrue(mWifiConfigManager.updateNetworkAfterConnect(network2.networkId));

        // Simulate 2 connections to |network1|
        when(mClock.getWallClockMillis()).thenReturn(fourthConnectionTimeMillis);
        assertTrue(mWifiConfigManager.updateNetworkAfterConnect(network1.networkId));
        when(mClock.getWallClockMillis()).thenReturn(fifthConnectionTimeMillis);
        assertTrue(mWifiConfigManager.updateNetworkAfterConnect(network1.networkId));

        // Simulate last connection to |network3|
        when(mClock.getWallClockMillis()).thenReturn(sixthConnectionTimeMillis);
        assertTrue(mWifiConfigManager.updateNetworkAfterConnect(network3.networkId));

        // Retrieve the Pno network list & verify the order of the networks returned.
        List<WifiScanner.PnoSettings.PnoNetwork> pnoNetworks =
                mWifiConfigManager.retrievePnoNetworkList();
        assertEquals(3, pnoNetworks.size());
        assertEquals(network3.SSID, pnoNetworks.get(0).ssid);
        assertEquals(network2.SSID, pnoNetworks.get(1).ssid);
        assertEquals(network1.SSID, pnoNetworks.get(2).ssid);
    }

    /**
     * Verify that pno recency consideration feature is disabled by the flag.
     * {@link WifiConfigManager#retrievePnoNetworkList()}.
     */
    @Test
    public void testRetrievePnoListRecencyFlagDisabled() {
        when(mFrameworkFacade.getIntegerSetting(eq(mContext),
                eq(Settings.Global.WIFI_PNO_RECENCY_SORTING_ENABLED),
                anyInt())).thenReturn(0);
        mContentObserverPnoRecencySorting.onChange(false);
        // Create and add 3 networks.
        WifiConfiguration network1 = WifiConfigurationTestUtil.createEapNetwork();
        WifiConfiguration network2 = WifiConfigurationTestUtil.createPskNetwork();
        WifiConfiguration network3 = WifiConfigurationTestUtil.createOpenHiddenNetwork();
        verifyAddNetworkToWifiConfigManager(network1);
        verifyAddNetworkToWifiConfigManager(network2);
        verifyAddNetworkToWifiConfigManager(network3);

        // Enable all of them.
        assertTrue(mWifiConfigManager.enableNetwork(network1.networkId, false, TEST_CREATOR_UID));
        assertTrue(mWifiConfigManager.enableNetwork(network2.networkId, false, TEST_CREATOR_UID));
        assertTrue(mWifiConfigManager.enableNetwork(network3.networkId, false, TEST_CREATOR_UID));

        long firstConnectionTimeMillis = 45677;
        long secondConnectionTimeMillis = firstConnectionTimeMillis + 45;
        long thridConnectionTimeMillis = secondConnectionTimeMillis + 45;

        // Simulate connecting to network1 2 times
        when(mClock.getWallClockMillis()).thenReturn(firstConnectionTimeMillis);
        assertTrue(mWifiConfigManager.updateNetworkAfterConnect(network1.networkId));
        when(mClock.getWallClockMillis()).thenReturn(secondConnectionTimeMillis);
        assertTrue(mWifiConfigManager.updateNetworkAfterConnect(network1.networkId));

        // Simulate connecting to network2 once with the newest timestamp
        when(mClock.getWallClockMillis()).thenReturn(thridConnectionTimeMillis);
        assertTrue(mWifiConfigManager.updateNetworkAfterConnect(network2.networkId));

        // Retrieve the Pno network list & verify the order of the networks returned.
        List<WifiScanner.PnoSettings.PnoNetwork> pnoNetworks =
                mWifiConfigManager.retrievePnoNetworkList();
        assertEquals(3, pnoNetworks.size());
        assertEquals(network1.SSID, pnoNetworks.get(0).ssid);
        assertEquals(network2.SSID, pnoNetworks.get(1).ssid);
        assertEquals(network3.SSID, pnoNetworks.get(2).ssid);
    }

    /**
     * Verifies that the list of PNO networks does not contain ephemeral or passpoint networks
     * {@link WifiConfigManager#retrievePnoNetworkList()}.
     */
    @Test
    public void testRetrievePnoListDoesNotContainEphemeralOrPasspointNetworks() throws Exception {
        WifiConfiguration savedOpenNetwork = WifiConfigurationTestUtil.createOpenNetwork();
        WifiConfiguration ephemeralNetwork = WifiConfigurationTestUtil.createEphemeralNetwork();
        WifiConfiguration passpointNetwork = WifiConfigurationTestUtil.createPasspointNetwork();

        verifyAddNetworkToWifiConfigManager(savedOpenNetwork);
        verifyAddEphemeralNetworkToWifiConfigManager(ephemeralNetwork);
        verifyAddPasspointNetworkToWifiConfigManager(passpointNetwork);

        // Enable all of them.
        assertTrue(mWifiConfigManager.enableNetwork(
                savedOpenNetwork.networkId, false, TEST_CREATOR_UID));
        assertTrue(mWifiConfigManager.enableNetwork(
                ephemeralNetwork.networkId, false, TEST_CREATOR_UID));
        assertTrue(mWifiConfigManager.enableNetwork(
                passpointNetwork.networkId, false, TEST_CREATOR_UID));

        // Retrieve the Pno network list & verify the order of the networks returned.
        List<WifiScanner.PnoSettings.PnoNetwork> pnoNetworks =
                mWifiConfigManager.retrievePnoNetworkList();
        assertEquals(1, pnoNetworks.size());
        assertEquals(savedOpenNetwork.SSID, pnoNetworks.get(0).ssid);
    }

    /**
     * Verifies that the list of PNO networks does not contain any permanently or temporarily
     * disabled networks.
     * {@link WifiConfigManager#retrievePnoNetworkList()}.
     */
    @Test
    public void testRetrievePnoListDoesNotContainDisabledNetworks() throws Exception {
        // Create and add 2 networks.
        WifiConfiguration network1 = WifiConfigurationTestUtil.createEapNetwork();
        WifiConfiguration network2 = WifiConfigurationTestUtil.createPskNetwork();

        NetworkUpdateResult result1 = verifyAddNetworkToWifiConfigManager(network1);
        NetworkUpdateResult result2 = verifyAddNetworkToWifiConfigManager(network2);

        // Enable all of them.
        verifyUpdateNetworkSelectionStatus(
                result1.getNetworkId(), NetworkSelectionStatus.NETWORK_SELECTION_ENABLE, 0);
        verifyUpdateNetworkSelectionStatus(
                result2.getNetworkId(), NetworkSelectionStatus.NETWORK_SELECTION_ENABLE, 0);

        // Set network1 to temporarily disabled. The threshold for association rejection is 5, so
        // disable it 5 times to actually mark it temporarily disabled.
        int assocRejectReason = NetworkSelectionStatus.DISABLED_ASSOCIATION_REJECTION;
        int assocRejectThreshold =
                WifiConfigManager.NETWORK_SELECTION_DISABLE_THRESHOLD[assocRejectReason];
        for (int i = 1; i <= assocRejectThreshold; i++) {
            verifyUpdateNetworkSelectionStatus(result1.getNetworkId(), assocRejectReason, i);
        }

        // Set network 2 to permanently disabled.
        verifyUpdateNetworkSelectionStatus(
                result2.getNetworkId(), NetworkSelectionStatus.DISABLED_BY_WIFI_MANAGER, 0);

        // Retrieve the Pno network list & verify both networks are not included.
        List<WifiScanner.PnoSettings.PnoNetwork> pnoNetworks =
                mWifiConfigManager.retrievePnoNetworkList();
        assertEquals(0, pnoNetworks.size());
    }

    /**
     * Verifies the linking of networks when they have the same default GW Mac address in
     * {@link WifiConfigManager#getOrCreateScanDetailCacheForNetwork(WifiConfiguration)}.
     */
    @Test
    public void testNetworkLinkUsingGwMacAddress() {
        WifiConfiguration network1 = WifiConfigurationTestUtil.createPskNetwork();
        WifiConfiguration network2 = WifiConfigurationTestUtil.createPskNetwork();
        WifiConfiguration network3 = WifiConfigurationTestUtil.createPskNetwork();
        verifyAddNetworkToWifiConfigManager(network1);
        verifyAddNetworkToWifiConfigManager(network2);
        verifyAddNetworkToWifiConfigManager(network3);

        // Set the same default GW mac address for all of the networks.
        assertTrue(mWifiConfigManager.setNetworkDefaultGwMacAddress(
                network1.networkId, TEST_DEFAULT_GW_MAC_ADDRESS));
        assertTrue(mWifiConfigManager.setNetworkDefaultGwMacAddress(
                network2.networkId, TEST_DEFAULT_GW_MAC_ADDRESS));
        assertTrue(mWifiConfigManager.setNetworkDefaultGwMacAddress(
                network3.networkId, TEST_DEFAULT_GW_MAC_ADDRESS));

        // Now create dummy scan detail corresponding to the networks.
        ScanDetail networkScanDetail1 = createScanDetailForNetwork(network1);
        ScanDetail networkScanDetail2 = createScanDetailForNetwork(network2);
        ScanDetail networkScanDetail3 = createScanDetailForNetwork(network3);

        // Now save all these scan details corresponding to each of this network and expect
        // all of these networks to be linked with each other.
        assertNotNull(mWifiConfigManager.getConfiguredNetworkForScanDetailAndCache(
                networkScanDetail1));
        assertNotNull(mWifiConfigManager.getConfiguredNetworkForScanDetailAndCache(
                networkScanDetail2));
        assertNotNull(mWifiConfigManager.getConfiguredNetworkForScanDetailAndCache(
                networkScanDetail3));

        List<WifiConfiguration> retrievedNetworks =
                mWifiConfigManager.getConfiguredNetworks();
        for (WifiConfiguration network : retrievedNetworks) {
            assertEquals(2, network.linkedConfigurations.size());
            for (WifiConfiguration otherNetwork : retrievedNetworks) {
                if (otherNetwork == network) {
                    continue;
                }
                assertNotNull(network.linkedConfigurations.get(otherNetwork.configKey()));
            }
        }
    }

    /**
     * Verifies the linking of networks when they have scan results with same first 16 ASCII of
     * bssid in
     * {@link WifiConfigManager#getOrCreateScanDetailCacheForNetwork(WifiConfiguration)}.
     */
    @Test
    public void testNetworkLinkUsingBSSIDMatch() {
        WifiConfiguration network1 = WifiConfigurationTestUtil.createPskNetwork();
        WifiConfiguration network2 = WifiConfigurationTestUtil.createPskNetwork();
        WifiConfiguration network3 = WifiConfigurationTestUtil.createPskNetwork();
        verifyAddNetworkToWifiConfigManager(network1);
        verifyAddNetworkToWifiConfigManager(network2);
        verifyAddNetworkToWifiConfigManager(network3);

        // Create scan results with bssid which is different in only the last char.
        ScanDetail networkScanDetail1 = createScanDetailForNetwork(network1, "af:89:56:34:56:67");
        ScanDetail networkScanDetail2 = createScanDetailForNetwork(network2, "af:89:56:34:56:68");
        ScanDetail networkScanDetail3 = createScanDetailForNetwork(network3, "af:89:56:34:56:69");

        // Now save all these scan details corresponding to each of this network and expect
        // all of these networks to be linked with each other.
        assertNotNull(mWifiConfigManager.getConfiguredNetworkForScanDetailAndCache(
                networkScanDetail1));
        assertNotNull(mWifiConfigManager.getConfiguredNetworkForScanDetailAndCache(
                networkScanDetail2));
        assertNotNull(mWifiConfigManager.getConfiguredNetworkForScanDetailAndCache(
                networkScanDetail3));

        List<WifiConfiguration> retrievedNetworks =
                mWifiConfigManager.getConfiguredNetworks();
        for (WifiConfiguration network : retrievedNetworks) {
            assertEquals(2, network.linkedConfigurations.size());
            for (WifiConfiguration otherNetwork : retrievedNetworks) {
                if (otherNetwork == network) {
                    continue;
                }
                assertNotNull(network.linkedConfigurations.get(otherNetwork.configKey()));
            }
        }
    }

    /**
     * Verifies the linking of networks does not happen for non WPA networks when they have scan
     * results with same first 16 ASCII of bssid in
     * {@link WifiConfigManager#getOrCreateScanDetailCacheForNetwork(WifiConfiguration)}.
     */
    @Test
    public void testNoNetworkLinkUsingBSSIDMatchForNonWpaNetworks() {
        WifiConfiguration network1 = WifiConfigurationTestUtil.createOpenNetwork();
        WifiConfiguration network2 = WifiConfigurationTestUtil.createPskNetwork();
        verifyAddNetworkToWifiConfigManager(network1);
        verifyAddNetworkToWifiConfigManager(network2);

        // Create scan results with bssid which is different in only the last char.
        ScanDetail networkScanDetail1 = createScanDetailForNetwork(network1, "af:89:56:34:56:67");
        ScanDetail networkScanDetail2 = createScanDetailForNetwork(network2, "af:89:56:34:56:68");

        assertNotNull(mWifiConfigManager.getConfiguredNetworkForScanDetailAndCache(
                networkScanDetail1));
        assertNotNull(mWifiConfigManager.getConfiguredNetworkForScanDetailAndCache(
                networkScanDetail2));

        List<WifiConfiguration> retrievedNetworks =
                mWifiConfigManager.getConfiguredNetworks();
        for (WifiConfiguration network : retrievedNetworks) {
            assertNull(network.linkedConfigurations);
        }
    }

    /**
     * Verifies the linking of networks does not happen for networks with more than
     * {@link WifiConfigManager#LINK_CONFIGURATION_MAX_SCAN_CACHE_ENTRIES} scan
     * results with same first 16 ASCII of bssid in
     * {@link WifiConfigManager#getOrCreateScanDetailCacheForNetwork(WifiConfiguration)}.
     */
    @Test
    public void testNoNetworkLinkUsingBSSIDMatchForNetworksWithHighScanDetailCacheSize() {
        WifiConfiguration network1 = WifiConfigurationTestUtil.createPskNetwork();
        WifiConfiguration network2 = WifiConfigurationTestUtil.createPskNetwork();
        verifyAddNetworkToWifiConfigManager(network1);
        verifyAddNetworkToWifiConfigManager(network2);

        // Create 7 scan results with bssid which is different in only the last char.
        String test_bssid_base = "af:89:56:34:56:6";
        int scan_result_num = 0;
        for (; scan_result_num < WifiConfigManager.LINK_CONFIGURATION_MAX_SCAN_CACHE_ENTRIES + 1;
             scan_result_num++) {
            ScanDetail networkScanDetail =
                    createScanDetailForNetwork(
                            network1, test_bssid_base + Integer.toString(scan_result_num));
            assertNotNull(
                    mWifiConfigManager.getConfiguredNetworkForScanDetailAndCache(
                            networkScanDetail));
        }

        // Now add 1 scan result to the other network with bssid which is different in only the
        // last char.
        ScanDetail networkScanDetail2 =
                createScanDetailForNetwork(
                        network2, test_bssid_base + Integer.toString(scan_result_num++));
        assertNotNull(mWifiConfigManager.getConfiguredNetworkForScanDetailAndCache(
                networkScanDetail2));

        List<WifiConfiguration> retrievedNetworks =
                mWifiConfigManager.getConfiguredNetworks();
        for (WifiConfiguration network : retrievedNetworks) {
            assertNull(network.linkedConfigurations);
        }
    }

    /**
     * Verifies the linking of networks when they have scan results with same first 16 ASCII of
     * bssid in {@link WifiConfigManager#getOrCreateScanDetailCacheForNetwork(WifiConfiguration)}
     * and then subsequently delinked when the networks have default gateway set which do not match.
     */
    @Test
    public void testNetworkLinkUsingBSSIDMatchAndThenUnlinkDueToGwMacAddress() {
        WifiConfiguration network1 = WifiConfigurationTestUtil.createPskNetwork();
        WifiConfiguration network2 = WifiConfigurationTestUtil.createPskNetwork();
        verifyAddNetworkToWifiConfigManager(network1);
        verifyAddNetworkToWifiConfigManager(network2);

        // Create scan results with bssid which is different in only the last char.
        ScanDetail networkScanDetail1 = createScanDetailForNetwork(network1, "af:89:56:34:56:67");
        ScanDetail networkScanDetail2 = createScanDetailForNetwork(network2, "af:89:56:34:56:68");

        // Now save all these scan details corresponding to each of this network and expect
        // all of these networks to be linked with each other.
        assertNotNull(mWifiConfigManager.getConfiguredNetworkForScanDetailAndCache(
                networkScanDetail1));
        assertNotNull(mWifiConfigManager.getConfiguredNetworkForScanDetailAndCache(
                networkScanDetail2));

        List<WifiConfiguration> retrievedNetworks =
                mWifiConfigManager.getConfiguredNetworks();
        for (WifiConfiguration network : retrievedNetworks) {
            assertEquals(1, network.linkedConfigurations.size());
            for (WifiConfiguration otherNetwork : retrievedNetworks) {
                if (otherNetwork == network) {
                    continue;
                }
                assertNotNull(network.linkedConfigurations.get(otherNetwork.configKey()));
            }
        }

        // Now Set different GW mac address for both the networks and ensure they're unlinked.
        assertTrue(mWifiConfigManager.setNetworkDefaultGwMacAddress(
                network1.networkId, "de:ad:fe:45:23:34"));
        assertTrue(mWifiConfigManager.setNetworkDefaultGwMacAddress(
                network2.networkId, "ad:de:fe:45:23:34"));

        // Add some dummy scan results again to re-evaluate the linking of networks.
        assertNotNull(mWifiConfigManager.getConfiguredNetworkForScanDetailAndCache(
                createScanDetailForNetwork(network1, "af:89:56:34:45:67")));
        assertNotNull(mWifiConfigManager.getConfiguredNetworkForScanDetailAndCache(
                createScanDetailForNetwork(network1, "af:89:56:34:45:68")));

        retrievedNetworks = mWifiConfigManager.getConfiguredNetworks();
        for (WifiConfiguration network : retrievedNetworks) {
            assertNull(network.linkedConfigurations);
        }
    }

    /**
     * Verifies the creation of channel list using
     * {@link WifiConfigManager#fetchChannelSetForNetworkForPartialScan(int, long, int)}.
     */
    @Test
    public void testFetchChannelSetForNetwork() {
        WifiConfiguration network = WifiConfigurationTestUtil.createPskNetwork();
        verifyAddNetworkToWifiConfigManager(network);

        // Create 5 scan results with different bssid's & frequencies.
        String test_bssid_base = "af:89:56:34:56:6";
        for (int i = 0; i < TEST_FREQ_LIST.length; i++) {
            ScanDetail networkScanDetail =
                    createScanDetailForNetwork(
                            network, test_bssid_base + Integer.toString(i), 0, TEST_FREQ_LIST[i]);
            assertNotNull(
                    mWifiConfigManager.getConfiguredNetworkForScanDetailAndCache(
                            networkScanDetail));

        }
        assertEquals(new HashSet<Integer>(Arrays.asList(TEST_FREQ_LIST)),
                mWifiConfigManager.fetchChannelSetForNetworkForPartialScan(network.networkId, 1,
                        TEST_FREQ_LIST[4]));
    }

    /**
     * Verifies the creation of channel list using
     * {@link WifiConfigManager#fetchChannelSetForNetworkForPartialScan(int, long, int)} and
     * ensures that the frequenecy of the currently connected network is in the returned
     * channel set.
     */
    @Test
    public void testFetchChannelSetForNetworkIncludeCurrentNetwork() {
        WifiConfiguration network = WifiConfigurationTestUtil.createPskNetwork();
        verifyAddNetworkToWifiConfigManager(network);

        // Create 5 scan results with different bssid's & frequencies.
        String test_bssid_base = "af:89:56:34:56:6";
        for (int i = 0; i < TEST_FREQ_LIST.length; i++) {
            ScanDetail networkScanDetail =
                    createScanDetailForNetwork(
                            network, test_bssid_base + Integer.toString(i), 0, TEST_FREQ_LIST[i]);
            assertNotNull(
                    mWifiConfigManager.getConfiguredNetworkForScanDetailAndCache(
                            networkScanDetail));

        }

        // Currently connected network frequency 2427 is not in the TEST_FREQ_LIST
        Set<Integer> freqs = mWifiConfigManager.fetchChannelSetForNetworkForPartialScan(
                network.networkId, 1, 2427);

        assertEquals(true, freqs.contains(2427));
    }

    /**
     * Verifies the creation of channel list using
     * {@link WifiConfigManager#fetchChannelSetForNetworkForPartialScan(int, long, int)} and
     * ensures that scan results which have a timestamp  beyond the provided age are not used
     * in the channel list.
     */
    @Test
    public void testFetchChannelSetForNetworkIgnoresStaleScanResults() {
        WifiConfiguration network = WifiConfigurationTestUtil.createPskNetwork();
        verifyAddNetworkToWifiConfigManager(network);

        long wallClockBase = 0;
        // Create 5 scan results with different bssid's & frequencies.
        String test_bssid_base = "af:89:56:34:56:6";
        for (int i = 0; i < TEST_FREQ_LIST.length; i++) {
            // Increment the seen value in the scan results for each of them.
            when(mClock.getWallClockMillis()).thenReturn(wallClockBase + i);
            ScanDetail networkScanDetail =
                    createScanDetailForNetwork(
                            network, test_bssid_base + Integer.toString(i), 0, TEST_FREQ_LIST[i]);
            assertNotNull(
                    mWifiConfigManager.getConfiguredNetworkForScanDetailAndCache(
                            networkScanDetail));

        }
        int ageInMillis = 4;
        // Now fetch only scan results which are 4 millis stale. This should ignore the first
        // scan result.
        assertEquals(
                new HashSet<>(Arrays.asList(
                        Arrays.copyOfRange(
                                TEST_FREQ_LIST,
                                TEST_FREQ_LIST.length - ageInMillis, TEST_FREQ_LIST.length))),
                mWifiConfigManager.fetchChannelSetForNetworkForPartialScan(
                        network.networkId, ageInMillis, TEST_FREQ_LIST[4]));
    }

    /**
     * Verifies the creation of channel list using
     * {@link WifiConfigManager#fetchChannelSetForNetworkForPartialScan(int, long, int)} and
     * ensures that the list size does not exceed the max configured for the device.
     */
    @Test
    public void testFetchChannelSetForNetworkIsLimitedToConfiguredSize() {
        // Need to recreate the WifiConfigManager instance for this test to modify the config
        // value which is read only in the constructor.
        int maxListSize = 3;
        mResources.setInteger(
                R.integer.config_wifi_framework_associated_partial_scan_max_num_active_channels,
                maxListSize);
        createWifiConfigManager();

        WifiConfiguration network = WifiConfigurationTestUtil.createPskNetwork();
        verifyAddNetworkToWifiConfigManager(network);

        // Create 5 scan results with different bssid's & frequencies.
        String test_bssid_base = "af:89:56:34:56:6";
        for (int i = 0; i < TEST_FREQ_LIST.length; i++) {
            ScanDetail networkScanDetail =
                    createScanDetailForNetwork(
                            network, test_bssid_base + Integer.toString(i), 0, TEST_FREQ_LIST[i]);
            assertNotNull(
                    mWifiConfigManager.getConfiguredNetworkForScanDetailAndCache(
                            networkScanDetail));

        }
        // Ensure that the fetched list size is limited.
        assertEquals(maxListSize,
                mWifiConfigManager.fetchChannelSetForNetworkForPartialScan(
                        network.networkId, 1, TEST_FREQ_LIST[4]).size());
    }

    /**
     * Verifies the creation of channel list using
     * {@link WifiConfigManager#fetchChannelSetForNetworkForPartialScan(int, long, int)} and
     * ensures that scan results from linked networks are used in the channel list.
     */
    @Test
    public void testFetchChannelSetForNetworkIncludesLinkedNetworks() {
        WifiConfiguration network1 = WifiConfigurationTestUtil.createPskNetwork();
        WifiConfiguration network2 = WifiConfigurationTestUtil.createPskNetwork();
        verifyAddNetworkToWifiConfigManager(network1);
        verifyAddNetworkToWifiConfigManager(network2);

        String test_bssid_base = "af:89:56:34:56:6";
        int TEST_FREQ_LISTIdx = 0;
        // Create 3 scan results with different bssid's & frequencies for network 1.
        for (; TEST_FREQ_LISTIdx < TEST_FREQ_LIST.length / 2; TEST_FREQ_LISTIdx++) {
            ScanDetail networkScanDetail =
                    createScanDetailForNetwork(
                            network1, test_bssid_base + Integer.toString(TEST_FREQ_LISTIdx), 0,
                            TEST_FREQ_LIST[TEST_FREQ_LISTIdx]);
            assertNotNull(
                    mWifiConfigManager.getConfiguredNetworkForScanDetailAndCache(
                            networkScanDetail));

        }
        // Create 3 scan results with different bssid's & frequencies for network 2.
        for (; TEST_FREQ_LISTIdx < TEST_FREQ_LIST.length; TEST_FREQ_LISTIdx++) {
            ScanDetail networkScanDetail =
                    createScanDetailForNetwork(
                            network2, test_bssid_base + Integer.toString(TEST_FREQ_LISTIdx), 0,
                            TEST_FREQ_LIST[TEST_FREQ_LISTIdx]);
            assertNotNull(
                    mWifiConfigManager.getConfiguredNetworkForScanDetailAndCache(
                            networkScanDetail));
        }

        // Link the 2 configurations together using the GwMacAddress.
        assertTrue(mWifiConfigManager.setNetworkDefaultGwMacAddress(
                network1.networkId, TEST_DEFAULT_GW_MAC_ADDRESS));
        assertTrue(mWifiConfigManager.setNetworkDefaultGwMacAddress(
                network2.networkId, TEST_DEFAULT_GW_MAC_ADDRESS));

        // The channel list fetched should include scan results from both the linked networks.
        assertEquals(new HashSet<Integer>(Arrays.asList(TEST_FREQ_LIST)),
                mWifiConfigManager.fetchChannelSetForNetworkForPartialScan(network1.networkId, 1,
                        TEST_FREQ_LIST[0]));
        assertEquals(new HashSet<Integer>(Arrays.asList(TEST_FREQ_LIST)),
                mWifiConfigManager.fetchChannelSetForNetworkForPartialScan(network2.networkId, 1,
                        TEST_FREQ_LIST[0]));
    }

    /**
     * Verifies the creation of channel list using
     * {@link WifiConfigManager#fetchChannelSetForNetworkForPartialScan(int, long, int)} and
     * ensures that scan results from linked networks are used in the channel list and that the
     * list size does not exceed the max configured for the device.
     */
    @Test
    public void testFetchChannelSetForNetworkIncludesLinkedNetworksIsLimitedToConfiguredSize() {
        // Need to recreate the WifiConfigManager instance for this test to modify the config
        // value which is read only in the constructor.
        int maxListSize = 3;
        mResources.setInteger(
                R.integer.config_wifi_framework_associated_partial_scan_max_num_active_channels,
                maxListSize);

        createWifiConfigManager();
        WifiConfiguration network1 = WifiConfigurationTestUtil.createPskNetwork();
        WifiConfiguration network2 = WifiConfigurationTestUtil.createPskNetwork();
        verifyAddNetworkToWifiConfigManager(network1);
        verifyAddNetworkToWifiConfigManager(network2);

        String test_bssid_base = "af:89:56:34:56:6";
        int TEST_FREQ_LISTIdx = 0;
        // Create 3 scan results with different bssid's & frequencies for network 1.
        for (; TEST_FREQ_LISTIdx < TEST_FREQ_LIST.length / 2; TEST_FREQ_LISTIdx++) {
            ScanDetail networkScanDetail =
                    createScanDetailForNetwork(
                            network1, test_bssid_base + Integer.toString(TEST_FREQ_LISTIdx), 0,
                            TEST_FREQ_LIST[TEST_FREQ_LISTIdx]);
            assertNotNull(
                    mWifiConfigManager.getConfiguredNetworkForScanDetailAndCache(
                            networkScanDetail));

        }
        // Create 3 scan results with different bssid's & frequencies for network 2.
        for (; TEST_FREQ_LISTIdx < TEST_FREQ_LIST.length; TEST_FREQ_LISTIdx++) {
            ScanDetail networkScanDetail =
                    createScanDetailForNetwork(
                            network2, test_bssid_base + Integer.toString(TEST_FREQ_LISTIdx), 0,
                            TEST_FREQ_LIST[TEST_FREQ_LISTIdx]);
            assertNotNull(
                    mWifiConfigManager.getConfiguredNetworkForScanDetailAndCache(
                            networkScanDetail));
        }

        // Link the 2 configurations together using the GwMacAddress.
        assertTrue(mWifiConfigManager.setNetworkDefaultGwMacAddress(
                network1.networkId, TEST_DEFAULT_GW_MAC_ADDRESS));
        assertTrue(mWifiConfigManager.setNetworkDefaultGwMacAddress(
                network2.networkId, TEST_DEFAULT_GW_MAC_ADDRESS));

        // Ensure that the fetched list size is limited.
        assertEquals(maxListSize,
                mWifiConfigManager.fetchChannelSetForNetworkForPartialScan(
                        network1.networkId, 1, TEST_FREQ_LIST[0]).size());
        assertEquals(maxListSize,
                mWifiConfigManager.fetchChannelSetForNetworkForPartialScan(
                        network2.networkId, 1, TEST_FREQ_LIST[0]).size());
    }

    /**
     * Verifies the foreground user switch using {@link WifiConfigManager#handleUserSwitch(int)}
     * and ensures that any shared private networks networkId is not changed.
     * Test scenario:
     * 1. Load the shared networks from shared store and user 1 store.
     * 2. Switch to user 2 and ensure that the shared network's Id is not changed.
     */
    @Test
    public void testHandleUserSwitchDoesNotChangeSharedNetworksId() throws Exception {
        int user1 = TEST_DEFAULT_USER;
        int user2 = TEST_DEFAULT_USER + 1;
        setupUserProfiles(user2);

        int appId = 674;
        long currentTimeMs = 67823;
        when(mClock.getWallClockMillis()).thenReturn(currentTimeMs);

        // Create 3 networks. 1 for user1, 1 for user2 and 1 shared.
        final WifiConfiguration user1Network = WifiConfigurationTestUtil.createPskNetwork();
        user1Network.shared = false;
        user1Network.creatorUid = UserHandle.getUid(user1, appId);
        final WifiConfiguration user2Network = WifiConfigurationTestUtil.createPskNetwork();
        user2Network.shared = false;
        user2Network.creatorUid = UserHandle.getUid(user2, appId);
        final WifiConfiguration sharedNetwork1 = WifiConfigurationTestUtil.createPskNetwork();
        final WifiConfiguration sharedNetwork2 = WifiConfigurationTestUtil.createPskNetwork();

        // Set up the store data that is loaded initially.
        List<WifiConfiguration> sharedNetworks = new ArrayList<WifiConfiguration>() {
            {
                add(sharedNetwork1);
                add(sharedNetwork2);
            }
        };
        List<WifiConfiguration> user1Networks = new ArrayList<WifiConfiguration>() {
            {
                add(user1Network);
            }
        };
        Map<String, Long> deletedSsidsToTimeMap = new HashMap<String, Long>() {
            {
                put(TEST_SSID, currentTimeMs);
            }

        };
        setupStoreDataForRead(sharedNetworks, user1Networks, deletedSsidsToTimeMap);
        assertTrue(mWifiConfigManager.loadFromStore());
        verify(mWifiConfigStore).read();

        // Fetch the network ID's assigned to the shared networks initially.
        int sharedNetwork1Id = WifiConfiguration.INVALID_NETWORK_ID;
        int sharedNetwork2Id = WifiConfiguration.INVALID_NETWORK_ID;
        List<WifiConfiguration> retrievedNetworks =
                mWifiConfigManager.getConfiguredNetworksWithPasswords();
        for (WifiConfiguration network : retrievedNetworks) {
            if (network.configKey().equals(sharedNetwork1.configKey())) {
                sharedNetwork1Id = network.networkId;
            } else if (network.configKey().equals(sharedNetwork2.configKey())) {
                sharedNetwork2Id = network.networkId;
            }
        }
        assertTrue(sharedNetwork1Id != WifiConfiguration.INVALID_NETWORK_ID);
        assertTrue(sharedNetwork2Id != WifiConfiguration.INVALID_NETWORK_ID);
        assertTrue(mWifiConfigManager.wasEphemeralNetworkDeleted(TEST_SSID));

        // Set up the user 2 store data that is loaded at user switch.
        List<WifiConfiguration> user2Networks = new ArrayList<WifiConfiguration>() {
            {
                add(user2Network);
            }
        };
        setupStoreDataForUserRead(user2Networks, new HashMap<>());
        // Now switch the user to user 2 and ensure that shared network's IDs have not changed.
        when(mUserManager.isUserUnlockingOrUnlocked(user2)).thenReturn(true);
        mWifiConfigManager.handleUserSwitch(user2);
        verify(mWifiConfigStore).switchUserStoresAndRead(any(List.class));

        // Again fetch the network ID's assigned to the shared networks and ensure they have not
        // changed.
        int updatedSharedNetwork1Id = WifiConfiguration.INVALID_NETWORK_ID;
        int updatedSharedNetwork2Id = WifiConfiguration.INVALID_NETWORK_ID;
        retrievedNetworks = mWifiConfigManager.getConfiguredNetworksWithPasswords();
        for (WifiConfiguration network : retrievedNetworks) {
            if (network.configKey().equals(sharedNetwork1.configKey())) {
                updatedSharedNetwork1Id = network.networkId;
            } else if (network.configKey().equals(sharedNetwork2.configKey())) {
                updatedSharedNetwork2Id = network.networkId;
            }
        }
        assertEquals(sharedNetwork1Id, updatedSharedNetwork1Id);
        assertEquals(sharedNetwork2Id, updatedSharedNetwork2Id);
        assertFalse(mWifiConfigManager.wasEphemeralNetworkDeleted(TEST_SSID));
    }

    /**
     * Verifies the foreground user switch using {@link WifiConfigManager#handleUserSwitch(int)}
     * and ensures that any old user private networks are not visible anymore.
     * Test scenario:
     * 1. Load the shared networks from shared store and user 1 store.
     * 2. Switch to user 2 and ensure that the user 1's private network has been removed.
     */
    @Test
    public void testHandleUserSwitchRemovesOldUserPrivateNetworks() throws Exception {
        int user1 = TEST_DEFAULT_USER;
        int user2 = TEST_DEFAULT_USER + 1;
        setupUserProfiles(user2);

        int appId = 674;

        // Create 3 networks. 1 for user1, 1 for user2 and 1 shared.
        final WifiConfiguration user1Network = WifiConfigurationTestUtil.createPskNetwork();
        user1Network.shared = false;
        user1Network.creatorUid = UserHandle.getUid(user1, appId);
        final WifiConfiguration user2Network = WifiConfigurationTestUtil.createPskNetwork();
        user2Network.shared = false;
        user2Network.creatorUid = UserHandle.getUid(user2, appId);
        final WifiConfiguration sharedNetwork = WifiConfigurationTestUtil.createPskNetwork();

        // Set up the store data that is loaded initially.
        List<WifiConfiguration> sharedNetworks = new ArrayList<WifiConfiguration>() {
            {
                add(sharedNetwork);
            }
        };
        List<WifiConfiguration> user1Networks = new ArrayList<WifiConfiguration>() {
            {
                add(user1Network);
            }
        };
        setupStoreDataForRead(sharedNetworks, user1Networks, new HashMap<>());
        assertTrue(mWifiConfigManager.loadFromStore());
        verify(mWifiConfigStore).read();

        // Fetch the network ID assigned to the user 1 network initially.
        int user1NetworkId = WifiConfiguration.INVALID_NETWORK_ID;
        List<WifiConfiguration> retrievedNetworks =
                mWifiConfigManager.getConfiguredNetworksWithPasswords();
        for (WifiConfiguration network : retrievedNetworks) {
            if (network.configKey().equals(user1Network.configKey())) {
                user1NetworkId = network.networkId;
            }
        }

        // Set up the user 2 store data that is loaded at user switch.
        List<WifiConfiguration> user2Networks = new ArrayList<WifiConfiguration>() {
            {
                add(user2Network);
            }
        };
        setupStoreDataForUserRead(user2Networks, new HashMap<>());
        // Now switch the user to user 2 and ensure that user 1's private network has been removed.
        when(mUserManager.isUserUnlockingOrUnlocked(user2)).thenReturn(true);
        Set<Integer> removedNetworks = mWifiConfigManager.handleUserSwitch(user2);
        verify(mWifiConfigStore).switchUserStoresAndRead(any(List.class));
        assertTrue((removedNetworks.size() == 1) && (removedNetworks.contains(user1NetworkId)));

        // Set the expected networks to be |sharedNetwork| and |user2Network|.
        List<WifiConfiguration> expectedNetworks = new ArrayList<WifiConfiguration>() {
            {
                add(sharedNetwork);
                add(user2Network);
            }
        };
        WifiConfigurationTestUtil.assertConfigurationsEqualForConfigManagerAddOrUpdate(
                expectedNetworks, mWifiConfigManager.getConfiguredNetworksWithPasswords());

        // Send another user switch  indication with the same user 2. This should be ignored and
        // hence should not remove any new networks.
        when(mUserManager.isUserUnlockingOrUnlocked(user2)).thenReturn(true);
        removedNetworks = mWifiConfigManager.handleUserSwitch(user2);
        assertTrue(removedNetworks.isEmpty());
    }

    /**
     * Verifies the foreground user switch using {@link WifiConfigManager#handleUserSwitch(int)}
     * and ensures that user switch from a user with no private networks is handled.
     * Test scenario:
     * 1. Load the shared networks from shared store and emptu user 1 store.
     * 2. Switch to user 2 and ensure that no private networks were removed.
     */
    @Test
    public void testHandleUserSwitchWithNoOldUserPrivateNetworks() throws Exception {
        int user1 = TEST_DEFAULT_USER;
        int user2 = TEST_DEFAULT_USER + 1;
        setupUserProfiles(user2);

        int appId = 674;

        // Create 2 networks. 1 for user2 and 1 shared.
        final WifiConfiguration user2Network = WifiConfigurationTestUtil.createPskNetwork();
        user2Network.shared = false;
        user2Network.creatorUid = UserHandle.getUid(user2, appId);
        final WifiConfiguration sharedNetwork = WifiConfigurationTestUtil.createPskNetwork();

        // Set up the store data that is loaded initially.
        List<WifiConfiguration> sharedNetworks = new ArrayList<WifiConfiguration>() {
            {
                add(sharedNetwork);
            }
        };
        setupStoreDataForRead(sharedNetworks, new ArrayList<>(), new HashMap<>());
        assertTrue(mWifiConfigManager.loadFromStore());
        verify(mWifiConfigStore).read();

        // Set up the user 2 store data that is loaded at user switch.
        List<WifiConfiguration> user2Networks = new ArrayList<WifiConfiguration>() {
            {
                add(user2Network);
            }
        };
        setupStoreDataForUserRead(user2Networks, new HashMap<>());
        // Now switch the user to user 2 and ensure that no private network has been removed.
        when(mUserManager.isUserUnlockingOrUnlocked(user2)).thenReturn(true);
        Set<Integer> removedNetworks = mWifiConfigManager.handleUserSwitch(user2);
        verify(mWifiConfigStore).switchUserStoresAndRead(any(List.class));
        assertTrue(removedNetworks.isEmpty());
    }

    /**
     * Verifies the foreground user switch using {@link WifiConfigManager#handleUserSwitch(int)}
     * and ensures that any non current user private networks are moved to shared store file.
     * This test simulates the following test case:
     * 1. Loads the shared networks from shared store at bootup.
     * 2. Load the private networks from user store on user 1 unlock.
     * 3. Switch to user 2 and ensure that the user 2's private network has been moved to user 2's
     * private store file.
     */
    @Test
    public void testHandleUserSwitchPushesOtherPrivateNetworksToSharedStore() throws Exception {
        int user1 = TEST_DEFAULT_USER;
        int user2 = TEST_DEFAULT_USER + 1;
        setupUserProfiles(user2);

        int appId = 674;

        // Create 3 networks. 1 for user1, 1 for user2 and 1 shared.
        final WifiConfiguration user1Network = WifiConfigurationTestUtil.createPskNetwork();
        user1Network.shared = false;
        user1Network.creatorUid = UserHandle.getUid(user1, appId);
        final WifiConfiguration user2Network = WifiConfigurationTestUtil.createPskNetwork();
        user2Network.shared = false;
        user2Network.creatorUid = UserHandle.getUid(user2, appId);
        final WifiConfiguration sharedNetwork = WifiConfigurationTestUtil.createPskNetwork();

        // Set up the shared store data that is loaded at bootup. User 2's private network
        // is still in shared store because they have not yet logged-in after upgrade.
        List<WifiConfiguration> sharedNetworks = new ArrayList<WifiConfiguration>() {
            {
                add(sharedNetwork);
                add(user2Network);
            }
        };
        setupStoreDataForRead(sharedNetworks, new ArrayList<>(), new HashMap<>());
        assertTrue(mWifiConfigManager.loadFromStore());
        verify(mWifiConfigStore).read();

        // Set up the user store data that is loaded at user unlock.
        List<WifiConfiguration> userNetworks = new ArrayList<WifiConfiguration>() {
            {
                add(user1Network);
            }
        };
        setupStoreDataForUserRead(userNetworks, new HashMap<>());
        mWifiConfigManager.handleUserUnlock(user1);
        verify(mWifiConfigStore).switchUserStoresAndRead(any(List.class));
        // Capture the written data for the user 1 and ensure that it corresponds to what was
        // setup.
        Pair<List<WifiConfiguration>, List<WifiConfiguration>> writtenNetworkList =
                captureWriteNetworksListStoreData();
        WifiConfigurationTestUtil.assertConfigurationsEqualForConfigManagerAddOrUpdate(
                sharedNetworks, writtenNetworkList.first);
        WifiConfigurationTestUtil.assertConfigurationsEqualForConfigManagerAddOrUpdate(
                userNetworks, writtenNetworkList.second);

        // Now switch the user to user2 and ensure that user 2's private network has been moved to
        // the user store.
        when(mUserManager.isUserUnlockingOrUnlocked(user2)).thenReturn(true);
        mWifiConfigManager.handleUserSwitch(user2);
        // Set the expected network list before comparing. user1Network should be in shared data.
        // Note: In the real world, user1Network will no longer be visible now because it should
        // already be in user1's private store file. But, we're purposefully exposing it
        // via |loadStoreData| to test if other user's private networks are pushed to shared store.
        List<WifiConfiguration> expectedSharedNetworks = new ArrayList<WifiConfiguration>() {
            {
                add(sharedNetwork);
                add(user1Network);
            }
        };
        List<WifiConfiguration> expectedUserNetworks = new ArrayList<WifiConfiguration>() {
            {
                add(user2Network);
            }
        };
        // Capture the first written data triggered for saving the old user's network
        // configurations.
        writtenNetworkList = captureWriteNetworksListStoreData();
        WifiConfigurationTestUtil.assertConfigurationsEqualForConfigManagerAddOrUpdate(
                sharedNetworks, writtenNetworkList.first);
        WifiConfigurationTestUtil.assertConfigurationsEqualForConfigManagerAddOrUpdate(
                userNetworks, writtenNetworkList.second);

        // Now capture the next written data triggered after the switch and ensure that user 2's
        // network is now in user store data.
        writtenNetworkList = captureWriteNetworksListStoreData();
        WifiConfigurationTestUtil.assertConfigurationsEqualForConfigManagerAddOrUpdate(
                expectedSharedNetworks, writtenNetworkList.first);
        WifiConfigurationTestUtil.assertConfigurationsEqualForConfigManagerAddOrUpdate(
                expectedUserNetworks, writtenNetworkList.second);
    }

    /**
     * Verify that unlocking an user that owns a legacy Passpoint configuration (which is stored
     * temporarily in the share store) will migrate it to PasspointManager and removed from
     * the list of configured networks.
     *
     * @throws Exception
     */
    @Test
    public void testHandleUserUnlockRemovePasspointConfigFromSharedConfig() throws Exception {
        int user1 = TEST_DEFAULT_USER;
        int appId = 674;

        final WifiConfiguration passpointConfig =
                WifiConfigurationTestUtil.createPasspointNetwork();
        passpointConfig.creatorUid = UserHandle.getUid(user1, appId);
        passpointConfig.isLegacyPasspointConfig = true;

        // Set up the shared store data to contain one legacy Passpoint configuration.
        List<WifiConfiguration> sharedNetworks = new ArrayList<WifiConfiguration>() {
            {
                add(passpointConfig);
            }
        };
        setupStoreDataForRead(sharedNetworks, new ArrayList<>(), new HashMap<>());
        assertTrue(mWifiConfigManager.loadFromStore());
        verify(mWifiConfigStore).read();
        assertEquals(1, mWifiConfigManager.getConfiguredNetworks().size());

        // Unlock the owner of the legacy Passpoint configuration, verify it is removed from
        // the configured networks (migrated to PasspointManager).
        setupStoreDataForUserRead(new ArrayList<WifiConfiguration>(), new HashMap<>());
        mWifiConfigManager.handleUserUnlock(user1);
        verify(mWifiConfigStore).switchUserStoresAndRead(any(List.class));
        Pair<List<WifiConfiguration>, List<WifiConfiguration>> writtenNetworkList =
                captureWriteNetworksListStoreData();
        assertTrue(writtenNetworkList.first.isEmpty());
        assertTrue(writtenNetworkList.second.isEmpty());
        assertTrue(mWifiConfigManager.getConfiguredNetworks().isEmpty());
    }

    /**
     * Verifies the foreground user switch using {@link WifiConfigManager#handleUserSwitch(int)}
     * and {@link WifiConfigManager#handleUserUnlock(int)} and ensures that the new store is
     * read immediately if the user is unlocked during the switch.
     */
    @Test
    public void testHandleUserSwitchWhenUnlocked() throws Exception {
        int user1 = TEST_DEFAULT_USER;
        int user2 = TEST_DEFAULT_USER + 1;
        setupUserProfiles(user2);

        // Set up the internal data first.
        assertTrue(mWifiConfigManager.loadFromStore());

        setupStoreDataForUserRead(new ArrayList<>(), new HashMap<>());
        // user2 is unlocked and switched to foreground.
        when(mUserManager.isUserUnlockingOrUnlocked(user2)).thenReturn(true);
        mWifiConfigManager.handleUserSwitch(user2);
        // Ensure that the read was invoked.
        mContextConfigStoreMockOrder.verify(mWifiConfigStore)
                .switchUserStoresAndRead(any(List.class));
    }

    /**
     * Verifies the foreground user switch using {@link WifiConfigManager#handleUserSwitch(int)}
     * and {@link WifiConfigManager#handleUserUnlock(int)} and ensures that the new store is not
     * read until the user is unlocked.
     */
    @Test
    public void testHandleUserSwitchWhenLocked() throws Exception {
        int user1 = TEST_DEFAULT_USER;
        int user2 = TEST_DEFAULT_USER + 1;
        setupUserProfiles(user2);

        // Set up the internal data first.
        assertTrue(mWifiConfigManager.loadFromStore());

        // user2 is locked and switched to foreground.
        when(mUserManager.isUserUnlockingOrUnlocked(user2)).thenReturn(false);
        mWifiConfigManager.handleUserSwitch(user2);

        // Ensure that the read was not invoked.
        mContextConfigStoreMockOrder.verify(mWifiConfigStore, never())
                .switchUserStoresAndRead(any(List.class));

        // Now try unlocking some other user (user1), this should be ignored.
        mWifiConfigManager.handleUserUnlock(user1);
        mContextConfigStoreMockOrder.verify(mWifiConfigStore, never())
                .switchUserStoresAndRead(any(List.class));

        setupStoreDataForUserRead(new ArrayList<>(), new HashMap<>());
        // Unlock the user2 and ensure that we read the data now.
        mWifiConfigManager.handleUserUnlock(user2);
        mContextConfigStoreMockOrder.verify(mWifiConfigStore)
                .switchUserStoresAndRead(any(List.class));
    }

    /**
     * Verifies that the user stop handling using {@link WifiConfigManager#handleUserStop(int)}
     * and ensures that the store is written only when the foreground user is stopped.
     */
    @Test
    public void testHandleUserStop() throws Exception {
        int user1 = TEST_DEFAULT_USER;
        int user2 = TEST_DEFAULT_USER + 1;
        setupUserProfiles(user2);

        // Set up the internal data first.
        assertTrue(mWifiConfigManager.loadFromStore());

        // Try stopping background user2 first, this should not do anything.
        when(mUserManager.isUserUnlockingOrUnlocked(user2)).thenReturn(false);
        mWifiConfigManager.handleUserStop(user2);
        mContextConfigStoreMockOrder.verify(mWifiConfigStore, never())
                .switchUserStoresAndRead(any(List.class));

        // Now try stopping the foreground user1, this should trigger a write to store.
        mWifiConfigManager.handleUserStop(user1);
        mContextConfigStoreMockOrder.verify(mWifiConfigStore, never())
                .switchUserStoresAndRead(any(List.class));
        mContextConfigStoreMockOrder.verify(mWifiConfigStore).write(anyBoolean());
    }

    /**
     * Verifies that the user stop handling using {@link WifiConfigManager#handleUserStop(int)}
     * and ensures that the shared data is not lost when the foreground user is stopped.
     */
    @Test
    public void testHandleUserStopDoesNotClearSharedData() throws Exception {
        int user1 = TEST_DEFAULT_USER;

        //
        // Setup the database for the user before initiating stop.
        //
        int appId = 674;
        // Create 2 networks. 1 for user1, and 1 shared.
        final WifiConfiguration user1Network = WifiConfigurationTestUtil.createPskNetwork();
        user1Network.shared = false;
        user1Network.creatorUid = UserHandle.getUid(user1, appId);
        final WifiConfiguration sharedNetwork = WifiConfigurationTestUtil.createPskNetwork();

        // Set up the store data that is loaded initially.
        List<WifiConfiguration> sharedNetworks = new ArrayList<WifiConfiguration>() {
            {
                add(sharedNetwork);
            }
        };
        List<WifiConfiguration> user1Networks = new ArrayList<WifiConfiguration>() {
            {
                add(user1Network);
            }
        };
        setupStoreDataForRead(sharedNetworks, user1Networks, new HashMap<>());
        assertTrue(mWifiConfigManager.loadFromStore());
        verify(mWifiConfigStore).read();

        // Ensure that we have 2 networks in the database before the stop.
        assertEquals(2, mWifiConfigManager.getConfiguredNetworks().size());

        mWifiConfigManager.handleUserStop(user1);

        // Ensure that we only have 1 shared network in the database after the stop.
        assertEquals(1, mWifiConfigManager.getConfiguredNetworks().size());
        assertEquals(sharedNetwork.SSID, mWifiConfigManager.getConfiguredNetworks().get(0).SSID);
    }

    /**
     * Verifies the foreground user unlock via {@link WifiConfigManager#handleUserUnlock(int)}
     * results in a store read after bootup.
     */
    @Test
    public void testHandleUserUnlockAfterBootup() throws Exception {
        int user1 = TEST_DEFAULT_USER;

        // Set up the internal data first.
        assertTrue(mWifiConfigManager.loadFromStore());
        mContextConfigStoreMockOrder.verify(mWifiConfigStore).read();
        mContextConfigStoreMockOrder.verify(mWifiConfigStore, never()).write(anyBoolean());
        mContextConfigStoreMockOrder.verify(mWifiConfigStore, never())
                .switchUserStoresAndRead(any(List.class));

        setupStoreDataForUserRead(new ArrayList<>(), new HashMap<>());
        // Unlock the user1 (default user) for the first time and ensure that we read the data.
        mWifiConfigManager.handleUserUnlock(user1);
        mContextConfigStoreMockOrder.verify(mWifiConfigStore, never()).read();
        mContextConfigStoreMockOrder.verify(mWifiConfigStore)
                .switchUserStoresAndRead(any(List.class));
        mContextConfigStoreMockOrder.verify(mWifiConfigStore).write(anyBoolean());
    }

    /**
     * Verifies that the store read after bootup received after
     * foreground user unlock via {@link WifiConfigManager#handleUserUnlock(int)}
     * results in a user store read.
     */
    @Test
    public void testHandleBootupAfterUserUnlock() throws Exception {
        int user1 = TEST_DEFAULT_USER;

        // Unlock the user1 (default user) for the first time and ensure that we don't read the
        // data.
        mWifiConfigManager.handleUserUnlock(user1);
        mContextConfigStoreMockOrder.verify(mWifiConfigStore, never()).read();
        mContextConfigStoreMockOrder.verify(mWifiConfigStore, never()).write(anyBoolean());
        mContextConfigStoreMockOrder.verify(mWifiConfigStore, never())
                .switchUserStoresAndRead(any(List.class));

        setupStoreDataForUserRead(new ArrayList<WifiConfiguration>(), new HashMap<>());
        // Read from store now.
        assertTrue(mWifiConfigManager.loadFromStore());
        mContextConfigStoreMockOrder.verify(mWifiConfigStore)
                .setUserStores(any(List.class));
        mContextConfigStoreMockOrder.verify(mWifiConfigStore).read();
    }

    /**
     * Verifies that the store read after bootup received after
     * a user switch via {@link WifiConfigManager#handleUserSwitch(int)}
     * results in a user store read.
     */
    @Test
    public void testHandleBootupAfterUserSwitch() throws Exception {
        int user1 = TEST_DEFAULT_USER;
        int user2 = TEST_DEFAULT_USER + 1;
        setupUserProfiles(user2);

        // Switch from user1 to user2 and ensure that we don't read or write any data
        // (need to wait for loadFromStore invocation).
        mWifiConfigManager.handleUserSwitch(user2);
        mContextConfigStoreMockOrder.verify(mWifiConfigStore, never()).read();
        mContextConfigStoreMockOrder.verify(mWifiConfigStore, never()).write(anyBoolean());
        mContextConfigStoreMockOrder.verify(mWifiConfigStore, never())
                .switchUserStoresAndRead(any(List.class));

        // Now load from the store.
        assertTrue(mWifiConfigManager.loadFromStore());
        mContextConfigStoreMockOrder.verify(mWifiConfigStore).read();

        // Unlock the user2 and ensure that we read from the user store.
        setupStoreDataForUserRead(new ArrayList<>(), new HashMap<>());
        mWifiConfigManager.handleUserUnlock(user2);
        mContextConfigStoreMockOrder.verify(mWifiConfigStore)
                .switchUserStoresAndRead(any(List.class));
    }

    /**
     * Verifies that the store read after bootup received after
     * a previous user unlock and user switch via {@link WifiConfigManager#handleUserSwitch(int)}
     * results in a user store read.
     */
    @Test
    public void testHandleBootupAfterPreviousUserUnlockAndSwitch() throws Exception {
        int user1 = TEST_DEFAULT_USER;
        int user2 = TEST_DEFAULT_USER + 1;
        setupUserProfiles(user2);

        // Unlock the user1 (default user) for the first time and ensure that we don't read the data
        // (need to wait for loadFromStore invocation).
        mWifiConfigManager.handleUserUnlock(user1);
        mContextConfigStoreMockOrder.verify(mWifiConfigStore, never()).read();
        mContextConfigStoreMockOrder.verify(mWifiConfigStore, never()).write(anyBoolean());
        mContextConfigStoreMockOrder.verify(mWifiConfigStore, never())
                .switchUserStoresAndRead(any(List.class));

        // Switch from user1 to user2 and ensure that we don't read or write any data
        // (need to wait for loadFromStore invocation).
        mWifiConfigManager.handleUserSwitch(user2);
        mContextConfigStoreMockOrder.verify(mWifiConfigStore, never()).read();
        mContextConfigStoreMockOrder.verify(mWifiConfigStore, never()).write(anyBoolean());
        mContextConfigStoreMockOrder.verify(mWifiConfigStore, never())
                .switchUserStoresAndRead(any(List.class));

        // Now load from the store.
        assertTrue(mWifiConfigManager.loadFromStore());
        mContextConfigStoreMockOrder.verify(mWifiConfigStore).read();

        // Unlock the user2 and ensure that we read from the user store.
        setupStoreDataForUserRead(new ArrayList<>(), new HashMap<>());
        mWifiConfigManager.handleUserUnlock(user2);
        mContextConfigStoreMockOrder.verify(mWifiConfigStore)
                .switchUserStoresAndRead(any(List.class));
    }

    /**
     * Verifies that the store read after bootup received after
     * a user switch and unlock of a previous user via {@link WifiConfigManager#
     * handleUserSwitch(int)} results in a user store read.
     */
    @Test
    public void testHandleBootupAfterUserSwitchAndPreviousUserUnlock() throws Exception {
        int user1 = TEST_DEFAULT_USER;
        int user2 = TEST_DEFAULT_USER + 1;
        setupUserProfiles(user2);

        // Switch from user1 to user2 and ensure that we don't read or write any data
        // (need to wait for loadFromStore invocation).
        mWifiConfigManager.handleUserSwitch(user2);
        mContextConfigStoreMockOrder.verify(mWifiConfigStore, never()).read();
        mContextConfigStoreMockOrder.verify(mWifiConfigStore, never()).write(anyBoolean());
        mContextConfigStoreMockOrder.verify(mWifiConfigStore, never())
                .switchUserStoresAndRead(any(List.class));

        // Unlock the user1 for the first time and ensure that we don't read the data
        mWifiConfigManager.handleUserUnlock(user1);
        mContextConfigStoreMockOrder.verify(mWifiConfigStore, never()).read();
        mContextConfigStoreMockOrder.verify(mWifiConfigStore, never()).write(anyBoolean());
        mContextConfigStoreMockOrder.verify(mWifiConfigStore, never())
                .switchUserStoresAndRead(any(List.class));

        // Now load from the store.
        assertTrue(mWifiConfigManager.loadFromStore());
        mContextConfigStoreMockOrder.verify(mWifiConfigStore).read();

        // Unlock the user2 and ensure that we read from the user store.
        setupStoreDataForUserRead(new ArrayList<>(), new HashMap<>());
        mWifiConfigManager.handleUserUnlock(user2);
        mContextConfigStoreMockOrder.verify(mWifiConfigStore)
                .switchUserStoresAndRead(any(List.class));
    }

    /**
     * Verifies the foreground user unlock via {@link WifiConfigManager#handleUserUnlock(int)} does
     * not always result in a store read unless the user had switched or just booted up.
     */
    @Test
    public void testHandleUserUnlockWithoutSwitchOrBootup() throws Exception {
        int user1 = TEST_DEFAULT_USER;
        int user2 = TEST_DEFAULT_USER + 1;
        setupUserProfiles(user2);

        // Set up the internal data first.
        assertTrue(mWifiConfigManager.loadFromStore());

        setupStoreDataForUserRead(new ArrayList<>(), new HashMap<>());
        // user2 is unlocked and switched to foreground.
        when(mUserManager.isUserUnlockingOrUnlocked(user2)).thenReturn(true);
        mWifiConfigManager.handleUserSwitch(user2);
        // Ensure that the read was invoked.
        mContextConfigStoreMockOrder.verify(mWifiConfigStore)
                .switchUserStoresAndRead(any(List.class));

        // Unlock the user2 again and ensure that we don't read the data now.
        mWifiConfigManager.handleUserUnlock(user2);
        mContextConfigStoreMockOrder.verify(mWifiConfigStore, never())
                .switchUserStoresAndRead(any(List.class));
    }

    /**
     * Verifies the private network addition using
     * {@link WifiConfigManager#addOrUpdateNetwork(WifiConfiguration, int)}
     * by a non foreground user is rejected.
     */
    @Test
    public void testAddNetworkUsingBackgroundUserUId() throws Exception {
        int user2 = TEST_DEFAULT_USER + 1;
        setupUserProfiles(user2);

        int creatorUid = UserHandle.getUid(user2, 674);

        // Create a network for user2 try adding it. This should be rejected.
        final WifiConfiguration user2Network = WifiConfigurationTestUtil.createPskNetwork();
        NetworkUpdateResult result = addNetworkToWifiConfigManager(user2Network, creatorUid);
        assertFalse(result.isSuccess());
    }

    /**
     * Verifies the private network addition using
     * {@link WifiConfigManager#addOrUpdateNetwork(WifiConfiguration, int)}
     * by SysUI is always accepted.
     */
    @Test
    public void testAddNetworkUsingSysUiUid() throws Exception {
        // Set up the user profiles stuff. Needed for |WifiConfigurationUtil.isVisibleToAnyProfile|
        int user2 = TEST_DEFAULT_USER + 1;
        setupUserProfiles(user2);

        when(mUserManager.isUserUnlockingOrUnlocked(user2)).thenReturn(false);
        mWifiConfigManager.handleUserSwitch(user2);

        // Create a network for user2 try adding it. This should be rejected.
        final WifiConfiguration user2Network = WifiConfigurationTestUtil.createPskNetwork();
        NetworkUpdateResult result = addNetworkToWifiConfigManager(user2Network, TEST_SYSUI_UID);
        assertTrue(result.isSuccess());
    }

    /**
     * Verifies the loading of networks using {@link WifiConfigManager#loadFromStore()}
     * attempts to read from the stores even when the store files are not present.
     */
    @Test
    public void testFreshInstallLoadFromStore() throws Exception {
        when(mWifiConfigStore.areStoresPresent()).thenReturn(false);

        assertTrue(mWifiConfigManager.loadFromStore());

        verify(mWifiConfigStore).read();

        assertTrue(mWifiConfigManager.getConfiguredNetworksWithPasswords().isEmpty());
    }

    /**
     * Verifies the loading of networks using {@link WifiConfigManager#loadFromStore()}
     * attempts to read from the stores even if the store files are not present and the
     * user unlock already comes in.
     */
    @Test
    public void testFreshInstallLoadFromStoreAfterUserUnlock() throws Exception {
        when(mWifiConfigStore.areStoresPresent()).thenReturn(false);

        int user1 = TEST_DEFAULT_USER;

        // Unlock the user1 (default user) for the first time and ensure that we don't read the
        // data.
        mWifiConfigManager.handleUserUnlock(user1);
        verify(mWifiConfigStore, never()).read();

        // Read from store now.
        assertTrue(mWifiConfigManager.loadFromStore());

        // Ensure that the read was invoked.
        verify(mWifiConfigStore).read();
    }

    /**
     * Verifies the user switch using {@link WifiConfigManager#handleUserSwitch(int)} is handled
     * when the store files (new or legacy) are not present.
     */
    @Test
    public void testHandleUserSwitchAfterFreshInstall() throws Exception {
        int user2 = TEST_DEFAULT_USER + 1;
        when(mWifiConfigStore.areStoresPresent()).thenReturn(false);

        assertTrue(mWifiConfigManager.loadFromStore());
        verify(mWifiConfigStore).read();

        setupStoreDataForUserRead(new ArrayList<>(), new HashMap<>());
        // Now switch the user to user 2.
        when(mUserManager.isUserUnlockingOrUnlocked(user2)).thenReturn(true);
        mWifiConfigManager.handleUserSwitch(user2);
        // Ensure that the read was invoked.
        mContextConfigStoreMockOrder.verify(mWifiConfigStore)
                .switchUserStoresAndRead(any(List.class));
    }

    /**
     * Verifies that the last user selected network parameter is set when
     * {@link WifiConfigManager#enableNetwork(int, boolean, int)} with disableOthers flag is set
     * to true and cleared when either {@link WifiConfigManager#disableNetwork(int, int)} or
     * {@link WifiConfigManager#removeNetwork(int, int)} is invoked using the same network ID.
     */
    @Test
    public void testLastSelectedNetwork() throws Exception {
        WifiConfiguration openNetwork = WifiConfigurationTestUtil.createOpenNetwork();
        NetworkUpdateResult result = verifyAddNetworkToWifiConfigManager(openNetwork);

        when(mClock.getElapsedSinceBootMillis()).thenReturn(67L);
        assertTrue(mWifiConfigManager.enableNetwork(
                result.getNetworkId(), true, TEST_CREATOR_UID));
        assertEquals(result.getNetworkId(), mWifiConfigManager.getLastSelectedNetwork());
        assertEquals(67, mWifiConfigManager.getLastSelectedTimeStamp());

        // Now disable the network and ensure that the last selected flag is cleared.
        assertTrue(mWifiConfigManager.disableNetwork(result.getNetworkId(), TEST_CREATOR_UID));
        assertEquals(
                WifiConfiguration.INVALID_NETWORK_ID, mWifiConfigManager.getLastSelectedNetwork());

        // Enable it again and remove the network to ensure that the last selected flag was cleared.
        assertTrue(mWifiConfigManager.enableNetwork(
                result.getNetworkId(), true, TEST_CREATOR_UID));
        assertEquals(result.getNetworkId(), mWifiConfigManager.getLastSelectedNetwork());
        assertEquals(openNetwork.configKey(), mWifiConfigManager.getLastSelectedNetworkConfigKey());

        assertTrue(mWifiConfigManager.removeNetwork(result.getNetworkId(), TEST_CREATOR_UID));
        assertEquals(
                WifiConfiguration.INVALID_NETWORK_ID, mWifiConfigManager.getLastSelectedNetwork());
    }

    /**
     * Verifies that all the networks for the provided app is removed when
     * {@link WifiConfigManager#removeNetworksForApp(ApplicationInfo)} is invoked.
     */
    @Test
    public void testRemoveNetworksForApp() throws Exception {
        when(mPackageManager.getNameForUid(TEST_CREATOR_UID)).thenReturn(TEST_CREATOR_NAME);

        verifyRemoveNetworksForApp();
    }

    /**
     * Verifies that all the networks for the provided app is removed when
     * {@link WifiConfigManager#removeNetworksForApp(ApplicationInfo)} is invoked.
     */
    @Test
    public void testRemoveNetworksForAppUsingSharedUid() throws Exception {
        when(mPackageManager.getNameForUid(TEST_CREATOR_UID))
                .thenReturn(TEST_CREATOR_NAME + ":" + TEST_CREATOR_UID);

        verifyRemoveNetworksForApp();
    }

    /**
     * Verifies that all the networks for the provided user is removed when
     * {@link WifiConfigManager#removeNetworksForUser(int)} is invoked.
     */
    @Test
    public void testRemoveNetworksForUser() throws Exception {
        verifyAddNetworkToWifiConfigManager(WifiConfigurationTestUtil.createOpenNetwork());
        verifyAddNetworkToWifiConfigManager(WifiConfigurationTestUtil.createPskNetwork());
        verifyAddNetworkToWifiConfigManager(WifiConfigurationTestUtil.createWepNetwork());

        assertFalse(mWifiConfigManager.getConfiguredNetworks().isEmpty());

        assertEquals(3, mWifiConfigManager.removeNetworksForUser(TEST_DEFAULT_USER).size());

        // Ensure all the networks are removed now.
        assertTrue(mWifiConfigManager.getConfiguredNetworks().isEmpty());
    }

    /**
     * Verifies that the connect choice is removed from all networks when
     * {@link WifiConfigManager#removeNetwork(int, int)} is invoked.
     */
    @Test
    public void testRemoveNetworkRemovesConnectChoice() throws Exception {
        WifiConfiguration network1 = WifiConfigurationTestUtil.createOpenNetwork();
        WifiConfiguration network2 = WifiConfigurationTestUtil.createPskNetwork();
        WifiConfiguration network3 = WifiConfigurationTestUtil.createPskNetwork();
        verifyAddNetworkToWifiConfigManager(network1);
        verifyAddNetworkToWifiConfigManager(network2);
        verifyAddNetworkToWifiConfigManager(network3);

        // Set connect choice of network 2 over network 1.
        assertTrue(
                mWifiConfigManager.setNetworkConnectChoice(
                        network1.networkId, network2.configKey(), 78L));

        WifiConfiguration retrievedNetwork =
                mWifiConfigManager.getConfiguredNetwork(network1.networkId);
        assertEquals(
                network2.configKey(),
                retrievedNetwork.getNetworkSelectionStatus().getConnectChoice());

        // Remove network 3 and ensure that the connect choice on network 1 is not removed.
        assertTrue(mWifiConfigManager.removeNetwork(network3.networkId, TEST_CREATOR_UID));
        retrievedNetwork = mWifiConfigManager.getConfiguredNetwork(network1.networkId);
        assertEquals(
                network2.configKey(),
                retrievedNetwork.getNetworkSelectionStatus().getConnectChoice());

        // Now remove network 2 and ensure that the connect choice on network 1 is removed..
        assertTrue(mWifiConfigManager.removeNetwork(network2.networkId, TEST_CREATOR_UID));
        retrievedNetwork = mWifiConfigManager.getConfiguredNetwork(network1.networkId);
        assertNotEquals(
                network2.configKey(),
                retrievedNetwork.getNetworkSelectionStatus().getConnectChoice());

        // This should have triggered 2 buffered writes. 1 for setting the connect choice, 1 for
        // clearing it after network removal.
        mContextConfigStoreMockOrder.verify(mWifiConfigStore, times(2)).write(eq(false));
    }

    /**
     * Verifies that all the ephemeral and passpoint networks are removed when
     * {@link WifiConfigManager#removeAllEphemeralOrPasspointConfiguredNetworks()} is invoked.
     */
    @Test
    public void testRemoveAllEphemeralOrPasspointConfiguredNetworks() throws Exception {
        WifiConfiguration savedOpenNetwork = WifiConfigurationTestUtil.createOpenNetwork();
        WifiConfiguration ephemeralNetwork = WifiConfigurationTestUtil.createEphemeralNetwork();
        WifiConfiguration passpointNetwork = WifiConfigurationTestUtil.createPasspointNetwork();

        verifyAddNetworkToWifiConfigManager(savedOpenNetwork);
        verifyAddEphemeralNetworkToWifiConfigManager(ephemeralNetwork);
        verifyAddPasspointNetworkToWifiConfigManager(passpointNetwork);

        List<WifiConfiguration> expectedConfigsBeforeRemove = new ArrayList<WifiConfiguration>() {{
                add(savedOpenNetwork);
                add(ephemeralNetwork);
                add(passpointNetwork);
            }};
        WifiConfigurationTestUtil.assertConfigurationsEqualForConfigManagerAddOrUpdate(
                expectedConfigsBeforeRemove, mWifiConfigManager.getConfiguredNetworks());

        assertTrue(mWifiConfigManager.removeAllEphemeralOrPasspointConfiguredNetworks());

        List<WifiConfiguration> expectedConfigsAfterRemove = new ArrayList<WifiConfiguration>() {{
                add(savedOpenNetwork);
            }};
        WifiConfigurationTestUtil.assertConfigurationsEqualForConfigManagerAddOrUpdate(
                expectedConfigsAfterRemove, mWifiConfigManager.getConfiguredNetworks());

        // No more ephemeral or passpoint networks to remove now.
        assertFalse(mWifiConfigManager.removeAllEphemeralOrPasspointConfiguredNetworks());
    }

    /**
     * Verifies that Passpoint network corresponding with given FQDN is removed.
     *
     * @throws Exception
     */
    @Test
    public void testRemovePasspointConfiguredNetwork() throws Exception {
        WifiConfiguration passpointNetwork = WifiConfigurationTestUtil.createPasspointNetwork();
        verifyAddPasspointNetworkToWifiConfigManager(passpointNetwork);

        assertTrue(mWifiConfigManager.removePasspointConfiguredNetwork(
                WifiConfigurationTestUtil.TEST_FQDN));
    }

    /**
     * Verifies that the modification of a single network using
     * {@link WifiConfigManager#addOrUpdateNetwork(WifiConfiguration, int)} and ensures that any
     * updates to the network config in
     * {@link WifiKeyStore#updateNetworkKeys(WifiConfiguration, WifiConfiguration)} is reflected
     * in the internal database.
     */
    @Test
    public void testUpdateSingleNetworkWithKeysUpdate() {
        WifiConfiguration network = WifiConfigurationTestUtil.createEapNetwork();
        network.enterpriseConfig =
                WifiConfigurationTestUtil.createPEAPWifiEnterpriseConfigWithGTCPhase2();
        verifyAddNetworkToWifiConfigManager(network);

        // Now verify that network configurations match before we make any change.
        WifiConfigurationTestUtil.assertConfigurationEqualForConfigManagerAddOrUpdate(
                network,
                mWifiConfigManager.getConfiguredNetworkWithPassword(network.networkId));

        // Modify the network ca_cert field in updateNetworkKeys method during a network
        // config update.
        final String newCaCertAlias = "test";
        assertNotEquals(newCaCertAlias, network.enterpriseConfig.getCaCertificateAlias());

        doAnswer(new AnswerWithArguments() {
            public boolean answer(WifiConfiguration newConfig, WifiConfiguration existingConfig) {
                newConfig.enterpriseConfig.setCaCertificateAlias(newCaCertAlias);
                return true;
            }
        }).when(mWifiKeyStore).updateNetworkKeys(
                any(WifiConfiguration.class), any(WifiConfiguration.class));

        verifyUpdateNetworkToWifiConfigManagerWithoutIpChange(network);

        // Now verify that the keys update is reflected in the configuration fetched from internal
        // db.
        network.enterpriseConfig.setCaCertificateAlias(newCaCertAlias);
        WifiConfigurationTestUtil.assertConfigurationEqualForConfigManagerAddOrUpdate(
                network,
                mWifiConfigManager.getConfiguredNetworkWithPassword(network.networkId));
    }

    /**
     * Verifies that the dump method prints out all the saved network details with passwords masked.
     * {@link WifiConfigManager#dump(FileDescriptor, PrintWriter, String[])}.
     */
    @Test
    public void testDump() {
        WifiConfiguration pskNetwork = WifiConfigurationTestUtil.createPskNetwork();
        WifiConfiguration eapNetwork = WifiConfigurationTestUtil.createEapNetwork();
        eapNetwork.enterpriseConfig.setPassword("blah");

        verifyAddNetworkToWifiConfigManager(pskNetwork);
        verifyAddNetworkToWifiConfigManager(eapNetwork);

        StringWriter stringWriter = new StringWriter();
        mWifiConfigManager.dump(
                new FileDescriptor(), new PrintWriter(stringWriter), new String[0]);
        String dumpString = stringWriter.toString();

        // Ensure that the network SSIDs were dumped out.
        assertTrue(dumpString.contains(pskNetwork.SSID));
        assertTrue(dumpString.contains(eapNetwork.SSID));

        // Ensure that the network passwords were not dumped out.
        assertFalse(dumpString.contains(pskNetwork.preSharedKey));
        assertFalse(dumpString.contains(eapNetwork.enterpriseConfig.getPassword()));
    }

    /**
     * Verifies the ordering of network list generated using
     * {@link WifiConfigManager#retrieveHiddenNetworkList()}.
     */
    @Test
    public void testRetrieveHiddenList() {
        // Create and add 3 networks.
        WifiConfiguration network1 = WifiConfigurationTestUtil.createWepHiddenNetwork();
        WifiConfiguration network2 = WifiConfigurationTestUtil.createPskHiddenNetwork();
        WifiConfiguration network3 = WifiConfigurationTestUtil.createOpenHiddenNetwork();
        verifyAddNetworkToWifiConfigManager(network1);
        verifyAddNetworkToWifiConfigManager(network2);
        verifyAddNetworkToWifiConfigManager(network3);

        // Now set scan results in 2 of them to set the corresponding
        // {@link NetworkSelectionStatus#mSeenInLastQualifiedNetworkSelection} field.
        assertTrue(mWifiConfigManager.setNetworkCandidateScanResult(
                network1.networkId, createScanDetailForNetwork(network1).getScanResult(), 54));
        assertTrue(mWifiConfigManager.setNetworkCandidateScanResult(
                network3.networkId, createScanDetailForNetwork(network3).getScanResult(), 54));

        // Now increment |network3|'s association count. This should ensure that this network
        // is preferred over |network1|.
        assertTrue(mWifiConfigManager.updateNetworkAfterConnect(network3.networkId));

        // Retrieve the hidden network list & verify the order of the networks returned.
        List<WifiScanner.ScanSettings.HiddenNetwork> hiddenNetworks =
                mWifiConfigManager.retrieveHiddenNetworkList();
        assertEquals(3, hiddenNetworks.size());
        assertEquals(network3.SSID, hiddenNetworks.get(0).ssid);
        assertEquals(network1.SSID, hiddenNetworks.get(1).ssid);
        assertEquals(network2.SSID, hiddenNetworks.get(2).ssid);
    }

    /**
     * Verifies the addition of network configurations using
     * {@link WifiConfigManager#addOrUpdateNetwork(WifiConfiguration, int)} with same SSID and
     * default key mgmt does not add duplicate network configs.
     */
    @Test
    public void testAddMultipleNetworksWithSameSSIDAndDefaultKeyMgmt() {
        final String ssid = "\"test_blah\"";
        // Add a network with the above SSID and default key mgmt and ensure it was added
        // successfully.
        WifiConfiguration network1 = new WifiConfiguration();
        network1.SSID = ssid;
        NetworkUpdateResult result = addNetworkToWifiConfigManager(network1);
        assertTrue(result.getNetworkId() != WifiConfiguration.INVALID_NETWORK_ID);
        assertTrue(result.isNewNetwork());

        List<WifiConfiguration> retrievedNetworks =
                mWifiConfigManager.getConfiguredNetworksWithPasswords();
        assertEquals(1, retrievedNetworks.size());
        WifiConfigurationTestUtil.assertConfigurationEqualForConfigManagerAddOrUpdate(
                network1, retrievedNetworks.get(0));

        // Now add a second network with the same SSID and default key mgmt and ensure that it
        // didn't add a new duplicate network.
        WifiConfiguration network2 = new WifiConfiguration();
        network2.SSID = ssid;
        result = addNetworkToWifiConfigManager(network2);
        assertTrue(result.getNetworkId() != WifiConfiguration.INVALID_NETWORK_ID);
        assertFalse(result.isNewNetwork());

        retrievedNetworks = mWifiConfigManager.getConfiguredNetworksWithPasswords();
        assertEquals(1, retrievedNetworks.size());
        WifiConfigurationTestUtil.assertConfigurationEqualForConfigManagerAddOrUpdate(
                network2, retrievedNetworks.get(0));
    }

    /**
     * Verifies the addition of network configurations using
     * {@link WifiConfigManager#addOrUpdateNetwork(WifiConfiguration, int)} with same SSID and
     * different key mgmt should add different network configs.
     */
    @Test
    public void testAddMultipleNetworksWithSameSSIDAndDifferentKeyMgmt() {
        final String ssid = "\"test_blah\"";
        // Add a network with the above SSID and WPA_PSK key mgmt and ensure it was added
        // successfully.
        WifiConfiguration network1 = new WifiConfiguration();
        network1.SSID = ssid;
        network1.allowedKeyManagement.set(WifiConfiguration.KeyMgmt.WPA_PSK);
        network1.preSharedKey = "\"test_blah\"";
        NetworkUpdateResult result = addNetworkToWifiConfigManager(network1);
        assertTrue(result.getNetworkId() != WifiConfiguration.INVALID_NETWORK_ID);
        assertTrue(result.isNewNetwork());

        List<WifiConfiguration> retrievedNetworks =
                mWifiConfigManager.getConfiguredNetworksWithPasswords();
        assertEquals(1, retrievedNetworks.size());
        WifiConfigurationTestUtil.assertConfigurationEqualForConfigManagerAddOrUpdate(
                network1, retrievedNetworks.get(0));

        // Now add a second network with the same SSID and NONE key mgmt and ensure that it
        // does add a new network.
        WifiConfiguration network2 = new WifiConfiguration();
        network2.SSID = ssid;
        network2.allowedKeyManagement.set(WifiConfiguration.KeyMgmt.NONE);
        result = addNetworkToWifiConfigManager(network2);
        assertTrue(result.getNetworkId() != WifiConfiguration.INVALID_NETWORK_ID);
        assertTrue(result.isNewNetwork());

        retrievedNetworks = mWifiConfigManager.getConfiguredNetworksWithPasswords();
        assertEquals(2, retrievedNetworks.size());
        List<WifiConfiguration> networks = Arrays.asList(network1, network2);
        WifiConfigurationTestUtil.assertConfigurationsEqualForConfigManagerAddOrUpdate(
                networks, retrievedNetworks);
    }

    /**
     * Verifies that adding a network with a proxy, without having permission OVERRIDE_WIFI_CONFIG,
     * holding device policy, or profile owner policy fails.
     */
    @Test
    public void testAddNetworkWithProxyFails() {
        verifyAddOrUpdateNetworkWithProxySettingsAndPermissions(
                false, // withNetworkSettings
                false, // withProfileOwnerPolicy
                false, // withDeviceOwnerPolicy
                WifiConfigurationTestUtil.createDHCPIpConfigurationWithPacProxy(),
                false, // assertSuccess
                WifiConfiguration.INVALID_NETWORK_ID); // Update networkID
        verifyAddOrUpdateNetworkWithProxySettingsAndPermissions(
                false, // withNetworkSettings
                false, // withProfileOwnerPolicy
                false, // withDeviceOwnerPolicy
                WifiConfigurationTestUtil.createDHCPIpConfigurationWithStaticProxy(),
                false, // assertSuccess
                WifiConfiguration.INVALID_NETWORK_ID); // Update networkID
    }

    /**
     * Verifies that adding a network with a PAC or STATIC proxy with permission
     * OVERRIDE_WIFI_CONFIG is successful
     */
    @Test
    public void testAddNetworkWithProxyWithConfOverride() {
        verifyAddOrUpdateNetworkWithProxySettingsAndPermissions(
                true,  // withNetworkSettings
                false, // withProfileOwnerPolicy
                false, // withDeviceOwnerPolicy
                WifiConfigurationTestUtil.createDHCPIpConfigurationWithPacProxy(),
                true, // assertSuccess
                WifiConfiguration.INVALID_NETWORK_ID); // Update networkID
        verifyAddOrUpdateNetworkWithProxySettingsAndPermissions(
                true,  // withNetworkSettings
                false, // withProfileOwnerPolicy
                false, // withDeviceOwnerPolicy
                WifiConfigurationTestUtil.createDHCPIpConfigurationWithStaticProxy(),
                true, // assertSuccess
                WifiConfiguration.INVALID_NETWORK_ID); // Update networkID
    }

    /**
     * Verifies that adding a network with a PAC or STATIC proxy, while holding policy
     * {@link DeviceAdminInfo.USES_POLICY_PROFILE_OWNER} is successful
     */
    @Test
    public void testAddNetworkWithProxyAsProfileOwner() {
        verifyAddOrUpdateNetworkWithProxySettingsAndPermissions(
                false,  // withNetworkSettings
                true, // withProfileOwnerPolicy
                false, // withDeviceOwnerPolicy
                WifiConfigurationTestUtil.createDHCPIpConfigurationWithPacProxy(),
                true, // assertSuccess
                WifiConfiguration.INVALID_NETWORK_ID); // Update networkID
        verifyAddOrUpdateNetworkWithProxySettingsAndPermissions(
                false,  // withNetworkSettings
                true, // withProfileOwnerPolicy
                false, // withDeviceOwnerPolicy
                WifiConfigurationTestUtil.createDHCPIpConfigurationWithStaticProxy(),
                true, // assertSuccess
                WifiConfiguration.INVALID_NETWORK_ID); // Update networkID
    }
    /**
     * Verifies that adding a network with a PAC or STATIC proxy, while holding policy
     * {@link DeviceAdminInfo.USES_POLICY_DEVICE_OWNER} is successful
     */
    @Test
    public void testAddNetworkWithProxyAsDeviceOwner() {
        verifyAddOrUpdateNetworkWithProxySettingsAndPermissions(
                false,  // withNetworkSettings
                false, // withProfileOwnerPolicy
                true, // withDeviceOwnerPolicy
                WifiConfigurationTestUtil.createDHCPIpConfigurationWithPacProxy(),
                true, // assertSuccess
                WifiConfiguration.INVALID_NETWORK_ID); // Update networkID
        verifyAddOrUpdateNetworkWithProxySettingsAndPermissions(
                false,  // withNetworkSettings
                false, // withProfileOwnerPolicy
                true, // withDeviceOwnerPolicy
                WifiConfigurationTestUtil.createDHCPIpConfigurationWithStaticProxy(),
                true, // assertSuccess
                WifiConfiguration.INVALID_NETWORK_ID); // Update networkID
    }
    /**
     * Verifies that updating a network (that has no proxy) and adding a PAC or STATIC proxy fails
     * without being able to override configs, or holding Device or Profile owner policies.
     */
    @Test
    public void testUpdateNetworkAddProxyFails() {
        WifiConfiguration network = WifiConfigurationTestUtil.createOpenHiddenNetwork();
        NetworkUpdateResult result = verifyAddNetworkToWifiConfigManager(network);
        verifyAddOrUpdateNetworkWithProxySettingsAndPermissions(
                false, // withNetworkSettings
                false, // withProfileOwnerPolicy
                false, // withDeviceOwnerPolicy
                WifiConfigurationTestUtil.createDHCPIpConfigurationWithPacProxy(),
                false, // assertSuccess
                result.getNetworkId()); // Update networkID
        verifyAddOrUpdateNetworkWithProxySettingsAndPermissions(
                false, // withNetworkSettings
                false, // withProfileOwnerPolicy
                false, // withDeviceOwnerPolicy
                WifiConfigurationTestUtil.createDHCPIpConfigurationWithStaticProxy(),
                false, // assertSuccess
                result.getNetworkId()); // Update networkID
    }
    /**
     * Verifies that updating a network and adding a proxy is successful in the cases where app can
     * override configs, holds policy {@link DeviceAdminInfo.USES_POLICY_PROFILE_OWNER},
     * and holds policy {@link DeviceAdminInfo.USES_POLICY_DEVICE_OWNER}, and that it fails
     * otherwise.
     */
    @Test
    public void testUpdateNetworkAddProxyWithPermissionAndSystem() {
        // Testing updating network with uid permission OVERRIDE_WIFI_CONFIG
        WifiConfiguration network = WifiConfigurationTestUtil.createOpenHiddenNetwork();
        NetworkUpdateResult result = addNetworkToWifiConfigManager(network, TEST_CREATOR_UID);
        assertTrue(result.getNetworkId() != WifiConfiguration.INVALID_NETWORK_ID);
        verifyAddOrUpdateNetworkWithProxySettingsAndPermissions(
                true, // withNetworkSettings
                false, // withProfileOwnerPolicy
                false, // withDeviceOwnerPolicy
                WifiConfigurationTestUtil.createDHCPIpConfigurationWithPacProxy(),
                true, // assertSuccess
                result.getNetworkId()); // Update networkID

        network = WifiConfigurationTestUtil.createOpenHiddenNetwork();
        result = addNetworkToWifiConfigManager(network, TEST_CREATOR_UID);
        assertTrue(result.getNetworkId() != WifiConfiguration.INVALID_NETWORK_ID);
        verifyAddOrUpdateNetworkWithProxySettingsAndPermissions(
                false, // withNetworkSettings
                true, // withNetworkSetupWizard
                false, // withProfileOwnerPolicy
                false, // withDeviceOwnerPolicy
                WifiConfigurationTestUtil.createDHCPIpConfigurationWithPacProxy(),
                true, // assertSuccess
                result.getNetworkId()); // Update networkID

        // Testing updating network with proxy while holding Profile Owner policy
        network = WifiConfigurationTestUtil.createOpenHiddenNetwork();
        result = addNetworkToWifiConfigManager(network, TEST_NO_PERM_UID);
        assertTrue(result.getNetworkId() != WifiConfiguration.INVALID_NETWORK_ID);
        verifyAddOrUpdateNetworkWithProxySettingsAndPermissions(
                false, // withNetworkSettings
                true, // withProfileOwnerPolicy
                false, // withDeviceOwnerPolicy
                WifiConfigurationTestUtil.createDHCPIpConfigurationWithPacProxy(),
                true, // assertSuccess
                result.getNetworkId()); // Update networkID

        // Testing updating network with proxy while holding Device Owner Policy
        network = WifiConfigurationTestUtil.createOpenHiddenNetwork();
        result = addNetworkToWifiConfigManager(network, TEST_NO_PERM_UID);
        assertTrue(result.getNetworkId() != WifiConfiguration.INVALID_NETWORK_ID);
        verifyAddOrUpdateNetworkWithProxySettingsAndPermissions(
                false, // withNetworkSettings
                false, // withProfileOwnerPolicy
                true, // withDeviceOwnerPolicy
                WifiConfigurationTestUtil.createDHCPIpConfigurationWithPacProxy(),
                true, // assertSuccess
                result.getNetworkId()); // Update networkID
    }

    /**
     * Verifies that updating a network that has a proxy without changing the proxy, can succeed
     * without proxy specific permissions.
     */
    @Test
    public void testUpdateNetworkUnchangedProxy() {
        IpConfiguration ipConf = WifiConfigurationTestUtil.createDHCPIpConfigurationWithPacProxy();
        // First create a WifiConfiguration with proxy
        NetworkUpdateResult result = verifyAddOrUpdateNetworkWithProxySettingsAndPermissions(
                        false, // withNetworkSettings
                        true, // withProfileOwnerPolicy
                        false, // withDeviceOwnerPolicy
                        ipConf,
                        true, // assertSuccess
                        WifiConfiguration.INVALID_NETWORK_ID); // Update networkID
        // Update the network while using the same ipConf, and no proxy specific permissions
        verifyAddOrUpdateNetworkWithProxySettingsAndPermissions(
                        false, // withNetworkSettings
                        false, // withProfileOwnerPolicy
                        false, // withDeviceOwnerPolicy
                        ipConf,
                        true, // assertSuccess
                        result.getNetworkId()); // Update networkID
    }

    /**
     * Verifies that updating a network with a different proxy succeeds in the cases where app can
     * override configs, holds policy {@link DeviceAdminInfo.USES_POLICY_PROFILE_OWNER},
     * and holds policy {@link DeviceAdminInfo.USES_POLICY_DEVICE_OWNER}, and that it fails
     * otherwise.
     */
    @Test
    public void testUpdateNetworkDifferentProxy() {
        // Create two proxy configurations of the same type, but different values
        IpConfiguration ipConf1 =
                WifiConfigurationTestUtil.createDHCPIpConfigurationWithSpecificProxy(
                        WifiConfigurationTestUtil.STATIC_PROXY_SETTING,
                        TEST_STATIC_PROXY_HOST_1,
                        TEST_STATIC_PROXY_PORT_1,
                        TEST_STATIC_PROXY_EXCLUSION_LIST_1,
                        TEST_PAC_PROXY_LOCATION_1);
        IpConfiguration ipConf2 =
                WifiConfigurationTestUtil.createDHCPIpConfigurationWithSpecificProxy(
                        WifiConfigurationTestUtil.STATIC_PROXY_SETTING,
                        TEST_STATIC_PROXY_HOST_2,
                        TEST_STATIC_PROXY_PORT_2,
                        TEST_STATIC_PROXY_EXCLUSION_LIST_2,
                        TEST_PAC_PROXY_LOCATION_2);

        // Update with Conf Override
        NetworkUpdateResult result = verifyAddOrUpdateNetworkWithProxySettingsAndPermissions(
                true, // withNetworkSettings
                false, // withProfileOwnerPolicy
                false, // withDeviceOwnerPolicy
                ipConf1,
                true, // assertSuccess
                WifiConfiguration.INVALID_NETWORK_ID); // Update networkID
        verifyAddOrUpdateNetworkWithProxySettingsAndPermissions(
                true, // withNetworkSettings
                false, // withProfileOwnerPolicy
                false, // withDeviceOwnerPolicy
                ipConf2,
                true, // assertSuccess
                result.getNetworkId()); // Update networkID

        // Update as Device Owner
        result = verifyAddOrUpdateNetworkWithProxySettingsAndPermissions(
                false, // withNetworkSettings
                false, // withProfileOwnerPolicy
                true, // withDeviceOwnerPolicy
                ipConf1,
                true, // assertSuccess
                WifiConfiguration.INVALID_NETWORK_ID); // Update networkID
        verifyAddOrUpdateNetworkWithProxySettingsAndPermissions(
                false, // withNetworkSettings
                false, // withProfileOwnerPolicy
                true, // withDeviceOwnerPolicy
                ipConf2,
                true, // assertSuccess
                result.getNetworkId()); // Update networkID

        // Update as Profile Owner
        result = verifyAddOrUpdateNetworkWithProxySettingsAndPermissions(
                false, // withNetworkSettings
                true, // withProfileOwnerPolicy
                false, // withDeviceOwnerPolicy
                ipConf1,
                true, // assertSuccess
                WifiConfiguration.INVALID_NETWORK_ID); // Update networkID
        verifyAddOrUpdateNetworkWithProxySettingsAndPermissions(
                false, // withNetworkSettings
                true, // withProfileOwnerPolicy
                false, // withDeviceOwnerPolicy
                ipConf2,
                true, // assertSuccess
                result.getNetworkId()); // Update networkID

        // Update with no permissions (should fail)
        result = verifyAddOrUpdateNetworkWithProxySettingsAndPermissions(
                false, // withNetworkSettings
                true, // withProfileOwnerPolicy
                false, // withDeviceOwnerPolicy
                ipConf1,
                true, // assertSuccess
                WifiConfiguration.INVALID_NETWORK_ID); // Update networkID
        verifyAddOrUpdateNetworkWithProxySettingsAndPermissions(
                false, // withNetworkSettings
                false, // withProfileOwnerPolicy
                false, // withDeviceOwnerPolicy
                ipConf2,
                false, // assertSuccess
                result.getNetworkId()); // Update networkID
    }
    /**
     * Verifies that updating a network removing its proxy succeeds in the cases where app can
     * override configs, holds policy {@link DeviceAdminInfo.USES_POLICY_PROFILE_OWNER},
     * and holds policy {@link DeviceAdminInfo.USES_POLICY_DEVICE_OWNER}, and that it fails
     * otherwise.
     */
    @Test
    public void testUpdateNetworkRemoveProxy() {
        // Create two different IP configurations, one with a proxy and another without.
        IpConfiguration ipConf1 =
                WifiConfigurationTestUtil.createDHCPIpConfigurationWithSpecificProxy(
                        WifiConfigurationTestUtil.STATIC_PROXY_SETTING,
                        TEST_STATIC_PROXY_HOST_1,
                        TEST_STATIC_PROXY_PORT_1,
                        TEST_STATIC_PROXY_EXCLUSION_LIST_1,
                        TEST_PAC_PROXY_LOCATION_1);
        IpConfiguration ipConf2 =
                WifiConfigurationTestUtil.createDHCPIpConfigurationWithSpecificProxy(
                        WifiConfigurationTestUtil.NONE_PROXY_SETTING,
                        TEST_STATIC_PROXY_HOST_2,
                        TEST_STATIC_PROXY_PORT_2,
                        TEST_STATIC_PROXY_EXCLUSION_LIST_2,
                        TEST_PAC_PROXY_LOCATION_2);

        // Update with Conf Override
        NetworkUpdateResult result = verifyAddOrUpdateNetworkWithProxySettingsAndPermissions(
                true, // withNetworkSettings
                false, // withProfileOwnerPolicy
                false, // withDeviceOwnerPolicy
                ipConf1,
                true, // assertSuccess
                WifiConfiguration.INVALID_NETWORK_ID); // Update networkID
        verifyAddOrUpdateNetworkWithProxySettingsAndPermissions(
                true, // withNetworkSettings
                false, // withProfileOwnerPolicy
                false, // withDeviceOwnerPolicy
                ipConf2,
                true, // assertSuccess
                result.getNetworkId()); // Update networkID

        // Update as Device Owner
        result = verifyAddOrUpdateNetworkWithProxySettingsAndPermissions(
                false, // withNetworkSettings
                false, // withProfileOwnerPolicy
                true, // withDeviceOwnerPolicy
                ipConf1,
                true, // assertSuccess
                WifiConfiguration.INVALID_NETWORK_ID); // Update networkID
        verifyAddOrUpdateNetworkWithProxySettingsAndPermissions(
                false, // withNetworkSettings
                false, // withProfileOwnerPolicy
                true, // withDeviceOwnerPolicy
                ipConf2,
                true, // assertSuccess
                result.getNetworkId()); // Update networkID

        // Update as Profile Owner
        result = verifyAddOrUpdateNetworkWithProxySettingsAndPermissions(
                false, // withNetworkSettings
                true, // withProfileOwnerPolicy
                false, // withDeviceOwnerPolicy
                ipConf1,
                true, // assertSuccess
                WifiConfiguration.INVALID_NETWORK_ID); // Update networkID
        verifyAddOrUpdateNetworkWithProxySettingsAndPermissions(
                false, // withNetworkSettings
                true, // withProfileOwnerPolicy
                false, // withDeviceOwnerPolicy
                ipConf2,
                true, // assertSuccess
                result.getNetworkId()); // Update networkID

        // Update with no permissions (should fail)
        result = verifyAddOrUpdateNetworkWithProxySettingsAndPermissions(
                false, // withNetworkSettings
                true, // withProfileOwnerPolicy
                false, // withDeviceOwnerPolicy
                ipConf1,
                true, // assertSuccess
                WifiConfiguration.INVALID_NETWORK_ID); // Update networkID
        verifyAddOrUpdateNetworkWithProxySettingsAndPermissions(
                false, // withNetworkSettings
                false, // withProfileOwnerPolicy
                false, // withDeviceOwnerPolicy
                ipConf2,
                false, // assertSuccess
                result.getNetworkId()); // Update networkID
    }

    /**
     * Verifies that the app specified BSSID is converted and saved in lower case.
     */
    @Test
    public void testAppSpecifiedBssidIsSavedInLowerCase() {
        final String bssid = "0A:08:5C:BB:89:6D"; // upper case
        WifiConfiguration openNetwork = WifiConfigurationTestUtil.createOpenNetwork();
        openNetwork.BSSID = bssid;

        NetworkUpdateResult result = verifyAddNetworkToWifiConfigManager(openNetwork);

        WifiConfiguration retrievedNetwork = mWifiConfigManager.getConfiguredNetwork(
                result.getNetworkId());

        assertNotEquals(retrievedNetwork.BSSID, bssid);
        assertEquals(retrievedNetwork.BSSID, bssid.toLowerCase());
    }

    /**
     * Verifies that the method setNetworkRandomizedMacAddress changes the randomized MAC
     * address variable in the internal configuration.
     */
    @Test
    public void testSetNetworkRandomizedMacAddressUpdatesInternalMacAddress() {
        WifiConfiguration originalConfig = WifiConfigurationTestUtil.createOpenNetwork();
        NetworkUpdateResult result = verifyAddNetworkToWifiConfigManager(originalConfig);

        // Verify that internal randomized MAC address does not change from
        // from setting external randomized MAC address
        MacAddress originalMac = originalConfig.getOrCreateRandomizedMacAddress();
        WifiConfiguration retrievedConfig = mWifiConfigManager
                .getConfiguredNetworkWithoutMasking(result.getNetworkId());
        assertNotEquals(originalMac, retrievedConfig.getRandomizedMacAddress());

        // Verify that changing randomized MAC address through setNetworkRandomizedMacAddress
        // changes the internal randomized MAC address
        MacAddress newMac = MacAddress.createRandomUnicastAddress();
        mWifiConfigManager.setNetworkRandomizedMacAddress(result.getNetworkId(), newMac);
        retrievedConfig = mWifiConfigManager
                .getConfiguredNetworkWithoutMasking(result.getNetworkId());
        assertEquals(newMac, retrievedConfig.getRandomizedMacAddress());
    }

    /**
     * Verifies that the method resetSimNetworks updates SIM presence status and SIM configs.
     */
    @Test
    public void testResetSimNetworks() {
        String expectedIdentity = "13214561234567890@wlan.mnc456.mcc321.3gppnetwork.org";
        when(mDataTelephonyManager.getSubscriberId()).thenReturn("3214561234567890");
        when(mDataTelephonyManager.getSimState()).thenReturn(TelephonyManager.SIM_STATE_READY);
        when(mDataTelephonyManager.getSimOperator()).thenReturn("321456");
        when(mDataTelephonyManager.getCarrierInfoForImsiEncryption(anyInt())).thenReturn(null);

        WifiConfiguration network = WifiConfigurationTestUtil.createEapNetwork();
        WifiConfiguration simNetwork = WifiConfigurationTestUtil.createEapNetwork(
                WifiEnterpriseConfig.Eap.SIM, WifiEnterpriseConfig.Phase2.NONE);
        WifiConfiguration peapSimNetwork = WifiConfigurationTestUtil.createEapNetwork(
                WifiEnterpriseConfig.Eap.PEAP, WifiEnterpriseConfig.Phase2.SIM);
        network.enterpriseConfig.setIdentity("identity1");
        network.enterpriseConfig.setAnonymousIdentity("anonymous_identity1");
        simNetwork.enterpriseConfig.setIdentity("identity2");
        simNetwork.enterpriseConfig.setAnonymousIdentity("anonymous_identity2");
        peapSimNetwork.enterpriseConfig.setIdentity("identity3");
        peapSimNetwork.enterpriseConfig.setAnonymousIdentity("anonymous_identity3");
        verifyAddNetworkToWifiConfigManager(network);
        verifyAddNetworkToWifiConfigManager(simNetwork);
        verifyAddNetworkToWifiConfigManager(peapSimNetwork);

        // SIM was removed, resetting SIM Networks
        mWifiConfigManager.resetSimNetworks();

        // Verify SIM configs are reset and non-SIM configs are not changed.
        WifiConfigurationTestUtil.assertConfigurationEqualForConfigManagerAddOrUpdate(
                network,
                mWifiConfigManager.getConfiguredNetworkWithPassword(network.networkId));
        WifiConfiguration retrievedSimNetwork =
                mWifiConfigManager.getConfiguredNetwork(simNetwork.networkId);
        assertEquals("", retrievedSimNetwork.enterpriseConfig.getAnonymousIdentity());
        assertEquals("", retrievedSimNetwork.enterpriseConfig.getIdentity());
        WifiConfiguration retrievedPeapSimNetwork =
                mWifiConfigManager.getConfiguredNetwork(peapSimNetwork.networkId);
        assertEquals(expectedIdentity, retrievedPeapSimNetwork.enterpriseConfig.getIdentity());
        assertNotEquals("", retrievedPeapSimNetwork.enterpriseConfig.getAnonymousIdentity());
    }

    /**
     * {@link WifiConfigManager#resetSimNetworks()} should reset all non-PEAP SIM networks, no
     * matter if {@link com.android.server.wifi.util.TelephonyUtil#getSimIdentity(TelephonyManager,
     * TelephonyUtil, WifiConfiguration, CarrierNetworkConfig) TelephonyUtil#getSimIdentity}
     * returns null or not.
     */
    @Test
    public void testResetSimNetworks_getSimIdentityNull_shouldResetAllNonPeapSimIdentities() {
        when(mDataTelephonyManager.getSubscriberId()).thenReturn("3214561234567890");
        when(mDataTelephonyManager.getSimState()).thenReturn(TelephonyManager.SIM_STATE_READY);
        when(mDataTelephonyManager.getSimOperator()).thenReturn("321456");
        when(mDataTelephonyManager.getCarrierInfoForImsiEncryption(anyInt())).thenReturn(null);
        // null CarrierNetworkConfig => getSimIdentity returns null => PEAP identity unchanged
        when(mWifiInjector.getCarrierNetworkConfig()).thenReturn(null);

        WifiConfiguration peapSimNetwork = WifiConfigurationTestUtil.createEapNetwork(
                WifiEnterpriseConfig.Eap.PEAP, WifiEnterpriseConfig.Phase2.SIM);
        peapSimNetwork.enterpriseConfig.setIdentity("identity_peap");
        peapSimNetwork.enterpriseConfig.setAnonymousIdentity("anonymous_identity_peap");
        verifyAddNetworkToWifiConfigManager(peapSimNetwork);

        WifiConfiguration network = WifiConfigurationTestUtil.createEapNetwork();
        network.enterpriseConfig.setIdentity("identity");
        network.enterpriseConfig.setAnonymousIdentity("anonymous_identity");
        verifyAddNetworkToWifiConfigManager(network);

        WifiConfiguration simNetwork = WifiConfigurationTestUtil.createEapNetwork(
                WifiEnterpriseConfig.Eap.SIM, WifiEnterpriseConfig.Phase2.NONE);
        simNetwork.enterpriseConfig.setIdentity("identity_eap_sim");
        simNetwork.enterpriseConfig.setAnonymousIdentity("anonymous_identity_eap_sim");
        verifyAddNetworkToWifiConfigManager(simNetwork);

        // SIM was removed, resetting SIM Networks
        mWifiConfigManager.resetSimNetworks();

        // EAP non-SIM network should be unchanged
        WifiConfigurationTestUtil.assertConfigurationEqualForConfigManagerAddOrUpdate(
                network, mWifiConfigManager.getConfiguredNetworkWithPassword(network.networkId));
        // EAP-SIM network should have identity & anonymous identity reset
        WifiConfiguration retrievedSimNetwork =
                mWifiConfigManager.getConfiguredNetwork(simNetwork.networkId);
        assertEquals("", retrievedSimNetwork.enterpriseConfig.getAnonymousIdentity());
        assertEquals("", retrievedSimNetwork.enterpriseConfig.getIdentity());
        // PEAP network should have unchanged identity & anonymous identity
        WifiConfiguration retrievedPeapSimNetwork =
                mWifiConfigManager.getConfiguredNetwork(peapSimNetwork.networkId);
        assertEquals("identity_peap", retrievedPeapSimNetwork.enterpriseConfig.getIdentity());
        assertEquals("anonymous_identity_peap",
                retrievedPeapSimNetwork.enterpriseConfig.getAnonymousIdentity());
    }

    /**
     * Verifies that SIM configs are reset on {@link WifiConfigManager#loadFromStore()}.
     */
    @Test
    public void testLoadFromStoreResetsSimIdentity() {
        when(mDataTelephonyManager.getSubscriberId()).thenReturn("3214561234567890");
        when(mDataTelephonyManager.getSimState()).thenReturn(TelephonyManager.SIM_STATE_READY);
        when(mDataTelephonyManager.getSimOperator()).thenReturn("321456");
        when(mDataTelephonyManager.getCarrierInfoForImsiEncryption(anyInt())).thenReturn(null);

        WifiConfiguration simNetwork = WifiConfigurationTestUtil.createEapNetwork(
                WifiEnterpriseConfig.Eap.SIM, WifiEnterpriseConfig.Phase2.NONE);
        simNetwork.enterpriseConfig.setIdentity("identity");
        simNetwork.enterpriseConfig.setAnonymousIdentity("anonymous_identity");

        WifiConfiguration peapSimNetwork = WifiConfigurationTestUtil.createEapNetwork(
                WifiEnterpriseConfig.Eap.PEAP, WifiEnterpriseConfig.Phase2.NONE);
        peapSimNetwork.enterpriseConfig.setIdentity("identity");
        peapSimNetwork.enterpriseConfig.setAnonymousIdentity("anonymous_identity");

        // Set up the store data.
        List<WifiConfiguration> sharedNetworks = new ArrayList<WifiConfiguration>() {
            {
                add(simNetwork);
                add(peapSimNetwork);
            }
        };
        setupStoreDataForRead(sharedNetworks, new ArrayList<>(), new HashMap<>());

        // read from store now
        assertTrue(mWifiConfigManager.loadFromStore());

        // assert that the expected identities are reset
        WifiConfiguration retrievedSimNetwork =
                mWifiConfigManager.getConfiguredNetwork(simNetwork.networkId);
        assertEquals("", retrievedSimNetwork.enterpriseConfig.getIdentity());
        assertEquals("", retrievedSimNetwork.enterpriseConfig.getAnonymousIdentity());

        WifiConfiguration retrievedPeapNetwork =
                mWifiConfigManager.getConfiguredNetwork(peapSimNetwork.networkId);
        assertEquals("identity", retrievedPeapNetwork.enterpriseConfig.getIdentity());
        assertEquals("anonymous_identity",
                retrievedPeapNetwork.enterpriseConfig.getAnonymousIdentity());
    }

    /**
     * Verifies the deletion of ephemeral network using
     * {@link WifiConfigManager#disableEphemeralNetwork(String)}.
     */
    @Test
    public void testDisableEphemeralNetwork() throws Exception {
        WifiConfiguration ephemeralNetwork = WifiConfigurationTestUtil.createEphemeralNetwork();
        List<WifiConfiguration> networks = new ArrayList<>();
        networks.add(ephemeralNetwork);

        verifyAddEphemeralNetworkToWifiConfigManager(ephemeralNetwork);

        List<WifiConfiguration> retrievedNetworks =
                mWifiConfigManager.getConfiguredNetworksWithPasswords();
        WifiConfigurationTestUtil.assertConfigurationsEqualForConfigManagerAddOrUpdate(
                networks, retrievedNetworks);

        verifyExpiryOfTimeout(ephemeralNetwork);
    }

    /**
     * Verifies the disconnection of Passpoint network using
     * {@link WifiConfigManager#disableEphemeralNetwork(String)}.
     */
    @Test
    public void testDisablePasspointNetwork() throws Exception {
        WifiConfiguration passpointNetwork = WifiConfigurationTestUtil.createPasspointNetwork();

        verifyAddPasspointNetworkToWifiConfigManager(passpointNetwork);

        List<WifiConfiguration> networks = new ArrayList<>();
        networks.add(passpointNetwork);

        List<WifiConfiguration> retrievedNetworks =
                mWifiConfigManager.getConfiguredNetworksWithPasswords();
        WifiConfigurationTestUtil.assertConfigurationsEqualForConfigManagerAddOrUpdate(
                networks, retrievedNetworks);

        verifyExpiryOfTimeout(passpointNetwork);
    }

    /**
     * Verifies the disconnection of Passpoint network using
     * {@link WifiConfigManager#disableEphemeralNetwork(String)} and ensures that any user choice
     * set over other networks is removed.
     */
    @Test
    public void testDisablePasspointNetworkRemovesUserChoice() throws Exception {
        WifiConfiguration passpointNetwork = WifiConfigurationTestUtil.createPasspointNetwork();
        WifiConfiguration savedNetwork = WifiConfigurationTestUtil.createOpenNetwork();

        verifyAddNetworkToWifiConfigManager(savedNetwork);
        verifyAddPasspointNetworkToWifiConfigManager(passpointNetwork);

        // Set connect choice of passpoint network over saved network.
        assertTrue(
                mWifiConfigManager.setNetworkConnectChoice(
                        savedNetwork.networkId, passpointNetwork.configKey(), 78L));

        WifiConfiguration retrievedSavedNetwork =
                mWifiConfigManager.getConfiguredNetwork(savedNetwork.networkId);
        assertEquals(
                passpointNetwork.configKey(),
                retrievedSavedNetwork.getNetworkSelectionStatus().getConnectChoice());

        // Disable the passpoint network & ensure the user choice is now removed from saved network.
        mWifiConfigManager.disableEphemeralNetwork(passpointNetwork.SSID);

        retrievedSavedNetwork = mWifiConfigManager.getConfiguredNetwork(savedNetwork.networkId);
        assertNull(retrievedSavedNetwork.getNetworkSelectionStatus().getConnectChoice());
    }

    private void verifyExpiryOfTimeout(WifiConfiguration config) {
        // Disable the ephemeral network.
        long disableTimeMs = 546643L;
        long currentTimeMs = disableTimeMs;
        when(mClock.getWallClockMillis()).thenReturn(currentTimeMs);
        mWifiConfigManager.disableEphemeralNetwork(config.SSID);

        // Before the expiry of timeout.
        currentTimeMs = disableTimeMs + WifiConfigManager.DELETED_EPHEMERAL_SSID_EXPIRY_MS - 1;
        when(mClock.getWallClockMillis()).thenReturn(currentTimeMs);
        assertTrue(mWifiConfigManager.wasEphemeralNetworkDeleted(config.SSID));

        // After the expiry of timeout.
        currentTimeMs = disableTimeMs + WifiConfigManager.DELETED_EPHEMERAL_SSID_EXPIRY_MS + 1;
        when(mClock.getWallClockMillis()).thenReturn(currentTimeMs);
        assertFalse(mWifiConfigManager.wasEphemeralNetworkDeleted(config.SSID));
    }

    private NetworkUpdateResult verifyAddOrUpdateNetworkWithProxySettingsAndPermissions(
            boolean withNetworkSettings,
            boolean withProfileOwnerPolicy,
            boolean withDeviceOwnerPolicy,
            IpConfiguration ipConfiguration,
            boolean assertSuccess,
            int networkId) {
        return verifyAddOrUpdateNetworkWithProxySettingsAndPermissions(withNetworkSettings,
                false, withProfileOwnerPolicy, withDeviceOwnerPolicy, ipConfiguration,
                assertSuccess, networkId);
    }

    private NetworkUpdateResult verifyAddOrUpdateNetworkWithProxySettingsAndPermissions(
            boolean withNetworkSettings,
            boolean withNetworkSetupWizard,
            boolean withProfileOwnerPolicy,
            boolean withDeviceOwnerPolicy,
            IpConfiguration ipConfiguration,
            boolean assertSuccess,
            int networkId) {
        WifiConfiguration network;
        if (networkId == WifiConfiguration.INVALID_NETWORK_ID) {
            network = WifiConfigurationTestUtil.createOpenHiddenNetwork();
        } else {
            network = mWifiConfigManager.getConfiguredNetwork(networkId);
        }
        network.setIpConfiguration(ipConfiguration);
        when(mDevicePolicyManagerInternal.isActiveAdminWithPolicy(anyInt(),
                eq(DeviceAdminInfo.USES_POLICY_PROFILE_OWNER)))
                .thenReturn(withProfileOwnerPolicy);
        when(mDevicePolicyManagerInternal.isActiveAdminWithPolicy(anyInt(),
                eq(DeviceAdminInfo.USES_POLICY_DEVICE_OWNER)))
                .thenReturn(withDeviceOwnerPolicy);
        when(mWifiPermissionsUtil.checkNetworkSettingsPermission(anyInt()))
                .thenReturn(withNetworkSettings);
        when(mWifiPermissionsUtil.checkNetworkSetupWizardPermission(anyInt()))
                .thenReturn(withNetworkSetupWizard);
        int uid = withNetworkSettings || withNetworkSetupWizard
                ? TEST_CREATOR_UID
                : TEST_NO_PERM_UID;
        NetworkUpdateResult result = addNetworkToWifiConfigManager(network, uid);
        assertEquals(assertSuccess, result.getNetworkId() != WifiConfiguration.INVALID_NETWORK_ID);
        return result;
    }

    private void createWifiConfigManager() {
        mWifiConfigManager =
                new WifiConfigManager(
                        mContext, mClock, mUserManager, mTelephonyManager,
                        mWifiKeyStore, mWifiConfigStore,
                        mWifiPermissionsUtil, mWifiPermissionsWrapper, mWifiInjector,
                        mNetworkListSharedStoreData, mNetworkListUserStoreData,
                        mDeletedEphemeralSsidsStoreData, mRandomizedMacStoreData,
                        mFrameworkFacade, mLooper.getLooper(), mDeviceConfigFacade);
        mWifiConfigManager.enableVerboseLogging(1);
    }

    /**
     * This method sets defaults in the provided WifiConfiguration object if not set
     * so that it can be used for comparison with the configuration retrieved from
     * WifiConfigManager.
     */
    private void setDefaults(WifiConfiguration configuration) {
        if (configuration.allowedAuthAlgorithms.isEmpty()) {
            configuration.allowedAuthAlgorithms.set(WifiConfiguration.AuthAlgorithm.OPEN);
        }
        if (configuration.allowedProtocols.isEmpty()) {
            configuration.allowedProtocols.set(WifiConfiguration.Protocol.RSN);
            configuration.allowedProtocols.set(WifiConfiguration.Protocol.WPA);
        }
        if (configuration.allowedKeyManagement.isEmpty()) {
            configuration.allowedKeyManagement.set(WifiConfiguration.KeyMgmt.WPA_PSK);
            configuration.allowedKeyManagement.set(WifiConfiguration.KeyMgmt.WPA_EAP);
        }
        if (configuration.allowedPairwiseCiphers.isEmpty()) {
            configuration.allowedPairwiseCiphers.set(WifiConfiguration.PairwiseCipher.CCMP);
            configuration.allowedPairwiseCiphers.set(WifiConfiguration.PairwiseCipher.TKIP);
        }
        if (configuration.allowedGroupCiphers.isEmpty()) {
            configuration.allowedGroupCiphers.set(WifiConfiguration.GroupCipher.CCMP);
            configuration.allowedGroupCiphers.set(WifiConfiguration.GroupCipher.TKIP);
            configuration.allowedGroupCiphers.set(WifiConfiguration.GroupCipher.WEP40);
            configuration.allowedGroupCiphers.set(WifiConfiguration.GroupCipher.WEP104);
        }
        if (configuration.getIpAssignment() == IpConfiguration.IpAssignment.UNASSIGNED) {
            configuration.setIpAssignment(IpConfiguration.IpAssignment.DHCP);
        }
        if (configuration.getProxySettings() == IpConfiguration.ProxySettings.UNASSIGNED) {
            configuration.setProxySettings(IpConfiguration.ProxySettings.NONE);
        }
        configuration.status = WifiConfiguration.Status.DISABLED;
        configuration.getNetworkSelectionStatus().setNetworkSelectionStatus(
                NetworkSelectionStatus.NETWORK_SELECTION_PERMANENTLY_DISABLED);
        configuration.getNetworkSelectionStatus().setNetworkSelectionDisableReason(
                NetworkSelectionStatus.DISABLED_BY_WIFI_MANAGER);
    }

    /**
     * Modifies the provided configuration with creator uid, package name
     * and time.
     */
    private void setCreationDebugParams(WifiConfiguration configuration, int uid,
                                        String packageName) {
        configuration.creatorUid = configuration.lastUpdateUid = uid;
        configuration.creatorName = configuration.lastUpdateName = packageName;
        configuration.creationTime = configuration.updateTime =
                WifiConfigManager.createDebugTimeStampString(
                        TEST_WALLCLOCK_CREATION_TIME_MILLIS);
    }

    /**
     * Modifies the provided configuration with update uid, package name
     * and time.
     */
    private void setUpdateDebugParams(WifiConfiguration configuration) {
        configuration.lastUpdateUid = TEST_UPDATE_UID;
        configuration.lastUpdateName = TEST_UPDATE_NAME;
        configuration.updateTime =
                WifiConfigManager.createDebugTimeStampString(TEST_WALLCLOCK_UPDATE_TIME_MILLIS);
    }

    /**
     * Modifies the provided WifiConfiguration with the specified bssid value. Also, asserts that
     * the existing |BSSID| field is not the same value as the one being set
     */
    private void assertAndSetNetworkBSSID(WifiConfiguration configuration, String bssid) {
        assertNotEquals(bssid, configuration.BSSID);
        configuration.BSSID = bssid;
    }

    /**
     * Modifies the provided WifiConfiguration with the specified |IpConfiguration| object. Also,
     * asserts that the existing |mIpConfiguration| field is not the same value as the one being set
     */
    private void assertAndSetNetworkIpConfiguration(
            WifiConfiguration configuration, IpConfiguration ipConfiguration) {
        assertNotEquals(ipConfiguration, configuration.getIpConfiguration());
        configuration.setIpConfiguration(ipConfiguration);
    }

    /**
     * Modifies the provided WifiConfiguration with the specified |wepKeys| value and
     * |wepTxKeyIndex|.
     */
    private void assertAndSetNetworkWepKeysAndTxIndex(
            WifiConfiguration configuration, String[] wepKeys, int wepTxKeyIdx) {
        assertNotEquals(wepKeys, configuration.wepKeys);
        assertNotEquals(wepTxKeyIdx, configuration.wepTxKeyIndex);
        configuration.wepKeys = Arrays.copyOf(wepKeys, wepKeys.length);
        configuration.wepTxKeyIndex = wepTxKeyIdx;
    }

    /**
     * Modifies the provided WifiConfiguration with the specified |preSharedKey| value.
     */
    private void assertAndSetNetworkPreSharedKey(
            WifiConfiguration configuration, String preSharedKey) {
        assertNotEquals(preSharedKey, configuration.preSharedKey);
        configuration.preSharedKey = preSharedKey;
    }

    /**
     * Modifies the provided WifiConfiguration with the specified enteprise |password| value.
     */
    private void assertAndSetNetworkEnterprisePassword(
            WifiConfiguration configuration, String password) {
        assertNotEquals(password, configuration.enterpriseConfig.getPassword());
        configuration.enterpriseConfig.setPassword(password);
    }

    /**
     * Helper method to capture the networks list store data that will be written by
     * WifiConfigStore.write() method.
     */
    private Pair<List<WifiConfiguration>, List<WifiConfiguration>>
            captureWriteNetworksListStoreData() {
        try {
            ArgumentCaptor<ArrayList> sharedConfigsCaptor =
                    ArgumentCaptor.forClass(ArrayList.class);
            ArgumentCaptor<ArrayList> userConfigsCaptor =
                    ArgumentCaptor.forClass(ArrayList.class);
            mNetworkListStoreDataMockOrder.verify(mNetworkListSharedStoreData)
                    .setConfigurations(sharedConfigsCaptor.capture());
            mNetworkListStoreDataMockOrder.verify(mNetworkListUserStoreData)
                    .setConfigurations(userConfigsCaptor.capture());
            mContextConfigStoreMockOrder.verify(mWifiConfigStore).write(anyBoolean());
            return Pair.create(sharedConfigsCaptor.getValue(), userConfigsCaptor.getValue());
        } catch (Exception e) {
            fail("Exception encountered during write " + e);
        }
        return null;
    }

    /**
     * Returns whether the provided network was in the store data or not.
     */
    private boolean isNetworkInConfigStoreData(WifiConfiguration configuration) {
        Pair<List<WifiConfiguration>, List<WifiConfiguration>> networkListStoreData =
                captureWriteNetworksListStoreData();
        if (networkListStoreData == null) {
            return false;
        }
        List<WifiConfiguration> networkList = new ArrayList<>();
        networkList.addAll(networkListStoreData.first);
        networkList.addAll(networkListStoreData.second);
        return isNetworkInConfigStoreData(configuration, networkList);
    }

    /**
     * Returns whether the provided network was in the store data or not.
     */
    private boolean isNetworkInConfigStoreData(
            WifiConfiguration configuration, List<WifiConfiguration> networkList) {
        boolean foundNetworkInStoreData = false;
        for (WifiConfiguration retrievedConfig : networkList) {
            if (retrievedConfig.configKey().equals(configuration.configKey())) {
                foundNetworkInStoreData = true;
                break;
            }
        }
        return foundNetworkInStoreData;
    }

    /**
     * Setup expectations for WifiNetworksListStoreData and DeletedEphemeralSsidsStoreData
     * after WifiConfigStore#read.
     */
    private void setupStoreDataForRead(List<WifiConfiguration> sharedConfigurations,
            List<WifiConfiguration> userConfigurations, Map<String, Long> deletedEphemeralSsids) {
        when(mNetworkListSharedStoreData.getConfigurations())
                .thenReturn(sharedConfigurations);
        when(mNetworkListUserStoreData.getConfigurations()).thenReturn(userConfigurations);
        when(mDeletedEphemeralSsidsStoreData.getSsidToTimeMap()).thenReturn(deletedEphemeralSsids);
    }

    /**
     * Setup expectations for WifiNetworksListStoreData and DeletedEphemeralSsidsStoreData
     * after WifiConfigStore#switchUserStoresAndRead.
     */
    private void setupStoreDataForUserRead(List<WifiConfiguration> userConfigurations,
            Map<String, Long> deletedEphemeralSsids) {
        when(mNetworkListUserStoreData.getConfigurations()).thenReturn(userConfigurations);
        when(mDeletedEphemeralSsidsStoreData.getSsidToTimeMap()).thenReturn(deletedEphemeralSsids);
    }

    /**
     * Verifies that the provided network was not present in the last config store write.
     */
    private void verifyNetworkNotInConfigStoreData(WifiConfiguration configuration) {
        assertFalse(isNetworkInConfigStoreData(configuration));
    }

    /**
     * Verifies that the provided network was present in the last config store write.
     */
    private void verifyNetworkInConfigStoreData(WifiConfiguration configuration) {
        assertTrue(isNetworkInConfigStoreData(configuration));
    }

    private void assertPasswordsMaskedInWifiConfiguration(WifiConfiguration configuration) {
        if (!TextUtils.isEmpty(configuration.preSharedKey)) {
            assertEquals(WifiConfigManager.PASSWORD_MASK, configuration.preSharedKey);
        }
        if (configuration.wepKeys != null) {
            for (int i = 0; i < configuration.wepKeys.length; i++) {
                if (!TextUtils.isEmpty(configuration.wepKeys[i])) {
                    assertEquals(WifiConfigManager.PASSWORD_MASK, configuration.wepKeys[i]);
                }
            }
        }
        if (!TextUtils.isEmpty(configuration.enterpriseConfig.getPassword())) {
            assertEquals(
                    WifiConfigManager.PASSWORD_MASK,
                    configuration.enterpriseConfig.getPassword());
        }
    }

    private void assertRandomizedMacAddressMaskedInWifiConfiguration(
            WifiConfiguration configuration) {
        MacAddress defaultMac = MacAddress.fromString(WifiInfo.DEFAULT_MAC_ADDRESS);
        MacAddress randomizedMacAddress = configuration.getRandomizedMacAddress();
        if (randomizedMacAddress != null) {
            assertEquals(defaultMac, randomizedMacAddress);
        }
    }

    /**
     * Verifies that the network was present in the network change broadcast and returns the
     * change reason.
     */
    private int verifyNetworkInBroadcastAndReturnReason(WifiConfiguration configuration) {
        ArgumentCaptor<Intent> intentCaptor = ArgumentCaptor.forClass(Intent.class);
        ArgumentCaptor<UserHandle> userHandleCaptor = ArgumentCaptor.forClass(UserHandle.class);
        mContextConfigStoreMockOrder.verify(mContext)
                .sendBroadcastAsUser(intentCaptor.capture(), userHandleCaptor.capture());

        assertEquals(userHandleCaptor.getValue(), UserHandle.ALL);
        Intent intent = intentCaptor.getValue();

        int changeReason = intent.getIntExtra(WifiManager.EXTRA_CHANGE_REASON, -1);
        WifiConfiguration retrievedConfig =
                (WifiConfiguration) intent.getExtra(WifiManager.EXTRA_WIFI_CONFIGURATION);
        assertEquals(retrievedConfig.configKey(), configuration.configKey());

        // Verify that all the passwords are masked in the broadcast configuration.
        assertPasswordsMaskedInWifiConfiguration(retrievedConfig);

        return changeReason;
    }

    /**
     * Verifies that we sent out an add broadcast with the provided network.
     */
    private void verifyNetworkAddBroadcast(WifiConfiguration configuration) {
        assertEquals(
                verifyNetworkInBroadcastAndReturnReason(configuration),
                WifiManager.CHANGE_REASON_ADDED);
    }

    /**
     * Verifies that we sent out an update broadcast with the provided network.
     */
    private void verifyNetworkUpdateBroadcast(WifiConfiguration configuration) {
        assertEquals(
                verifyNetworkInBroadcastAndReturnReason(configuration),
                WifiManager.CHANGE_REASON_CONFIG_CHANGE);
    }

    /**
     * Verifies that we sent out a remove broadcast with the provided network.
     */
    private void verifyNetworkRemoveBroadcast(WifiConfiguration configuration) {
        assertEquals(
                verifyNetworkInBroadcastAndReturnReason(configuration),
                WifiManager.CHANGE_REASON_REMOVED);
    }

    private void verifyWifiConfigStoreRead() {
        assertTrue(mWifiConfigManager.loadFromStore());
        mContextConfigStoreMockOrder.verify(mContext)
                .sendBroadcastAsUser(any(Intent.class), any(UserHandle.class));
    }

    private void triggerStoreReadIfNeeded() {
        // Trigger a store read if not already done.
        if (!mStoreReadTriggered) {
            verifyWifiConfigStoreRead();
            mStoreReadTriggered = true;
        }
    }

    /**
     * Adds the provided configuration to WifiConfigManager with uid = TEST_CREATOR_UID.
     */
    private NetworkUpdateResult addNetworkToWifiConfigManager(WifiConfiguration configuration) {
        return addNetworkToWifiConfigManager(configuration, TEST_CREATOR_UID, null);
    }

    /**
     * Adds the provided configuration to WifiConfigManager with uid specified.
     */
    private NetworkUpdateResult addNetworkToWifiConfigManager(WifiConfiguration configuration,
                                                              int uid) {
        return addNetworkToWifiConfigManager(configuration, uid, null);
    }

    /**
     * Adds the provided configuration to WifiConfigManager and modifies the provided configuration
     * with creator/update uid, package name and time. This also sets defaults for fields not
     * populated.
     * These fields are populated internally by WifiConfigManager and hence we need
     * to modify the configuration before we compare the added network with the retrieved network.
     * This method also triggers a store read if not already done.
     */
    private NetworkUpdateResult addNetworkToWifiConfigManager(WifiConfiguration configuration,
                                                              int uid,
                                                              @Nullable String packageName) {
        clearInvocations(mContext, mWifiConfigStore, mNetworkListSharedStoreData,
                mNetworkListUserStoreData);
        triggerStoreReadIfNeeded();
        when(mClock.getWallClockMillis()).thenReturn(TEST_WALLCLOCK_CREATION_TIME_MILLIS);
        NetworkUpdateResult result =
                mWifiConfigManager.addOrUpdateNetwork(configuration, uid, packageName);
        setDefaults(configuration);
        setCreationDebugParams(
                configuration, uid, packageName != null ? packageName : TEST_CREATOR_NAME);
        configuration.networkId = result.getNetworkId();
        return result;
    }

    /**
     * Add network to WifiConfigManager and ensure that it was successful.
     */
    private NetworkUpdateResult verifyAddNetworkToWifiConfigManager(
            WifiConfiguration configuration) {
        NetworkUpdateResult result = addNetworkToWifiConfigManager(configuration);
        assertTrue(result.getNetworkId() != WifiConfiguration.INVALID_NETWORK_ID);
        assertTrue(result.isNewNetwork());
        assertTrue(result.hasIpChanged());
        assertTrue(result.hasProxyChanged());

        verifyNetworkAddBroadcast(configuration);
        // Verify that the config store write was triggered with this new configuration.
        verifyNetworkInConfigStoreData(configuration);
        return result;
    }

    /**
     * Add ephemeral network to WifiConfigManager and ensure that it was successful.
     */
    private NetworkUpdateResult verifyAddEphemeralNetworkToWifiConfigManager(
            WifiConfiguration configuration) throws Exception {
        NetworkUpdateResult result = addNetworkToWifiConfigManager(configuration);
        assertTrue(result.getNetworkId() != WifiConfiguration.INVALID_NETWORK_ID);
        assertTrue(result.isNewNetwork());
        assertTrue(result.hasIpChanged());
        assertTrue(result.hasProxyChanged());

        verifyNetworkAddBroadcast(configuration);
        // Ensure that the write was not invoked for ephemeral network addition.
        mContextConfigStoreMockOrder.verify(mWifiConfigStore, never()).write(anyBoolean());
        return result;
    }

    /**
     * Add ephemeral network to WifiConfigManager and ensure that it was successful.
     */
    private NetworkUpdateResult verifyAddSuggestionOrRequestNetworkToWifiConfigManager(
            WifiConfiguration configuration) throws Exception {
        NetworkUpdateResult result =
                addNetworkToWifiConfigManager(configuration, TEST_CREATOR_UID, TEST_CREATOR_NAME);
        assertTrue(result.getNetworkId() != WifiConfiguration.INVALID_NETWORK_ID);
        assertTrue(result.isNewNetwork());
        assertTrue(result.hasIpChanged());
        assertTrue(result.hasProxyChanged());

        verifyNetworkAddBroadcast(configuration);
        // Ensure that the write was not invoked for ephemeral network addition.
        mContextConfigStoreMockOrder.verify(mWifiConfigStore, never()).write(anyBoolean());
        return result;
    }

    /**
     * Add Passpoint network to WifiConfigManager and ensure that it was successful.
     */
    private NetworkUpdateResult verifyAddPasspointNetworkToWifiConfigManager(
            WifiConfiguration configuration) throws Exception {
        NetworkUpdateResult result = addNetworkToWifiConfigManager(configuration);
        assertTrue(result.getNetworkId() != WifiConfiguration.INVALID_NETWORK_ID);
        assertTrue(result.isNewNetwork());
        assertTrue(result.hasIpChanged());
        assertTrue(result.hasProxyChanged());

        // Verify keys are not being installed.
        verify(mWifiKeyStore, never()).updateNetworkKeys(any(WifiConfiguration.class),
                any(WifiConfiguration.class));
        verifyNetworkAddBroadcast(configuration);
        // Ensure that the write was not invoked for Passpoint network addition.
        mContextConfigStoreMockOrder.verify(mWifiConfigStore, never()).write(anyBoolean());
        return result;
    }

    /**
     * Updates the provided configuration to WifiConfigManager and modifies the provided
     * configuration with update uid, package name and time.
     * These fields are populated internally by WifiConfigManager and hence we need
     * to modify the configuration before we compare the added network with the retrieved network.
     */
    private NetworkUpdateResult updateNetworkToWifiConfigManager(WifiConfiguration configuration) {
        clearInvocations(mContext, mWifiConfigStore, mNetworkListSharedStoreData,
                mNetworkListUserStoreData);
        when(mClock.getWallClockMillis()).thenReturn(TEST_WALLCLOCK_UPDATE_TIME_MILLIS);
        NetworkUpdateResult result =
                mWifiConfigManager.addOrUpdateNetwork(configuration, TEST_UPDATE_UID);
        setUpdateDebugParams(configuration);
        return result;
    }

    /**
     * Update network to WifiConfigManager config change and ensure that it was successful.
     */
    private NetworkUpdateResult verifyUpdateNetworkToWifiConfigManager(
            WifiConfiguration configuration) {
        NetworkUpdateResult result = updateNetworkToWifiConfigManager(configuration);
        assertTrue(result.getNetworkId() != WifiConfiguration.INVALID_NETWORK_ID);
        assertFalse(result.isNewNetwork());

        verifyNetworkUpdateBroadcast(configuration);
        // Verify that the config store write was triggered with this new configuration.
        verifyNetworkInConfigStoreData(configuration);
        return result;
    }

    /**
     * Update network to WifiConfigManager without IP config change and ensure that it was
     * successful.
     */
    private NetworkUpdateResult verifyUpdateNetworkToWifiConfigManagerWithoutIpChange(
            WifiConfiguration configuration) {
        NetworkUpdateResult result = verifyUpdateNetworkToWifiConfigManager(configuration);
        assertFalse(result.hasIpChanged());
        assertFalse(result.hasProxyChanged());
        return result;
    }

    /**
     * Update network to WifiConfigManager with IP config change and ensure that it was
     * successful.
     */
    private NetworkUpdateResult verifyUpdateNetworkToWifiConfigManagerWithIpChange(
            WifiConfiguration configuration) {
        NetworkUpdateResult result = verifyUpdateNetworkToWifiConfigManager(configuration);
        assertTrue(result.hasIpChanged());
        assertTrue(result.hasProxyChanged());
        return result;
    }

    /**
     * Removes network from WifiConfigManager and ensure that it was successful.
     */
    private void verifyRemoveNetworkFromWifiConfigManager(
            WifiConfiguration configuration) {
        assertTrue(mWifiConfigManager.removeNetwork(configuration.networkId, TEST_CREATOR_UID));

        verifyNetworkRemoveBroadcast(configuration);
        // Verify if the config store write was triggered without this new configuration.
        verifyNetworkNotInConfigStoreData(configuration);
    }

    /**
     * Removes ephemeral network from WifiConfigManager and ensure that it was successful.
     */
    private void verifyRemoveEphemeralNetworkFromWifiConfigManager(
            WifiConfiguration configuration) throws Exception {
        assertTrue(mWifiConfigManager.removeNetwork(configuration.networkId, TEST_CREATOR_UID));

        verifyNetworkRemoveBroadcast(configuration);
        // Ensure that the write was not invoked for ephemeral network remove.
        mContextConfigStoreMockOrder.verify(mWifiConfigStore, never()).write(anyBoolean());
    }

    /**
     * Removes Passpoint network from WifiConfigManager and ensure that it was successful.
     */
    private void verifyRemovePasspointNetworkFromWifiConfigManager(
            WifiConfiguration configuration) throws Exception {
        assertTrue(mWifiConfigManager.removeNetwork(configuration.networkId, TEST_CREATOR_UID));

        // Verify keys are not being removed.
        verify(mWifiKeyStore, never()).removeKeys(any(WifiEnterpriseConfig.class));
        verifyNetworkRemoveBroadcast(configuration);
        // Ensure that the write was not invoked for Passpoint network remove.
        mContextConfigStoreMockOrder.verify(mWifiConfigStore, never()).write(anyBoolean());
    }

    /**
     * Verifies the provided network's public status and ensures that the network change broadcast
     * has been sent out.
     */
    private void verifyUpdateNetworkStatus(WifiConfiguration configuration, int status) {
        assertEquals(status, configuration.status);
        verifyNetworkUpdateBroadcast(configuration);
    }

    /**
     * Verifies the network's selection status update.
     *
     * For temporarily disabled reasons, the method ensures that the status has changed only if
     * disable reason counter has exceeded the threshold.
     *
     * For permanently disabled/enabled reasons, the method ensures that the public status has
     * changed and the network change broadcast has been sent out.
     */
    private void verifyUpdateNetworkSelectionStatus(
            int networkId, int reason, int temporaryDisableReasonCounter) {
        when(mClock.getElapsedSinceBootMillis())
                .thenReturn(TEST_ELAPSED_UPDATE_NETWORK_SELECTION_TIME_MILLIS);

        // Fetch the current status of the network before we try to update the status.
        WifiConfiguration retrievedNetwork = mWifiConfigManager.getConfiguredNetwork(networkId);
        NetworkSelectionStatus currentStatus = retrievedNetwork.getNetworkSelectionStatus();
        int currentDisableReason = currentStatus.getNetworkSelectionDisableReason();

        // First set the status to the provided reason.
        assertTrue(mWifiConfigManager.updateNetworkSelectionStatus(networkId, reason));

        // Now fetch the network configuration and verify the new status of the network.
        retrievedNetwork = mWifiConfigManager.getConfiguredNetwork(networkId);

        NetworkSelectionStatus retrievedStatus = retrievedNetwork.getNetworkSelectionStatus();
        int retrievedDisableReason = retrievedStatus.getNetworkSelectionDisableReason();
        long retrievedDisableTime = retrievedStatus.getDisableTime();
        int retrievedDisableReasonCounter = retrievedStatus.getDisableReasonCounter(reason);
        int disableReasonThreshold =
                WifiConfigManager.NETWORK_SELECTION_DISABLE_THRESHOLD[reason];

        if (reason == NetworkSelectionStatus.NETWORK_SELECTION_ENABLE) {
            assertEquals(reason, retrievedDisableReason);
            assertTrue(retrievedStatus.isNetworkEnabled());
            assertEquals(
                    NetworkSelectionStatus.INVALID_NETWORK_SELECTION_DISABLE_TIMESTAMP,
                    retrievedDisableTime);
            verifyUpdateNetworkStatus(retrievedNetwork, WifiConfiguration.Status.ENABLED);
        } else if (reason < NetworkSelectionStatus.DISABLED_TLS_VERSION_MISMATCH) {
            // For temporarily disabled networks, we need to ensure that the current status remains
            // until the threshold is crossed.
            assertEquals(temporaryDisableReasonCounter, retrievedDisableReasonCounter);
            if (retrievedDisableReasonCounter < disableReasonThreshold) {
                assertEquals(currentDisableReason, retrievedDisableReason);
                assertEquals(
                        currentStatus.getNetworkSelectionStatus(),
                        retrievedStatus.getNetworkSelectionStatus());
            } else {
                assertEquals(reason, retrievedDisableReason);
                assertTrue(retrievedStatus.isNetworkTemporaryDisabled());
                assertEquals(
                        TEST_ELAPSED_UPDATE_NETWORK_SELECTION_TIME_MILLIS, retrievedDisableTime);
            }
        } else if (reason < NetworkSelectionStatus.NETWORK_SELECTION_DISABLED_MAX) {
            assertEquals(reason, retrievedDisableReason);
            assertTrue(retrievedStatus.isNetworkPermanentlyDisabled());
            assertEquals(
                    NetworkSelectionStatus.INVALID_NETWORK_SELECTION_DISABLE_TIMESTAMP,
                    retrievedDisableTime);
            verifyUpdateNetworkStatus(retrievedNetwork, WifiConfiguration.Status.DISABLED);
        }
    }

    /**
     * Creates a scan detail corresponding to the provided network and given BSSID, level &frequency
     * values.
     */
    private ScanDetail createScanDetailForNetwork(
            WifiConfiguration configuration, String bssid, int level, int frequency) {
        return WifiConfigurationTestUtil.createScanDetailForNetwork(configuration, bssid, level,
                frequency, mClock.getUptimeSinceBootMillis(), mClock.getWallClockMillis());
    }
    /**
     * Creates a scan detail corresponding to the provided network and BSSID value.
     */
    private ScanDetail createScanDetailForNetwork(WifiConfiguration configuration, String bssid) {
        return createScanDetailForNetwork(configuration, bssid, 0, 0);
    }

    /**
     * Creates a scan detail corresponding to the provided network and fixed BSSID value.
     */
    private ScanDetail createScanDetailForNetwork(WifiConfiguration configuration) {
        return createScanDetailForNetwork(configuration, TEST_BSSID);
    }

    /**
     * Adds the provided network and then creates a scan detail corresponding to the network. The
     * method then creates a ScanDetail corresponding to the network and ensures that the network
     * is properly matched using
     * {@link WifiConfigManager#getConfiguredNetworkForScanDetailAndCache(ScanDetail)} and also
     * verifies that the provided scan detail was cached,
     */
    private void verifyAddSingleNetworkAndMatchScanDetailToNetworkAndCache(
            WifiConfiguration network) {
        // First add the provided network.
        verifyAddNetworkToWifiConfigManager(network);

        // Now create a dummy scan detail corresponding to the network.
        ScanDetail scanDetail = createScanDetailForNetwork(network);
        ScanResult scanResult = scanDetail.getScanResult();

        WifiConfiguration retrievedNetwork =
                mWifiConfigManager.getConfiguredNetworkForScanDetailAndCache(scanDetail);
        // Retrieve the network with password data for comparison.
        retrievedNetwork =
                mWifiConfigManager.getConfiguredNetworkWithPassword(retrievedNetwork.networkId);

        WifiConfigurationTestUtil.assertConfigurationEqualForConfigManagerAddOrUpdate(
                network, retrievedNetwork);

        // Now retrieve the scan detail cache and ensure that the new scan detail is in cache.
        ScanDetailCache retrievedScanDetailCache =
                mWifiConfigManager.getScanDetailCacheForNetwork(network.networkId);
        assertEquals(1, retrievedScanDetailCache.size());
        ScanResult retrievedScanResult = retrievedScanDetailCache.getScanResult(scanResult.BSSID);

        ScanTestUtil.assertScanResultEquals(scanResult, retrievedScanResult);
    }

    /**
     * Adds a new network and verifies that the |HasEverConnected| flag is set to false.
     */
    private void verifyAddNetworkHasEverConnectedFalse(WifiConfiguration network) {
        NetworkUpdateResult result = verifyAddNetworkToWifiConfigManager(network);
        WifiConfiguration retrievedNetwork =
                mWifiConfigManager.getConfiguredNetwork(result.getNetworkId());
        assertFalse("Adding a new network should not have hasEverConnected set to true.",
                retrievedNetwork.getNetworkSelectionStatus().getHasEverConnected());
    }

    /**
     * Updates an existing network with some credential change and verifies that the
     * |HasEverConnected| flag is set to false.
     */
    private void verifyUpdateNetworkWithCredentialChangeHasEverConnectedFalse(
            WifiConfiguration network) {
        NetworkUpdateResult result = verifyUpdateNetworkToWifiConfigManagerWithoutIpChange(network);
        WifiConfiguration retrievedNetwork =
                mWifiConfigManager.getConfiguredNetwork(result.getNetworkId());
        assertFalse("Updating network credentials config should clear hasEverConnected.",
                retrievedNetwork.getNetworkSelectionStatus().getHasEverConnected());
        assertTrue(result.hasCredentialChanged());
    }

    /**
     * Updates an existing network after connection using
     * {@link WifiConfigManager#updateNetworkAfterConnect(int)} and asserts that the
     * |HasEverConnected| flag is set to true.
     */
    private void verifyUpdateNetworkAfterConnectHasEverConnectedTrue(int networkId) {
        assertTrue(mWifiConfigManager.updateNetworkAfterConnect(networkId));
        WifiConfiguration retrievedNetwork = mWifiConfigManager.getConfiguredNetwork(networkId);
        assertTrue("hasEverConnected expected to be true after connection.",
                retrievedNetwork.getNetworkSelectionStatus().getHasEverConnected());
    }

    /**
     * Sets up a user profiles for WifiConfigManager testing.
     *
     * @param userId Id of the user.
     */
    private void setupUserProfiles(int userId) {
        final UserInfo userInfo =
                new UserInfo(userId, Integer.toString(userId), UserInfo.FLAG_PRIMARY);
        List<UserInfo> userProfiles = Arrays.asList(userInfo);
        when(mUserManager.getProfiles(userId)).thenReturn(userProfiles);
        when(mUserManager.isUserUnlockingOrUnlocked(userId)).thenReturn(true);
    }

    private void verifyRemoveNetworksForApp() {
        verifyAddNetworkToWifiConfigManager(WifiConfigurationTestUtil.createOpenNetwork());
        verifyAddNetworkToWifiConfigManager(WifiConfigurationTestUtil.createPskNetwork());
        verifyAddNetworkToWifiConfigManager(WifiConfigurationTestUtil.createWepNetwork());

        assertFalse(mWifiConfigManager.getConfiguredNetworks().isEmpty());

        ApplicationInfo app = new ApplicationInfo();
        app.uid = TEST_CREATOR_UID;
        app.packageName = TEST_CREATOR_NAME;
        assertEquals(3, mWifiConfigManager.removeNetworksForApp(app).size());

        // Ensure all the networks are removed now.
        assertTrue(mWifiConfigManager.getConfiguredNetworks().isEmpty());
    }

    /**
     * Verifies SSID blacklist consistent with Watchdog trigger.
     *
     * Expected behavior: A SSID won't gets blacklisted if there only signle SSID
     * be observed and Watchdog trigger is activated.
     */
    @Test
    public void verifyConsistentWatchdogAndSsidBlacklist() {

        WifiConfiguration openNetwork = WifiConfigurationTestUtil.createOpenNetwork();
        NetworkUpdateResult result = verifyAddNetworkToWifiConfigManager(openNetwork);

        when(mWifiInjector.getWifiLastResortWatchdog().shouldIgnoreSsidUpdate())
                .thenReturn(true);

        int networkId = result.getNetworkId();
        // First set it to enabled.
        verifyUpdateNetworkSelectionStatus(
                networkId, NetworkSelectionStatus.NETWORK_SELECTION_ENABLE, 0);

        int assocRejectReason = NetworkSelectionStatus.DISABLED_ASSOCIATION_REJECTION;
        int assocRejectThreshold =
                WifiConfigManager.NETWORK_SELECTION_DISABLE_THRESHOLD[assocRejectReason];
        for (int i = 1; i <= assocRejectThreshold; i++) {
            assertFalse(mWifiConfigManager.updateNetworkSelectionStatus(
                        networkId, assocRejectReason));
        }

        assertFalse(mWifiConfigManager.getConfiguredNetwork(networkId)
                    .getNetworkSelectionStatus().isNetworkTemporaryDisabled());
    }

    /**
     * Verifies that isInFlakyRandomizationSsidHotlist returns true if the network's SSID is in
     * the hotlist and the network is using randomized MAC.
     */
    @Test
    public void testFlakyRandomizationSsidHotlist() {
        WifiConfiguration openNetwork = WifiConfigurationTestUtil.createOpenNetwork();
        NetworkUpdateResult result = verifyAddNetworkToWifiConfigManager(openNetwork);
        int networkId = result.getNetworkId();

        // should return false when there is nothing in the hotlist
        assertFalse(mWifiConfigManager.isInFlakyRandomizationSsidHotlist(networkId));

        // add the network's SSID to the hotlist and verify the method returns true
        Set<String> ssidHotlist = new HashSet<>();
        ssidHotlist.add(openNetwork.SSID);
        when(mDeviceConfigFacade.getRandomizationFlakySsidHotlist()).thenReturn(ssidHotlist);
        mOnPropertiesChangedListenerCaptor.getValue().onPropertiesChanged(null);
        assertTrue(mWifiConfigManager.isInFlakyRandomizationSsidHotlist(networkId));

        // Now change the macRandomizationSetting to "trusted" and then verify
        // isInFlakyRandomizationSsidHotlist returns false
        openNetwork.macRandomizationSetting = WifiConfiguration.RANDOMIZATION_NONE;
        NetworkUpdateResult networkUpdateResult = updateNetworkToWifiConfigManager(openNetwork);
        assertNotEquals(WifiConfiguration.INVALID_NETWORK_ID, networkUpdateResult.getNetworkId());
        assertFalse(mWifiConfigManager.isInFlakyRandomizationSsidHotlist(networkId));
    }
}<|MERGE_RESOLUTION|>--- conflicted
+++ resolved
@@ -243,21 +243,12 @@
         // static mocking
         mSession = ExtendedMockito.mockitoSession()
                 .mockStatic(WifiConfigStore.class, withSettings().lenient())
-<<<<<<< HEAD
-                .spyStatic(WifiConfigurationUtil.class)
-=======
->>>>>>> aa0a79a0
                 .strictness(Strictness.LENIENT)
                 .startMocking();
         when(WifiConfigStore.createUserFiles(anyInt(), anyBoolean())).thenReturn(mock(List.class));
         when(mTelephonyManager.createForSubscriptionId(anyInt())).thenReturn(mDataTelephonyManager);
-<<<<<<< HEAD
-        when(WifiConfigurationUtil.calculatePersistentMacForConfiguration(any(), any()))
-                .thenReturn(TEST_RANDOMIZED_MAC);
-=======
         verify(mDeviceConfigFacade).addOnPropertiesChangedListener(any(),
                 mOnPropertiesChangedListenerCaptor.capture());
->>>>>>> aa0a79a0
     }
 
     /**
