/*
 * Copyright (C) 2016 The Android Open Source Project
 *
 * Licensed under the Apache License, Version 2.0 (the "License");
 * you may not use this file except in compliance with the License.
 * You may obtain a copy of the License at
 *
 *      http://www.apache.org/licenses/LICENSE-2.0
 *
 * Unless required by applicable law or agreed to in writing, software
 * distributed under the License is distributed on an "AS IS" BASIS,
 * WITHOUT WARRANTIES OR CONDITIONS OF ANY KIND, either express or implied.
 * See the License for the specific language governing permissions and
 * limitations under the License.
 */

package com.android.server.wifi;

import static org.junit.Assert.*;
import static org.mockito.Mockito.*;

import android.annotation.Nullable;
import android.app.ActivityManager;
import android.app.test.MockAnswerUtil.AnswerWithArguments;
import android.content.Context;
import android.content.Intent;
import android.content.pm.ApplicationInfo;
import android.content.pm.PackageManager;
import android.net.IpConfiguration;
import android.net.MacAddress;
import android.net.wifi.ScanResult;
import android.net.wifi.WifiConfiguration;
import android.net.wifi.WifiConfiguration.NetworkSelectionStatus;
import android.net.wifi.WifiEnterpriseConfig;
import android.net.wifi.WifiInfo;
import android.net.wifi.WifiManager;
import android.net.wifi.WifiScanner;
import android.os.Handler;
import android.os.Process;
import android.os.UserHandle;
import android.os.UserManager;
import android.os.test.TestLooper;
import android.telephony.SubscriptionInfo;
import android.telephony.SubscriptionManager;
import android.telephony.TelephonyManager;
import android.text.TextUtils;
import android.util.ArrayMap;
import android.util.Pair;

import androidx.test.filters.SmallTest;

import com.android.dx.mockito.inline.extended.ExtendedMockito;
import com.android.server.wifi.WifiScoreCard.PerNetwork;
import com.android.server.wifi.util.LruConnectionTracker;
import com.android.server.wifi.util.WifiPermissionsUtil;
import com.android.server.wifi.util.WifiPermissionsWrapper;
import com.android.wifi.resources.R;

import org.junit.After;
import org.junit.Before;
import org.junit.Test;
import org.mockito.ArgumentCaptor;
import org.mockito.InOrder;
import org.mockito.Mock;
import org.mockito.MockitoAnnotations;
import org.mockito.MockitoSession;
import org.mockito.quality.Strictness;

import java.io.FileDescriptor;
import java.io.PrintWriter;
import java.io.StringWriter;
import java.util.ArrayList;
import java.util.Arrays;
import java.util.Collections;
import java.util.HashMap;
import java.util.HashSet;
import java.util.List;
import java.util.Map;
import java.util.Random;
import java.util.Set;

/**
 * Unit tests for {@link com.android.server.wifi.WifiConfigManager}.
 */
@SmallTest
public class WifiConfigManagerTest extends WifiBaseTest {

    private static final String TEST_SSID = "\"test_ssid\"";
    private static final String TEST_BSSID = "0a:08:5c:67:89:00";
    private static final long TEST_WALLCLOCK_CREATION_TIME_MILLIS = 9845637;
    private static final long TEST_WALLCLOCK_UPDATE_TIME_MILLIS = 75455637;
    private static final long TEST_ELAPSED_UPDATE_NETWORK_SELECTION_TIME_MILLIS = 29457631;
    private static final int TEST_CREATOR_UID = WifiConfigurationTestUtil.TEST_UID;
    private static final int TEST_NO_PERM_UID = 7;
    private static final int TEST_UPDATE_UID = 4;
    private static final int TEST_SYSUI_UID = 56;
    private static final int TEST_DEFAULT_USER = UserHandle.USER_SYSTEM;
    private static final int TEST_MAX_NUM_ACTIVE_CHANNELS_FOR_PARTIAL_SCAN = 5;
    private static final Integer[] TEST_FREQ_LIST = {2400, 2450, 5150, 5175, 5650};
    private static final String TEST_CREATOR_NAME = "com.wificonfigmanager.creator";
    private static final String TEST_UPDATE_NAME = "com.wificonfigmanager.update";
    private static final String TEST_NO_PERM_NAME = "com.wificonfigmanager.noperm";
    private static final String TEST_WIFI_NAME = "android.uid.system";
    private static final String TEST_DEFAULT_GW_MAC_ADDRESS = "0f:67:ad:ef:09:34";
    private static final String TEST_STATIC_PROXY_HOST_1 = "192.168.48.1";
    private static final int    TEST_STATIC_PROXY_PORT_1 = 8000;
    private static final String TEST_STATIC_PROXY_EXCLUSION_LIST_1 = "";
    private static final String TEST_PAC_PROXY_LOCATION_1 = "http://bleh";
    private static final String TEST_STATIC_PROXY_HOST_2 = "192.168.1.1";
    private static final int    TEST_STATIC_PROXY_PORT_2 = 3000;
    private static final String TEST_STATIC_PROXY_EXCLUSION_LIST_2 = "";
    private static final String TEST_PAC_PROXY_LOCATION_2 = "http://blah";
    private static final int TEST_RSSI = -50;
    private static final int TEST_FREQUENCY_1 = 2412;
    private static final int MAX_BLOCKED_BSSID_PER_NETWORK = 10;
    private static final MacAddress TEST_RANDOMIZED_MAC =
            MacAddress.fromString("d2:11:19:34:a5:20");
    private static final int DATA_SUBID = 1;
    private static final String SYSUI_PACKAGE_NAME = "com.android.systemui";

    @Mock private Context mContext;
    @Mock private Clock mClock;
    @Mock private UserManager mUserManager;
    @Mock private SubscriptionManager mSubscriptionManager;
    @Mock private TelephonyManager mTelephonyManager;
    @Mock private TelephonyManager mDataTelephonyManager;
    @Mock private WifiKeyStore mWifiKeyStore;
    @Mock private WifiConfigStore mWifiConfigStore;
    @Mock private PackageManager mPackageManager;
    @Mock private WifiPermissionsUtil mWifiPermissionsUtil;
    @Mock private WifiPermissionsWrapper mWifiPermissionsWrapper;
    @Mock private WifiInjector mWifiInjector;
    @Mock private WifiLastResortWatchdog mWifiLastResortWatchdog;
    @Mock private NetworkListSharedStoreData mNetworkListSharedStoreData;
    @Mock private NetworkListUserStoreData mNetworkListUserStoreData;
    @Mock private RandomizedMacStoreData mRandomizedMacStoreData;
    @Mock private WifiConfigManager.OnNetworkUpdateListener mWcmListener;
    @Mock private FrameworkFacade mFrameworkFacade;
    @Mock private DeviceConfigFacade mDeviceConfigFacade;
    @Mock private MacAddressUtil mMacAddressUtil;
    @Mock private BssidBlocklistMonitor mBssidBlocklistMonitor;
    @Mock private WifiNetworkSuggestionsManager mWifiNetworkSuggestionsManager;
    @Mock private WifiScoreCard mWifiScoreCard;
    @Mock private PerNetwork mPerNetwork;
    private LruConnectionTracker mLruConnectionTracker;

    private MockResources mResources;
    private InOrder mContextConfigStoreMockOrder;
    private InOrder mNetworkListStoreDataMockOrder;
    private WifiConfigManager mWifiConfigManager;
    private boolean mStoreReadTriggered = false;
    private TestLooper mLooper = new TestLooper();
    private MockitoSession mSession;
    private WifiCarrierInfoManager mWifiCarrierInfoManager;


    /**
     * Setup the mocks and an instance of WifiConfigManager before each test.
     */
    @Before
    public void setUp() throws Exception {
        MockitoAnnotations.initMocks(this);

        // Set up the inorder for verifications. This is needed to verify that the broadcasts,
        // store writes for network updates followed by network additions are in the expected order.
        mContextConfigStoreMockOrder = inOrder(mContext, mWifiConfigStore);
        mNetworkListStoreDataMockOrder =
                inOrder(mNetworkListSharedStoreData, mNetworkListUserStoreData);

        // Set up the package name stuff & permission override.
        when(mContext.getPackageManager()).thenReturn(mPackageManager);
        mResources = new MockResources();
        mResources.setBoolean(
                R.bool.config_wifi_only_link_same_credential_configurations, true);
        mResources.setInteger(
                R.integer.config_wifi_framework_associated_partial_scan_max_num_active_channels,
                TEST_MAX_NUM_ACTIVE_CHANNELS_FOR_PARTIAL_SCAN);
        mResources.setBoolean(R.bool.config_wifi_connected_mac_randomization_supported, true);
        mResources.setInteger(R.integer.config_wifiMaxPnoSsidCount, 16);
        when(mContext.getResources()).thenReturn(mResources);

        // Setup UserManager profiles for the default user.
        setupUserProfiles(TEST_DEFAULT_USER);

        doAnswer(new AnswerWithArguments() {
            public String answer(int uid) throws Exception {
                if (uid == TEST_CREATOR_UID) {
                    return TEST_CREATOR_NAME;
                } else if (uid == TEST_UPDATE_UID) {
                    return TEST_UPDATE_NAME;
                } else if (uid == TEST_SYSUI_UID) {
                    return SYSUI_PACKAGE_NAME;
                } else if (uid == TEST_NO_PERM_UID) {
                    return TEST_NO_PERM_NAME;
                } else if (uid == Process.WIFI_UID) {
                    return TEST_WIFI_NAME;
                }
                fail("Unexpected UID: " + uid);
                return "";
            }
        }).when(mPackageManager).getNameForUid(anyInt());

        when(mContext.getSystemService(ActivityManager.class))
                .thenReturn(mock(ActivityManager.class));
        Context mockContext = mock(Context.class);
        PackageManager mockPackageManager = mock(PackageManager.class);
        when(mockContext.getPackageManager()).thenReturn(mockPackageManager);

        when(mWifiKeyStore
                .updateNetworkKeys(any(WifiConfiguration.class), any()))
                .thenReturn(true);

        setupStoreDataForRead(new ArrayList<>(), new ArrayList<>());

        when(mWifiPermissionsUtil.checkNetworkSettingsPermission(anyInt())).thenReturn(true);
        when(mWifiPermissionsUtil.isDeviceOwner(anyInt(), any())).thenReturn(false);
        when(mWifiPermissionsUtil.isProfileOwner(anyInt(), any())).thenReturn(false);
        when(mWifiInjector.getWifiNetworkSuggestionsManager())
                .thenReturn(mWifiNetworkSuggestionsManager);
        when(mWifiInjector.getBssidBlocklistMonitor()).thenReturn(mBssidBlocklistMonitor);
        when(mWifiInjector.getWifiLastResortWatchdog()).thenReturn(mWifiLastResortWatchdog);
        when(mWifiInjector.getWifiLastResortWatchdog().shouldIgnoreSsidUpdate())
                .thenReturn(false);
        when(mWifiInjector.getMacAddressUtil()).thenReturn(mMacAddressUtil);
        when(mMacAddressUtil.calculatePersistentMac(any(), any())).thenReturn(TEST_RANDOMIZED_MAC);
        when(mWifiScoreCard.lookupNetwork(any())).thenReturn(mPerNetwork);

        mWifiCarrierInfoManager = new WifiCarrierInfoManager(mTelephonyManager,
<<<<<<< HEAD
                mSubscriptionManager, mock(FrameworkFacade.class), mock(Context.class),
                mock(Handler.class));
=======
                mSubscriptionManager, mWifiInjector, mock(FrameworkFacade.class),
                mock(WifiContext.class), mock(WifiConfigStore.class), mock(Handler.class));
>>>>>>> e75e4299
        mLruConnectionTracker = new LruConnectionTracker(100, mContext);
        createWifiConfigManager();
        mWifiConfigManager.addOnNetworkUpdateListener(mWcmListener);
        // static mocking
        mSession = ExtendedMockito.mockitoSession()
                .mockStatic(WifiConfigStore.class, withSettings().lenient())
                .strictness(Strictness.LENIENT)
                .startMocking();
        when(WifiConfigStore.createUserFiles(anyInt(), anyBoolean())).thenReturn(mock(List.class));
        when(mTelephonyManager.createForSubscriptionId(anyInt())).thenReturn(mDataTelephonyManager);
    }

    /**
     * Called after each test
     */
    @After
    public void cleanup() {
        validateMockitoUsage();
        if (mSession != null) {
            mSession.finishMocking();
        }
    }

    /**
     * Verifies that network retrieval via
     * {@link WifiConfigManager#getConfiguredNetworks()} and
     * {@link WifiConfigManager#getConfiguredNetworksWithPasswords()} works even if we have not
     * yet loaded data from store.
     */
    @Test
    public void testGetConfiguredNetworksBeforeLoadFromStore() {
        assertTrue(mWifiConfigManager.getConfiguredNetworks().isEmpty());
        assertTrue(mWifiConfigManager.getConfiguredNetworksWithPasswords().isEmpty());
    }

    /**
     * Verifies that network addition via
     * {@link WifiConfigManager#addOrUpdateNetwork(WifiConfiguration, int)} fails if we have not
     * yet loaded data from store.
     */
    @Test
    public void testAddNetworkIsRejectedBeforeLoadFromStore() {
        WifiConfiguration openNetwork = WifiConfigurationTestUtil.createOpenNetwork();
        assertFalse(
                mWifiConfigManager.addOrUpdateNetwork(openNetwork, TEST_CREATOR_UID).isSuccess());
    }

    /**
     * Verifies the {@link WifiConfigManager#saveToStore(boolean)} is rejected until the store has
     * been read first using {@link WifiConfigManager#loadFromStore()}.
     */
    @Test
    public void testSaveToStoreIsRejectedBeforeLoadFromStore() throws Exception {
        assertFalse(mWifiConfigManager.saveToStore(true));
        mContextConfigStoreMockOrder.verify(mWifiConfigStore, never()).write(anyBoolean());

        assertTrue(mWifiConfigManager.loadFromStore());
        mContextConfigStoreMockOrder.verify(mWifiConfigStore).read();

        assertTrue(mWifiConfigManager.saveToStore(true));
        mContextConfigStoreMockOrder.verify(mWifiConfigStore).write(anyBoolean());
    }

    /**
     * Verify that a randomized MAC address is generated even if the KeyStore operation fails.
     */
    @Test
    public void testRandomizedMacIsGeneratedEvenIfKeyStoreFails() {
        when(mMacAddressUtil.calculatePersistentMac(any(), any())).thenReturn(null);

        // Try adding a network.
        WifiConfiguration openNetwork = WifiConfigurationTestUtil.createOpenNetwork();
        List<WifiConfiguration> networks = new ArrayList<>();
        networks.add(openNetwork);
        verifyAddNetworkToWifiConfigManager(openNetwork);
        List<WifiConfiguration> retrievedNetworks =
                mWifiConfigManager.getConfiguredNetworksWithPasswords();

        // Verify that we have attempted to generate the MAC address twice (1 retry)
        verify(mMacAddressUtil, times(2)).calculatePersistentMac(any(), any());
        assertEquals(1, retrievedNetworks.size());

        // Verify that despite KeyStore returning null, we are still getting a valid MAC address.
        assertNotEquals(WifiInfo.DEFAULT_MAC_ADDRESS,
                retrievedNetworks.get(0).getRandomizedMacAddress().toString());
    }

    /**
     * Verifies the addition of a single network using
     * {@link WifiConfigManager#addOrUpdateNetwork(WifiConfiguration, int)}
     */
    @Test
    public void testAddSingleOpenNetwork() {
        WifiConfiguration openNetwork = WifiConfigurationTestUtil.createOpenNetwork();
        List<WifiConfiguration> networks = new ArrayList<>();
        networks.add(openNetwork);

        verifyAddNetworkToWifiConfigManager(openNetwork);

        List<WifiConfiguration> retrievedNetworks =
                mWifiConfigManager.getConfiguredNetworksWithPasswords();
        WifiConfigurationTestUtil.assertConfigurationsEqualForConfigManagerAddOrUpdate(
                networks, retrievedNetworks);
        // Ensure that the newly added network is disabled.
        assertEquals(WifiConfiguration.Status.DISABLED, retrievedNetworks.get(0).status);
    }

    /**
     * Verifies the addition of a single network when the corresponding ephemeral network exists.
     */
    @Test
    public void testAddSingleOpenNetworkWhenCorrespondingEphemeralNetworkExists() throws Exception {
        WifiConfiguration openNetwork = WifiConfigurationTestUtil.createOpenNetwork();
        List<WifiConfiguration> networks = new ArrayList<>();
        networks.add(openNetwork);
        WifiConfiguration ephemeralNetwork = new WifiConfiguration(openNetwork);
        ephemeralNetwork.ephemeral = true;

        verifyAddEphemeralNetworkToWifiConfigManager(ephemeralNetwork);

        NetworkUpdateResult result = addNetworkToWifiConfigManager(openNetwork);
        assertTrue(result.getNetworkId() != WifiConfiguration.INVALID_NETWORK_ID);
        assertTrue(result.isNewNetwork());

        verifyNetworkRemoveBroadcast(ephemeralNetwork);
        verifyNetworkAddBroadcast(openNetwork);

        // Verify that the config store write was triggered with this new configuration.
        verifyNetworkInConfigStoreData(openNetwork);

        List<WifiConfiguration> retrievedNetworks =
                mWifiConfigManager.getConfiguredNetworksWithPasswords();
        WifiConfigurationTestUtil.assertConfigurationsEqualForConfigManagerAddOrUpdate(
                networks, retrievedNetworks);

        // Ensure that the newly added network is disabled.
        assertEquals(WifiConfiguration.Status.DISABLED, retrievedNetworks.get(0).status);
    }

    /**
     * Verifies the addition of an ephemeral network when the corresponding ephemeral network
     * exists.
     */
    @Test
    public void testAddEphemeralNetworkWhenCorrespondingEphemeralNetworkExists() throws Exception {
        WifiConfiguration ephemeralNetwork = WifiConfigurationTestUtil.createOpenNetwork();
        ephemeralNetwork.ephemeral = true;
        List<WifiConfiguration> networks = new ArrayList<>();
        networks.add(ephemeralNetwork);

        WifiConfiguration ephemeralNetwork2 = new WifiConfiguration(ephemeralNetwork);
        verifyAddEphemeralNetworkToWifiConfigManager(ephemeralNetwork);

        NetworkUpdateResult result = addNetworkToWifiConfigManager(ephemeralNetwork2);
        assertTrue(result.getNetworkId() != WifiConfiguration.INVALID_NETWORK_ID);
        verifyNetworkUpdateBroadcast(ephemeralNetwork);

        // Ensure that the write was not invoked for ephemeral network addition.
        mContextConfigStoreMockOrder.verify(mWifiConfigStore, never()).write(anyBoolean());

        List<WifiConfiguration> retrievedNetworks =
                mWifiConfigManager.getConfiguredNetworksWithPasswords();
        WifiConfigurationTestUtil.assertConfigurationsEqualForConfigManagerAddOrUpdate(
                networks, retrievedNetworks);
    }

    /**
     * Verifies when adding a new network with already saved MAC, the saved MAC gets set to the
     * internal WifiConfiguration.
     * {@link WifiConfigManager#addOrUpdateNetwork(WifiConfiguration, int)}
     */
    @Test
    public void testAddingNetworkWithMatchingMacAddressOverridesField() {
        int prevMappingSize = mWifiConfigManager.getRandomizedMacAddressMappingSize();
        WifiConfiguration openNetwork = WifiConfigurationTestUtil.createOpenNetwork();
        Map<String, String> randomizedMacAddressMapping = new HashMap<>();
        final String randMac = "12:23:34:45:56:67";
        randomizedMacAddressMapping.put(openNetwork.getKey(), randMac);
        assertNotEquals(randMac, openNetwork.getRandomizedMacAddress());
        when(mRandomizedMacStoreData.getMacMapping()).thenReturn(randomizedMacAddressMapping);

        // reads XML data storage
        //mWifiConfigManager.loadFromStore();
        verifyAddNetworkToWifiConfigManager(openNetwork);

        List<WifiConfiguration> retrievedNetworks =
                mWifiConfigManager.getConfiguredNetworksWithPasswords();
        assertEquals(randMac, retrievedNetworks.get(0).getRandomizedMacAddress().toString());
        // Verify that for networks that we already have randomizedMacAddressMapping saved
        // we are still correctly writing into the WifiConfigStore.
        assertEquals(prevMappingSize + 1, mWifiConfigManager.getRandomizedMacAddressMappingSize());
    }

    /**
     * Verifies that when a network is added, removed, and then added back again, its randomized
     * MAC address doesn't change.
     * {@link WifiConfigManager#addOrUpdateNetwork(WifiConfiguration, int)}
     */
    @Test
    public void testRandomizedMacAddressIsPersistedOverForgetNetwork() {
        int prevMappingSize = mWifiConfigManager.getRandomizedMacAddressMappingSize();
        // Create and add an open network
        WifiConfiguration openNetwork = WifiConfigurationTestUtil.createOpenNetwork();
        verifyAddNetworkToWifiConfigManager(openNetwork);
        List<WifiConfiguration> retrievedNetworks =
                mWifiConfigManager.getConfiguredNetworksWithPasswords();

        // Gets the randomized MAC address of the network added.
        final String randMac = retrievedNetworks.get(0).getRandomizedMacAddress().toString();
        // This MAC should be different from the default, uninitialized randomized MAC.
        assertNotEquals(openNetwork.getRandomizedMacAddress().toString(), randMac);

        // Remove the added network
        verifyRemoveNetworkFromWifiConfigManager(openNetwork);
        assertTrue(mWifiConfigManager.getConfiguredNetworks().isEmpty());

        // Adds the network back again and verify randomized MAC address stays the same.
        verifyAddNetworkToWifiConfigManager(openNetwork);
        retrievedNetworks = mWifiConfigManager.getConfiguredNetworksWithPasswords();
        assertEquals(randMac, retrievedNetworks.get(0).getRandomizedMacAddress().toString());
        // Verify that we are no longer persisting the randomized MAC address with WifiConfigStore.
        assertEquals(prevMappingSize, mWifiConfigManager.getRandomizedMacAddressMappingSize());
    }

    /**
     * Verifies that when a network is read from xml storage, it is assigned a randomized MAC
     * address if it doesn't have one yet. Then try removing the network and then add it back
     * again and verify the randomized MAC didn't change.
     */
    @Test
    public void testRandomizedMacAddressIsGeneratedForConfigurationReadFromStore()
            throws Exception {
        // Create and add an open network
        WifiConfiguration openNetwork = WifiConfigurationTestUtil.createOpenNetwork();
        final String defaultMac = openNetwork.getRandomizedMacAddress().toString();
        List<WifiConfiguration> sharedConfigList = new ArrayList<>();
        sharedConfigList.add(openNetwork);

        // Setup xml storage
        setupStoreDataForRead(sharedConfigList, new ArrayList<>());
        assertTrue(mWifiConfigManager.loadFromStore());
        verify(mWifiConfigStore).read();

        List<WifiConfiguration> retrievedNetworks =
                mWifiConfigManager.getConfiguredNetworksWithPasswords();
        // Gets the randomized MAC address of the network added.
        final String randMac = retrievedNetworks.get(0).getRandomizedMacAddress().toString();
        // This MAC should be different from the default, uninitialized randomized MAC.
        assertNotEquals(defaultMac, randMac);

        assertTrue(mWifiConfigManager.removeNetwork(
                openNetwork.networkId, TEST_CREATOR_UID, TEST_CREATOR_NAME));
        assertTrue(mWifiConfigManager.getConfiguredNetworks().isEmpty());

        // Adds the network back again and verify randomized MAC address stays the same.
        mWifiConfigManager.addOrUpdateNetwork(openNetwork, TEST_CREATOR_UID);
        retrievedNetworks = mWifiConfigManager.getConfiguredNetworksWithPasswords();
        assertEquals(randMac, retrievedNetworks.get(0).getRandomizedMacAddress().toString());
    }

    /**
     * Verifies the modification of a single network using
     * {@link WifiConfigManager#addOrUpdateNetwork(WifiConfiguration, int)}
     */
    @Test
    public void testUpdateSingleOpenNetwork() {
        ArgumentCaptor<WifiConfiguration> wifiConfigCaptor =
                ArgumentCaptor.forClass(WifiConfiguration.class);
        WifiConfiguration openNetwork = WifiConfigurationTestUtil.createOpenNetwork();
        List<WifiConfiguration> networks = new ArrayList<>();
        networks.add(openNetwork);

        verifyAddNetworkToWifiConfigManager(openNetwork);
        verify(mWcmListener).onNetworkAdded(wifiConfigCaptor.capture());
        assertEquals(openNetwork.networkId, wifiConfigCaptor.getValue().networkId);
        reset(mWcmListener);

        // Now change BSSID for the network.
        assertAndSetNetworkBSSID(openNetwork, TEST_BSSID);
        // Change the trusted bit.
        openNetwork.trusted = false;
        verifyUpdateNetworkToWifiConfigManagerWithoutIpChange(openNetwork);

        // Now verify that the modification has been effective.
        List<WifiConfiguration> retrievedNetworks =
                mWifiConfigManager.getConfiguredNetworksWithPasswords();
        WifiConfigurationTestUtil.assertConfigurationsEqualForConfigManagerAddOrUpdate(
                networks, retrievedNetworks);
        verify(mWcmListener).onNetworkUpdated(
                wifiConfigCaptor.capture(), wifiConfigCaptor.capture());
        WifiConfiguration newConfig = wifiConfigCaptor.getAllValues().get(1);
        WifiConfiguration oldConfig = wifiConfigCaptor.getAllValues().get(0);
        assertEquals(openNetwork.networkId, newConfig.networkId);
        assertFalse(newConfig.trusted);
        assertEquals(TEST_BSSID, newConfig.BSSID);
        assertEquals(openNetwork.networkId, oldConfig.networkId);
        assertTrue(oldConfig.trusted);
        assertNull(oldConfig.BSSID);
    }

    /**
     * Verifies the modification of a single network will remove its bssid from
     * the blocklist.
     */
    @Test
    public void testUpdateSingleOpenNetworkInBlockList() {
        ArgumentCaptor<WifiConfiguration> wifiConfigCaptor =
                ArgumentCaptor.forClass(WifiConfiguration.class);
        WifiConfiguration openNetwork = WifiConfigurationTestUtil.createOpenNetwork();
        List<WifiConfiguration> networks = new ArrayList<>();
        networks.add(openNetwork);

        verifyAddNetworkToWifiConfigManager(openNetwork);
        verify(mWcmListener).onNetworkAdded(wifiConfigCaptor.capture());
        assertEquals(openNetwork.networkId, wifiConfigCaptor.getValue().networkId);
        reset(mWcmListener);

        // mock the simplest bssid block list
        Map<String, String> mBssidStatusMap = new ArrayMap<>();
        doAnswer(new AnswerWithArguments() {
            public void answer(String ssid) {
                mBssidStatusMap.entrySet().removeIf(e -> e.getValue().equals(ssid));
            }
        }).when(mBssidBlocklistMonitor).clearBssidBlocklistForSsid(
                anyString());
        doAnswer(new AnswerWithArguments() {
            public int answer(String ssid) {
                return (int) mBssidStatusMap.entrySet().stream()
                        .filter(e -> e.getValue().equals(ssid)).count();
            }
        }).when(mBssidBlocklistMonitor).getNumBlockedBssidsForSsid(
                anyString());
        // add bssid to the blocklist
        mBssidStatusMap.put(TEST_BSSID, openNetwork.SSID);
        mBssidStatusMap.put("aa:bb:cc:dd:ee:ff", openNetwork.SSID);

        // Now change BSSID for the network.
        assertAndSetNetworkBSSID(openNetwork, TEST_BSSID);
        // Change the trusted bit.
        openNetwork.trusted = false;
        verifyUpdateNetworkToWifiConfigManagerWithoutIpChange(openNetwork);

        // Now verify that the modification has been effective.
        List<WifiConfiguration> retrievedNetworks =
                mWifiConfigManager.getConfiguredNetworksWithPasswords();
        WifiConfigurationTestUtil.assertConfigurationsEqualForConfigManagerAddOrUpdate(
                networks, retrievedNetworks);
        verify(mWcmListener).onNetworkUpdated(
                wifiConfigCaptor.capture(), wifiConfigCaptor.capture());
        WifiConfiguration newConfig = wifiConfigCaptor.getAllValues().get(1);
        WifiConfiguration oldConfig = wifiConfigCaptor.getAllValues().get(0);
        assertEquals(openNetwork.networkId, newConfig.networkId);
        assertFalse(newConfig.trusted);
        assertEquals(TEST_BSSID, newConfig.BSSID);
        assertEquals(openNetwork.networkId, oldConfig.networkId);
        assertTrue(oldConfig.trusted);
        assertNull(oldConfig.BSSID);

        assertEquals(0, mBssidBlocklistMonitor.getNumBlockedBssidsForSsid(openNetwork.SSID));
    }

    /**
     * Verifies that the device owner could modify other other fields in the Wificonfiguration
     * but not the macRandomizationSetting field.
     */
    @Test
    public void testCannotUpdateMacRandomizationSettingWithoutPermission() {
        ArgumentCaptor<WifiConfiguration> wifiConfigCaptor =
                ArgumentCaptor.forClass(WifiConfiguration.class);
        when(mWifiPermissionsUtil.checkNetworkSettingsPermission(anyInt())).thenReturn(false);
        when(mWifiPermissionsUtil.checkNetworkSetupWizardPermission(anyInt())).thenReturn(false);
        when(mWifiPermissionsUtil.isDeviceOwner(anyInt(), any())).thenReturn(true);
        WifiConfiguration openNetwork = WifiConfigurationTestUtil.createOpenNetwork();
        openNetwork.macRandomizationSetting = WifiConfiguration.RANDOMIZATION_PERSISTENT;

        verifyAddNetworkToWifiConfigManager(openNetwork);
        verify(mWcmListener).onNetworkAdded(wifiConfigCaptor.capture());
        assertEquals(openNetwork.networkId, wifiConfigCaptor.getValue().networkId);
        reset(mWcmListener);

        // Change BSSID for the network and verify success
        assertAndSetNetworkBSSID(openNetwork, TEST_BSSID);
        NetworkUpdateResult networkUpdateResult = updateNetworkToWifiConfigManager(openNetwork);
        assertNotEquals(WifiConfiguration.INVALID_NETWORK_ID, networkUpdateResult.getNetworkId());

        // Now change the macRandomizationSetting and verify failure
        openNetwork.macRandomizationSetting = WifiConfiguration.RANDOMIZATION_NONE;
        networkUpdateResult = updateNetworkToWifiConfigManager(openNetwork);
        assertEquals(WifiConfiguration.INVALID_NETWORK_ID, networkUpdateResult.getNetworkId());
    }

    /**
     * Verifies that mac randomization settings could be modified by a caller with NETWORK_SETTINGS
     * permission.
     */
    @Test
    public void testCanUpdateMacRandomizationSettingWithNetworkSettingPermission() {
        ArgumentCaptor<WifiConfiguration> wifiConfigCaptor =
                ArgumentCaptor.forClass(WifiConfiguration.class);
        when(mWifiPermissionsUtil.checkNetworkSetupWizardPermission(anyInt())).thenReturn(false);
        WifiConfiguration openNetwork = WifiConfigurationTestUtil.createOpenNetwork();
        openNetwork.macRandomizationSetting = WifiConfiguration.RANDOMIZATION_PERSISTENT;
        List<WifiConfiguration> networks = new ArrayList<>();
        networks.add(openNetwork);

        verifyAddNetworkToWifiConfigManager(openNetwork);
        verify(mWcmListener).onNetworkAdded(wifiConfigCaptor.capture());
        assertEquals(openNetwork.networkId, wifiConfigCaptor.getValue().networkId);
        reset(mWcmListener);

        // Now change the macRandomizationSetting and verify success
        openNetwork.macRandomizationSetting = WifiConfiguration.RANDOMIZATION_NONE;
        NetworkUpdateResult networkUpdateResult = updateNetworkToWifiConfigManager(openNetwork);
        assertNotEquals(WifiConfiguration.INVALID_NETWORK_ID, networkUpdateResult.getNetworkId());

        List<WifiConfiguration> retrievedNetworks =
                mWifiConfigManager.getConfiguredNetworksWithPasswords();
        WifiConfigurationTestUtil.assertConfigurationsEqualForConfigManagerAddOrUpdate(
                networks, retrievedNetworks);
    }

    /**
     * Verifies that mac randomization settings could be modified by a caller with
     * NETWORK_SETUP_WIZARD permission.
     */
    @Test
    public void testCanUpdateMacRandomizationSettingWithSetupWizardPermission() {
        ArgumentCaptor<WifiConfiguration> wifiConfigCaptor =
                ArgumentCaptor.forClass(WifiConfiguration.class);
        when(mWifiPermissionsUtil.checkNetworkSettingsPermission(anyInt())).thenReturn(false);
        when(mWifiPermissionsUtil.checkNetworkSetupWizardPermission(anyInt())).thenReturn(true);
        when(mWifiPermissionsUtil.isDeviceOwner(anyInt(), any())).thenReturn(true);
        WifiConfiguration openNetwork = WifiConfigurationTestUtil.createOpenNetwork();
        openNetwork.macRandomizationSetting = WifiConfiguration.RANDOMIZATION_PERSISTENT;
        List<WifiConfiguration> networks = new ArrayList<>();
        networks.add(openNetwork);

        verifyAddNetworkToWifiConfigManager(openNetwork);
        verify(mWcmListener).onNetworkAdded(wifiConfigCaptor.capture());
        assertEquals(openNetwork.networkId, wifiConfigCaptor.getValue().networkId);
        reset(mWcmListener);

        // Now change the macRandomizationSetting and verify success
        openNetwork.macRandomizationSetting = WifiConfiguration.RANDOMIZATION_NONE;
        NetworkUpdateResult networkUpdateResult = updateNetworkToWifiConfigManager(openNetwork);
        assertNotEquals(WifiConfiguration.INVALID_NETWORK_ID, networkUpdateResult.getNetworkId());

        List<WifiConfiguration> retrievedNetworks =
                mWifiConfigManager.getConfiguredNetworksWithPasswords();
        WifiConfigurationTestUtil.assertConfigurationsEqualForConfigManagerAddOrUpdate(
                networks, retrievedNetworks);
    }

    /**
     * Verify that the mac randomization setting could be modified by the creator of a passpoint
     * network.
     */
    @Test
    public void testCanUpdateMacRandomizationSettingWithPasspointCreatorUid() throws Exception {
        ArgumentCaptor<WifiConfiguration> wifiConfigCaptor =
                ArgumentCaptor.forClass(WifiConfiguration.class);
        when(mWifiPermissionsUtil.checkNetworkSettingsPermission(anyInt())).thenReturn(false);
        when(mWifiPermissionsUtil.checkNetworkSetupWizardPermission(anyInt())).thenReturn(false);
        when(mWifiPermissionsUtil.isDeviceOwner(anyInt(), any())).thenReturn(false);
        WifiConfiguration passpointNetwork = WifiConfigurationTestUtil.createPasspointNetwork();
        // Disable MAC randomization and verify this is added in successfully.
        passpointNetwork.macRandomizationSetting = WifiConfiguration.RANDOMIZATION_NONE;
        List<WifiConfiguration> networks = new ArrayList<>();
        networks.add(passpointNetwork);

        verifyAddPasspointNetworkToWifiConfigManager(passpointNetwork);
        // Ensure that configured network list is not empty.
        assertFalse(mWifiConfigManager.getConfiguredNetworks().isEmpty());

        // Ensure that this is not returned in the saved network list.
        assertTrue(mWifiConfigManager.getSavedNetworks(Process.WIFI_UID).isEmpty());
        verify(mWcmListener).onNetworkAdded(wifiConfigCaptor.capture());
        assertEquals(passpointNetwork.networkId, wifiConfigCaptor.getValue().networkId);

        List<WifiConfiguration> retrievedNetworks =
                mWifiConfigManager.getConfiguredNetworksWithPasswords();
        WifiConfigurationTestUtil.assertConfigurationsEqualForConfigManagerAddOrUpdate(
                networks, retrievedNetworks);
    }


    /**
     * Verifies the addition of a single ephemeral network using
     * {@link WifiConfigManager#addOrUpdateNetwork(WifiConfiguration, int)} and verifies that
     * the {@link WifiConfigManager#getSavedNetworks(int)} does not return this network.
     */
    @Test
    public void testAddSingleEphemeralNetwork() throws Exception {
        ArgumentCaptor<WifiConfiguration> wifiConfigCaptor =
                ArgumentCaptor.forClass(WifiConfiguration.class);
        WifiConfiguration ephemeralNetwork = WifiConfigurationTestUtil.createOpenNetwork();
        ephemeralNetwork.ephemeral = true;
        List<WifiConfiguration> networks = new ArrayList<>();
        networks.add(ephemeralNetwork);

        verifyAddEphemeralNetworkToWifiConfigManager(ephemeralNetwork);

        List<WifiConfiguration> retrievedNetworks =
                mWifiConfigManager.getConfiguredNetworksWithPasswords();
        WifiConfigurationTestUtil.assertConfigurationsEqualForConfigManagerAddOrUpdate(
                networks, retrievedNetworks);

        // Ensure that this is not returned in the saved network list.
        assertTrue(mWifiConfigManager.getSavedNetworks(Process.WIFI_UID).isEmpty());
        verify(mWcmListener).onNetworkAdded(wifiConfigCaptor.capture());
        assertEquals(ephemeralNetwork.networkId, wifiConfigCaptor.getValue().networkId);
    }

    private void addSinglePasspointNetwork(boolean isHomeProviderNetwork) throws Exception {
        ArgumentCaptor<WifiConfiguration> wifiConfigCaptor =
                ArgumentCaptor.forClass(WifiConfiguration.class);
        WifiConfiguration passpointNetwork = WifiConfigurationTestUtil.createPasspointNetwork();
        passpointNetwork.isHomeProviderNetwork = isHomeProviderNetwork;

        verifyAddPasspointNetworkToWifiConfigManager(passpointNetwork);
        // Ensure that configured network list is not empty.
        assertFalse(mWifiConfigManager.getConfiguredNetworks().isEmpty());

        // Ensure that this is not returned in the saved network list.
        assertTrue(mWifiConfigManager.getSavedNetworks(Process.WIFI_UID).isEmpty());
        verify(mWcmListener).onNetworkAdded(wifiConfigCaptor.capture());
        assertEquals(passpointNetwork.networkId, wifiConfigCaptor.getValue().networkId);
        assertEquals(passpointNetwork.isHomeProviderNetwork,
                wifiConfigCaptor.getValue().isHomeProviderNetwork);
    }

    /**
     * Verifies the addition of a single home Passpoint network using
     * {@link WifiConfigManager#addOrUpdateNetwork(WifiConfiguration, int)} and verifies that
     * the {@link WifiConfigManager#getSavedNetworks(int)} ()} does not return this network.
     */
    @Test
    public void testAddSingleHomePasspointNetwork() throws Exception {
        addSinglePasspointNetwork(true);
    }

    /**
     * Verifies the addition of a single roaming Passpoint network using
     * {@link WifiConfigManager#addOrUpdateNetwork(WifiConfiguration, int)} and verifies that
     * the {@link WifiConfigManager#getSavedNetworks(int)} ()} does not return this network.
     */
    @Test
    public void testAddSingleRoamingPasspointNetwork() throws Exception {
        addSinglePasspointNetwork(false);
    }

    /**
     * Verifies the addition of 2 networks (1 normal and 1 ephemeral) using
     * {@link WifiConfigManager#addOrUpdateNetwork(WifiConfiguration, int)} and ensures that
     * the ephemeral network configuration is not persisted in config store.
     */
    @Test
    public void testAddMultipleNetworksAndEnsureEphemeralNetworkNotPersisted() {
        WifiConfiguration ephemeralNetwork = WifiConfigurationTestUtil.createOpenNetwork();
        ephemeralNetwork.ephemeral = true;
        WifiConfiguration openNetwork = WifiConfigurationTestUtil.createOpenNetwork();

        assertTrue(addNetworkToWifiConfigManager(ephemeralNetwork).isSuccess());
        assertTrue(addNetworkToWifiConfigManager(openNetwork).isSuccess());

        // The open network addition should trigger a store write.
        Pair<List<WifiConfiguration>, List<WifiConfiguration>> networkListStoreData =
                captureWriteNetworksListStoreData();
        List<WifiConfiguration> networkList = new ArrayList<>();
        networkList.addAll(networkListStoreData.first);
        networkList.addAll(networkListStoreData.second);
        assertFalse(isNetworkInConfigStoreData(ephemeralNetwork, networkList));
        assertTrue(isNetworkInConfigStoreData(openNetwork, networkList));
    }

    /**
     * Verifies the addition of a single suggestion network using
     * {@link WifiConfigManager#addOrUpdateNetwork(WifiConfiguration, int, String)} and verifies
     * that the {@link WifiConfigManager#getSavedNetworks()} does not return this network.
     */
    @Test
    public void testAddSingleSuggestionNetwork() throws Exception {
        WifiConfiguration suggestionNetwork = WifiConfigurationTestUtil.createEapNetwork();
        ArgumentCaptor<WifiConfiguration> wifiConfigCaptor =
                ArgumentCaptor.forClass(WifiConfiguration.class);
        suggestionNetwork.ephemeral = true;
        suggestionNetwork.fromWifiNetworkSuggestion = true;
        List<WifiConfiguration> networks = new ArrayList<>();
        networks.add(suggestionNetwork);

        verifyAddSuggestionOrRequestNetworkToWifiConfigManager(suggestionNetwork);
        verify(mWifiKeyStore, never()).updateNetworkKeys(any(), any());

        List<WifiConfiguration> retrievedNetworks =
                mWifiConfigManager.getConfiguredNetworksWithPasswords();
        WifiConfigurationTestUtil.assertConfigurationsEqualForConfigManagerAddOrUpdate(
                networks, retrievedNetworks);

        // Ensure that this is not returned in the saved network list.
        assertTrue(mWifiConfigManager.getSavedNetworks(Process.WIFI_UID).isEmpty());
        verify(mWcmListener).onNetworkAdded(wifiConfigCaptor.capture());
        assertEquals(suggestionNetwork.networkId, wifiConfigCaptor.getValue().networkId);
        assertTrue(mWifiConfigManager
                .removeNetwork(suggestionNetwork.networkId, TEST_CREATOR_UID, TEST_CREATOR_NAME));
        verify(mWifiKeyStore, never()).removeKeys(any());
    }

    /**
     * Verifies the addition of a single specifier network using
     * {@link WifiConfigManager#addOrUpdateNetwork(WifiConfiguration, int, String)} and verifies
     * that the {@link WifiConfigManager#getSavedNetworks()} does not return this network.
     */
    @Test
    public void testAddSingleSpecifierNetwork() throws Exception {
        ArgumentCaptor<WifiConfiguration> wifiConfigCaptor =
                ArgumentCaptor.forClass(WifiConfiguration.class);
        WifiConfiguration suggestionNetwork = WifiConfigurationTestUtil.createOpenNetwork();
        suggestionNetwork.ephemeral = true;
        suggestionNetwork.fromWifiNetworkSpecifier = true;
        List<WifiConfiguration> networks = new ArrayList<>();
        networks.add(suggestionNetwork);

        verifyAddSuggestionOrRequestNetworkToWifiConfigManager(suggestionNetwork);

        List<WifiConfiguration> retrievedNetworks =
                mWifiConfigManager.getConfiguredNetworksWithPasswords();
        WifiConfigurationTestUtil.assertConfigurationsEqualForConfigManagerAddOrUpdate(
                networks, retrievedNetworks);

        // Ensure that this is not returned in the saved network list.
        assertTrue(mWifiConfigManager.getSavedNetworks(Process.WIFI_UID).isEmpty());
        verify(mWcmListener).onNetworkAdded(wifiConfigCaptor.capture());
        assertEquals(suggestionNetwork.networkId, wifiConfigCaptor.getValue().networkId);
    }

    /**
     * Verifies that the modification of a single open network using
     * {@link WifiConfigManager#addOrUpdateNetwork(WifiConfiguration, int)} with a UID which
     * has no permission to modify the network fails.
     */
    @Test
    public void testUpdateSingleOpenNetworkFailedDueToPermissionDenied() throws Exception {
        WifiConfiguration openNetwork = WifiConfigurationTestUtil.createOpenNetwork();
        List<WifiConfiguration> networks = new ArrayList<>();
        networks.add(openNetwork);

        verifyAddNetworkToWifiConfigManager(openNetwork);

        // Now change BSSID of the network.
        assertAndSetNetworkBSSID(openNetwork, TEST_BSSID);

        when(mWifiPermissionsUtil.checkNetworkSettingsPermission(anyInt())).thenReturn(false);

        // Update the same configuration and ensure that the operation failed.
        NetworkUpdateResult result = updateNetworkToWifiConfigManager(openNetwork);
        assertTrue(result.getNetworkId() == WifiConfiguration.INVALID_NETWORK_ID);
    }

    /**
     * Verifies that the modification of a single open network using
     * {@link WifiConfigManager#addOrUpdateNetwork(WifiConfiguration, int)} with the creator UID
     * should always succeed.
     */
    @Test
    public void testUpdateSingleOpenNetworkSuccessWithCreatorUID() throws Exception {
        WifiConfiguration openNetwork = WifiConfigurationTestUtil.createOpenNetwork();
        List<WifiConfiguration> networks = new ArrayList<>();
        networks.add(openNetwork);

        verifyAddNetworkToWifiConfigManager(openNetwork);

        // Now change BSSID of the network.
        assertAndSetNetworkBSSID(openNetwork, TEST_BSSID);

        // Update the same configuration using the creator UID.
        NetworkUpdateResult result =
                mWifiConfigManager.addOrUpdateNetwork(openNetwork, TEST_CREATOR_UID);
        assertTrue(result.getNetworkId() != WifiConfiguration.INVALID_NETWORK_ID);

        // Now verify that the modification has been effective.
        List<WifiConfiguration> retrievedNetworks =
                mWifiConfigManager.getConfiguredNetworksWithPasswords();
        WifiConfigurationTestUtil.assertConfigurationsEqualForConfigManagerAddOrUpdate(
                networks, retrievedNetworks);
    }

    /**
     * Verifies the addition of a single PSK network using
     * {@link WifiConfigManager#addOrUpdateNetwork(WifiConfiguration, int)} and verifies that
     * {@link WifiConfigManager#getSavedNetworks()} masks the password.
     */
    @Test
    public void testAddSinglePskNetwork() {
        WifiConfiguration pskNetwork = WifiConfigurationTestUtil.createPskNetwork();
        List<WifiConfiguration> networks = new ArrayList<>();
        networks.add(pskNetwork);

        verifyAddNetworkToWifiConfigManager(pskNetwork);

        List<WifiConfiguration> retrievedNetworks =
                mWifiConfigManager.getConfiguredNetworksWithPasswords();
        WifiConfigurationTestUtil.assertConfigurationsEqualForConfigManagerAddOrUpdate(
                networks, retrievedNetworks);

        List<WifiConfiguration> retrievedSavedNetworks = mWifiConfigManager.getSavedNetworks(
                Process.WIFI_UID);
        assertEquals(retrievedSavedNetworks.size(), 1);
        assertEquals(retrievedSavedNetworks.get(0).getKey(), pskNetwork.getKey());
        assertPasswordsMaskedInWifiConfiguration(retrievedSavedNetworks.get(0));
    }

    /**
     * Verifies the addition of a single WEP network using
     * {@link WifiConfigManager#addOrUpdateNetwork(WifiConfiguration, int)} and verifies that
     * {@link WifiConfigManager#getSavedNetworks()} masks the password.
     */
    @Test
    public void testAddSingleWepNetwork() {
        WifiConfiguration wepNetwork = WifiConfigurationTestUtil.createWepNetwork();
        List<WifiConfiguration> networks = new ArrayList<>();
        networks.add(wepNetwork);

        verifyAddNetworkToWifiConfigManager(wepNetwork);

        List<WifiConfiguration> retrievedNetworks =
                mWifiConfigManager.getConfiguredNetworksWithPasswords();
        WifiConfigurationTestUtil.assertConfigurationsEqualForConfigManagerAddOrUpdate(
                networks, retrievedNetworks);

        List<WifiConfiguration> retrievedSavedNetworks = mWifiConfigManager.getSavedNetworks(
                Process.WIFI_UID);
        assertEquals(retrievedSavedNetworks.size(), 1);
        assertEquals(retrievedSavedNetworks.get(0).getKey(), wepNetwork.getKey());
        assertPasswordsMaskedInWifiConfiguration(retrievedSavedNetworks.get(0));
    }

    /**
     * Verifies the modification of an IpConfiguration using
     * {@link WifiConfigManager#addOrUpdateNetwork(WifiConfiguration, int)}
     */
    @Test
    public void testUpdateIpConfiguration() {
        WifiConfiguration openNetwork = WifiConfigurationTestUtil.createOpenNetwork();
        List<WifiConfiguration> networks = new ArrayList<>();
        networks.add(openNetwork);

        verifyAddNetworkToWifiConfigManager(openNetwork);

        // Now change BSSID of the network.
        assertAndSetNetworkBSSID(openNetwork, TEST_BSSID);

        // Update the same configuration and ensure that the IP configuration change flags
        // are not set.
        verifyUpdateNetworkToWifiConfigManagerWithoutIpChange(openNetwork);

        // Configure mock DevicePolicyManager to give Profile Owner permission so that we can modify
        // proxy settings on a configuration
        when(mWifiPermissionsUtil.isProfileOwner(anyInt(), any())).thenReturn(true);

        // Change the IpConfiguration now and ensure that the IP configuration flags are set now.
        assertAndSetNetworkIpConfiguration(
                openNetwork,
                WifiConfigurationTestUtil.createStaticIpConfigurationWithStaticProxy());
        verifyUpdateNetworkToWifiConfigManagerWithIpChange(openNetwork);

        // Now verify that all the modifications have been effective.
        List<WifiConfiguration> retrievedNetworks =
                mWifiConfigManager.getConfiguredNetworksWithPasswords();
        WifiConfigurationTestUtil.assertConfigurationsEqualForConfigManagerAddOrUpdate(
                networks, retrievedNetworks);
    }

    /**
     * Verifies the removal of a single network using
     * {@link WifiConfigManager#removeNetwork(int)}
     */
    @Test
    public void testRemoveSingleOpenNetwork() {
        ArgumentCaptor<WifiConfiguration> wifiConfigCaptor =
                ArgumentCaptor.forClass(WifiConfiguration.class);
        WifiConfiguration openNetwork = WifiConfigurationTestUtil.createOpenNetwork();

        verifyAddNetworkToWifiConfigManager(openNetwork);
        verify(mWcmListener).onNetworkAdded(wifiConfigCaptor.capture());
        assertEquals(openNetwork.networkId, wifiConfigCaptor.getValue().networkId);
        reset(mWcmListener);

        // Ensure that configured network list is not empty.
        assertFalse(mWifiConfigManager.getConfiguredNetworks().isEmpty());

        verifyRemoveNetworkFromWifiConfigManager(openNetwork);
        // Ensure that configured network list is empty now.
        assertTrue(mWifiConfigManager.getConfiguredNetworks().isEmpty());
        verify(mWcmListener).onNetworkRemoved(wifiConfigCaptor.capture());
        assertEquals(openNetwork.networkId, wifiConfigCaptor.getValue().networkId);
    }

    /**
     * Verifies the removal of an ephemeral network using
     * {@link WifiConfigManager#removeNetwork(int)}
     */
    @Test
    public void testRemoveSingleEphemeralNetwork() throws Exception {
        WifiConfiguration ephemeralNetwork = WifiConfigurationTestUtil.createOpenNetwork();
        ephemeralNetwork.ephemeral = true;
        ArgumentCaptor<WifiConfiguration> wifiConfigCaptor =
                ArgumentCaptor.forClass(WifiConfiguration.class);

        verifyAddEphemeralNetworkToWifiConfigManager(ephemeralNetwork);
        // Ensure that configured network list is not empty.
        assertFalse(mWifiConfigManager.getConfiguredNetworks().isEmpty());
        verify(mWcmListener).onNetworkAdded(wifiConfigCaptor.capture());
        assertEquals(ephemeralNetwork.networkId, wifiConfigCaptor.getValue().networkId);
        verifyRemoveEphemeralNetworkFromWifiConfigManager(ephemeralNetwork);
        // Ensure that configured network list is empty now.
        assertTrue(mWifiConfigManager.getConfiguredNetworks().isEmpty());
        verify(mWcmListener).onNetworkRemoved(wifiConfigCaptor.capture());
        assertEquals(ephemeralNetwork.networkId, wifiConfigCaptor.getValue().networkId);
    }

    /**
     * Verifies the removal of a Passpoint network using
     * {@link WifiConfigManager#removeNetwork(int)}
     */
    @Test
    public void testRemoveSinglePasspointNetwork() throws Exception {
        ArgumentCaptor<WifiConfiguration> wifiConfigCaptor =
                ArgumentCaptor.forClass(WifiConfiguration.class);
        WifiConfiguration passpointNetwork = WifiConfigurationTestUtil.createPasspointNetwork();

        verifyAddPasspointNetworkToWifiConfigManager(passpointNetwork);
        // Ensure that configured network list is not empty.
        assertFalse(mWifiConfigManager.getConfiguredNetworks().isEmpty());
        verify(mWcmListener).onNetworkAdded(wifiConfigCaptor.capture());
        assertEquals(passpointNetwork.networkId, wifiConfigCaptor.getValue().networkId);

        verifyRemovePasspointNetworkFromWifiConfigManager(passpointNetwork);
        // Ensure that configured network list is empty now.
        assertTrue(mWifiConfigManager.getConfiguredNetworks().isEmpty());
        verify(mWcmListener).onNetworkRemoved(wifiConfigCaptor.capture());
        assertEquals(passpointNetwork.networkId, wifiConfigCaptor.getValue().networkId);
    }

    /**
     * Verify that a Passpoint network that's added by an app with {@link #TEST_CREATOR_UID} can
     * be removed by WiFi Service with {@link Process#WIFI_UID}.
     *
     * @throws Exception
     */
    @Test
    public void testRemovePasspointNetworkAddedByOther() throws Exception {
        WifiConfiguration passpointNetwork = WifiConfigurationTestUtil.createPasspointNetwork();

        // Passpoint network is added using TEST_CREATOR_UID.
        verifyAddPasspointNetworkToWifiConfigManager(passpointNetwork);
        // Ensure that configured network list is not empty.
        assertFalse(mWifiConfigManager.getConfiguredNetworks().isEmpty());

        assertTrue(mWifiConfigManager.removeNetwork(
                passpointNetwork.networkId, Process.WIFI_UID, null));

        // Verify keys are not being removed.
        verify(mWifiKeyStore, never()).removeKeys(any(WifiEnterpriseConfig.class));
        verifyNetworkRemoveBroadcast(passpointNetwork);
        // Ensure that the write was not invoked for Passpoint network remove.
        mContextConfigStoreMockOrder.verify(mWifiConfigStore, never()).write(anyBoolean());

    }
    /**
     * Verifies the addition & update of multiple networks using
     * {@link WifiConfigManager#addOrUpdateNetwork(WifiConfiguration, int)} and the
     * removal of networks using
     * {@link WifiConfigManager#removeNetwork(int)}
     */
    @Test
    public void testAddUpdateRemoveMultipleNetworks() {
        List<WifiConfiguration> networks = new ArrayList<>();
        WifiConfiguration openNetwork = WifiConfigurationTestUtil.createOpenNetwork();
        WifiConfiguration pskNetwork = WifiConfigurationTestUtil.createPskNetwork();
        WifiConfiguration wepNetwork = WifiConfigurationTestUtil.createWepNetwork();
        networks.add(openNetwork);
        networks.add(pskNetwork);
        networks.add(wepNetwork);

        verifyAddNetworkToWifiConfigManager(openNetwork);
        verifyAddNetworkToWifiConfigManager(pskNetwork);
        verifyAddNetworkToWifiConfigManager(wepNetwork);

        // Now verify that all the additions has been effective.
        List<WifiConfiguration> retrievedNetworks =
                mWifiConfigManager.getConfiguredNetworksWithPasswords();
        WifiConfigurationTestUtil.assertConfigurationsEqualForConfigManagerAddOrUpdate(
                networks, retrievedNetworks);

        // Modify all the 3 configurations and update it to WifiConfigManager.
        assertAndSetNetworkBSSID(openNetwork, TEST_BSSID);
        assertAndSetNetworkBSSID(pskNetwork, TEST_BSSID);
        assertAndSetNetworkIpConfiguration(
                wepNetwork,
                WifiConfigurationTestUtil.createStaticIpConfigurationWithPacProxy());

        // Configure mock DevicePolicyManager to give Profile Owner permission so that we can modify
        // proxy settings on a configuration
        when(mWifiPermissionsUtil.isProfileOwner(anyInt(), any())).thenReturn(true);

        verifyUpdateNetworkToWifiConfigManagerWithoutIpChange(openNetwork);
        verifyUpdateNetworkToWifiConfigManagerWithoutIpChange(pskNetwork);
        verifyUpdateNetworkToWifiConfigManagerWithIpChange(wepNetwork);
        // Now verify that all the modifications has been effective.
        retrievedNetworks = mWifiConfigManager.getConfiguredNetworksWithPasswords();
        WifiConfigurationTestUtil.assertConfigurationsEqualForConfigManagerAddOrUpdate(
                networks, retrievedNetworks);

        // Now remove all 3 networks.
        verifyRemoveNetworkFromWifiConfigManager(openNetwork);
        verifyRemoveNetworkFromWifiConfigManager(pskNetwork);
        verifyRemoveNetworkFromWifiConfigManager(wepNetwork);

        // Ensure that configured network list is empty now.
        assertTrue(mWifiConfigManager.getConfiguredNetworks().isEmpty());
    }

    /**
     * Verifies the update of network status using
     * {@link WifiConfigManager#updateNetworkSelectionStatus(int, int)}.
     */
    @Test
    public void testNetworkSelectionStatus() {
        ArgumentCaptor<WifiConfiguration> wifiConfigCaptor =
                ArgumentCaptor.forClass(WifiConfiguration.class);
        WifiConfiguration openNetwork = WifiConfigurationTestUtil.createOpenNetwork();

        NetworkUpdateResult result = verifyAddNetworkToWifiConfigManager(openNetwork);

        int networkId = result.getNetworkId();
        // First set it to enabled.
        verifyUpdateNetworkSelectionStatus(
                networkId, NetworkSelectionStatus.DISABLED_NONE, 0);

        // Now set it to temporarily disabled. The threshold for association rejection is 5, so
        // disable it 5 times to actually mark it temporarily disabled.
        int assocRejectReason = NetworkSelectionStatus.DISABLED_ASSOCIATION_REJECTION;
        int assocRejectThreshold =
                WifiConfigManager.getNetworkSelectionDisableThreshold(assocRejectReason);
        for (int i = 1; i <= assocRejectThreshold; i++) {
            verifyUpdateNetworkSelectionStatus(result.getNetworkId(), assocRejectReason, i);
        }
        verify(mWcmListener).onNetworkTemporarilyDisabled(wifiConfigCaptor.capture(),
                eq(NetworkSelectionStatus.DISABLED_ASSOCIATION_REJECTION));
        assertEquals(openNetwork.networkId, wifiConfigCaptor.getValue().networkId);
        // Now set it to permanently disabled.
        verifyUpdateNetworkSelectionStatus(
                result.getNetworkId(), NetworkSelectionStatus.DISABLED_BY_WIFI_MANAGER, 0);
        verify(mWcmListener).onNetworkPermanentlyDisabled(
                wifiConfigCaptor.capture(), eq(NetworkSelectionStatus.DISABLED_BY_WIFI_MANAGER));
        assertEquals(openNetwork.networkId, wifiConfigCaptor.getValue().networkId);
        // Now set it back to enabled.
        verifyUpdateNetworkSelectionStatus(
                result.getNetworkId(), NetworkSelectionStatus.DISABLED_NONE, 0);
        verify(mWcmListener, times(2))
                .onNetworkEnabled(wifiConfigCaptor.capture());
        assertEquals(openNetwork.networkId, wifiConfigCaptor.getValue().networkId);
    }

    /**
     * Verifies the update of network status using
     * {@link WifiConfigManager#updateNetworkSelectionStatus(int, int)}.
     */
    @Test
    public void testNetworkSelectionStatusTemporarilyDisabledDueToNoInternet() {
        ArgumentCaptor<WifiConfiguration> wifiConfigCaptor =
                ArgumentCaptor.forClass(WifiConfiguration.class);
        WifiConfiguration openNetwork = WifiConfigurationTestUtil.createOpenNetwork();

        NetworkUpdateResult result = verifyAddNetworkToWifiConfigManager(openNetwork);

        int networkId = result.getNetworkId();
        // First set it to enabled.
        verifyUpdateNetworkSelectionStatus(
                networkId, NetworkSelectionStatus.DISABLED_NONE, 0);

        // Now set it to temporarily disabled. The threshold for no internet is 1, so
        // disable it once to actually mark it temporarily disabled.
        verifyUpdateNetworkSelectionStatus(result.getNetworkId(),
                NetworkSelectionStatus.DISABLED_NO_INTERNET_TEMPORARY, 1);
        verify(mWcmListener).onNetworkTemporarilyDisabled(
                wifiConfigCaptor.capture(),
                eq(NetworkSelectionStatus.DISABLED_NO_INTERNET_TEMPORARY));
        assertEquals(openNetwork.networkId, wifiConfigCaptor.getValue().networkId);
        // Now set it back to enabled.
        verifyUpdateNetworkSelectionStatus(
                result.getNetworkId(), NetworkSelectionStatus.DISABLED_NONE, 0);
        verify(mWcmListener, times(2))
                .onNetworkEnabled(wifiConfigCaptor.capture());
        assertEquals(openNetwork.networkId, wifiConfigCaptor.getValue().networkId);
    }

    /**
     * Verifies the update of network status using
     * {@link WifiConfigManager#updateNetworkSelectionStatus(int, int)} and ensures that
     * enabling a network clears out all the temporary disable counters.
     */
    @Test
    public void testNetworkSelectionStatusEnableClearsDisableCounters() {
        WifiConfiguration openNetwork = WifiConfigurationTestUtil.createOpenNetwork();

        NetworkUpdateResult result = verifyAddNetworkToWifiConfigManager(openNetwork);

        // First set it to enabled.
        verifyUpdateNetworkSelectionStatus(
                result.getNetworkId(), NetworkSelectionStatus.DISABLED_NONE, 0);

        // Now set it to temporarily disabled 2 times for 2 different reasons.
        verifyUpdateNetworkSelectionStatus(
                result.getNetworkId(), NetworkSelectionStatus.DISABLED_ASSOCIATION_REJECTION, 1);
        verifyUpdateNetworkSelectionStatus(
                result.getNetworkId(), NetworkSelectionStatus.DISABLED_ASSOCIATION_REJECTION, 2);
        verifyUpdateNetworkSelectionStatus(
                result.getNetworkId(), NetworkSelectionStatus.DISABLED_AUTHENTICATION_FAILURE, 1);
        verifyUpdateNetworkSelectionStatus(
                result.getNetworkId(), NetworkSelectionStatus.DISABLED_AUTHENTICATION_FAILURE, 2);

        // Now set it back to enabled.
        verifyUpdateNetworkSelectionStatus(
                result.getNetworkId(), NetworkSelectionStatus.DISABLED_NONE, 0);

        // Ensure that the counters have all been reset now.
        verifyUpdateNetworkSelectionStatus(
                result.getNetworkId(), NetworkSelectionStatus.DISABLED_ASSOCIATION_REJECTION, 1);
        verifyUpdateNetworkSelectionStatus(
                result.getNetworkId(), NetworkSelectionStatus.DISABLED_AUTHENTICATION_FAILURE, 1);
    }

    private void verifyDisableNetwork(NetworkUpdateResult result, int reason) {
        // First set it to enabled.
        verifyUpdateNetworkSelectionStatus(
                result.getNetworkId(), NetworkSelectionStatus.DISABLED_NONE, 0);

        int disableThreshold =
                WifiConfigManager.getNetworkSelectionDisableThreshold(reason);
        for (int i = 1; i <= disableThreshold; i++) {
            verifyUpdateNetworkSelectionStatus(result.getNetworkId(), reason, i);
        }
    }

    private void verifyNetworkIsEnabledAfter(int networkId, long timeout) {
        // try enabling this network 1 second earlier than the expected timeout. This
        // should fail and the status should remain temporarily disabled.
        when(mClock.getElapsedSinceBootMillis()).thenReturn(timeout - 1);
        assertFalse(mWifiConfigManager.tryEnableNetwork(networkId));
        NetworkSelectionStatus retrievedStatus =
                mWifiConfigManager.getConfiguredNetwork(networkId).getNetworkSelectionStatus();
        assertTrue(retrievedStatus.isNetworkTemporaryDisabled());

        // Now advance time by the timeout for association rejection and ensure that the
        // network is now enabled.
        when(mClock.getElapsedSinceBootMillis()).thenReturn(timeout);
        assertTrue(mWifiConfigManager.tryEnableNetwork(networkId));
        retrievedStatus = mWifiConfigManager.getConfiguredNetwork(networkId)
                .getNetworkSelectionStatus();
        assertTrue(retrievedStatus.isNetworkEnabled());
    }

    /**
     * Verifies the enabling of temporarily disabled network using
     * {@link WifiConfigManager#tryEnableNetwork(int)}.
     */
    @Test
    public void testTryEnableNetwork() {
        WifiConfiguration openNetwork = WifiConfigurationTestUtil.createOpenNetwork();
        NetworkUpdateResult result = verifyAddNetworkToWifiConfigManager(openNetwork);

        // Verify exponential backoff on the disable duration based on number of BSSIDs in the
        // BSSID blocklist
        long multiplier = 1;
        int disableReason = NetworkSelectionStatus.DISABLED_ASSOCIATION_REJECTION;
        long timeout = 0;
        for (int i = 1; i < MAX_BLOCKED_BSSID_PER_NETWORK + 1; i++) {
            verifyDisableNetwork(result, disableReason);
            int numBssidsInBlocklist = i;
            when(mBssidBlocklistMonitor.getNumBlockedBssidsForSsid(anyString()))
                    .thenReturn(numBssidsInBlocklist);
            timeout = WifiConfigManager.getNetworkSelectionDisableTimeoutMillis(disableReason)
                    * multiplier;
            multiplier *= 2;
            verifyNetworkIsEnabledAfter(result.getNetworkId(),
                    TEST_ELAPSED_UPDATE_NETWORK_SELECTION_TIME_MILLIS + timeout);
        }

        // Verify one last time that the disable duration is capped at some maximum.
        verifyDisableNetwork(result, disableReason);
        when(mBssidBlocklistMonitor.getNumBlockedBssidsForSsid(anyString()))
                .thenReturn(MAX_BLOCKED_BSSID_PER_NETWORK + 1);
        verifyNetworkIsEnabledAfter(result.getNetworkId(),
                TEST_ELAPSED_UPDATE_NETWORK_SELECTION_TIME_MILLIS + timeout);
    }

    /**
     * Verifies that when no BSSIDs for a network is inside the BSSID blocklist then we
     * re-enable a network.
     */
    @Test
    public void testTryEnableNetworkNoBssidsInBlocklist() {
        WifiConfiguration openNetwork = WifiConfigurationTestUtil.createOpenNetwork();
        NetworkUpdateResult result = verifyAddNetworkToWifiConfigManager(openNetwork);
        int disableReason = NetworkSelectionStatus.DISABLED_ASSOCIATION_REJECTION;

        // Verify that with 0 BSSIDs in blocklist we enable the network immediately
        verifyDisableNetwork(result, disableReason);
        when(mBssidBlocklistMonitor.getNumBlockedBssidsForSsid(anyString())).thenReturn(0);
        when(mClock.getElapsedSinceBootMillis())
                .thenReturn(TEST_ELAPSED_UPDATE_NETWORK_SELECTION_TIME_MILLIS);
        assertTrue(mWifiConfigManager.tryEnableNetwork(result.getNetworkId()));
        NetworkSelectionStatus retrievedStatus =
                mWifiConfigManager.getConfiguredNetwork(result.getNetworkId())
                        .getNetworkSelectionStatus();
        assertTrue(retrievedStatus.isNetworkEnabled());
    }

    /**
     * Verifies the enabling of network using
     * {@link WifiConfigManager#enableNetwork(int, boolean, int)} and
     * {@link WifiConfigManager#disableNetwork(int, int)}.
     */
    @Test
    public void testEnableDisableNetwork() throws Exception {
        WifiConfiguration openNetwork = WifiConfigurationTestUtil.createOpenNetwork();

        NetworkUpdateResult result = verifyAddNetworkToWifiConfigManager(openNetwork);

        assertTrue(mWifiConfigManager.enableNetwork(
                result.getNetworkId(), false, TEST_CREATOR_UID, TEST_CREATOR_NAME));
        WifiConfiguration retrievedNetwork =
                mWifiConfigManager.getConfiguredNetwork(result.getNetworkId());
        NetworkSelectionStatus retrievedStatus = retrievedNetwork.getNetworkSelectionStatus();
        assertTrue(retrievedStatus.isNetworkEnabled());
        verifyUpdateNetworkStatus(retrievedNetwork, WifiConfiguration.Status.ENABLED);
        mContextConfigStoreMockOrder.verify(mWifiConfigStore).write(eq(true));

        // Now set it disabled.
        assertTrue(mWifiConfigManager.disableNetwork(
                result.getNetworkId(), TEST_CREATOR_UID, TEST_CREATOR_NAME));
        retrievedNetwork = mWifiConfigManager.getConfiguredNetwork(result.getNetworkId());
        retrievedStatus = retrievedNetwork.getNetworkSelectionStatus();
        assertTrue(retrievedStatus.isNetworkPermanentlyDisabled());
        verifyUpdateNetworkStatus(retrievedNetwork, WifiConfiguration.Status.DISABLED);
        mContextConfigStoreMockOrder.verify(mWifiConfigStore).write(eq(true));
    }

    /**
     * Verifies the enabling of network using
     * {@link WifiConfigManager#enableNetwork(int, boolean, int)} with a UID which
     * has no permission to modify the network fails..
     */
    @Test
    public void testEnableNetworkFailedDueToPermissionDenied() throws Exception {
        when(mWifiPermissionsUtil.checkNetworkSettingsPermission(anyInt())).thenReturn(false);

        WifiConfiguration openNetwork = WifiConfigurationTestUtil.createOpenNetwork();
        NetworkUpdateResult result = verifyAddNetworkToWifiConfigManager(openNetwork);

        assertEquals(WifiConfiguration.INVALID_NETWORK_ID,
                mWifiConfigManager.getLastSelectedNetwork());

        // Now try to set it enable with |TEST_UPDATE_UID|, it should fail and the network
        // should remain disabled.
        assertFalse(mWifiConfigManager.enableNetwork(
                result.getNetworkId(), true, TEST_UPDATE_UID, TEST_UPDATE_NAME));
        WifiConfiguration retrievedNetwork =
                mWifiConfigManager.getConfiguredNetwork(result.getNetworkId());
        NetworkSelectionStatus retrievedStatus = retrievedNetwork.getNetworkSelectionStatus();
        assertFalse(retrievedStatus.isNetworkEnabled());
        assertEquals(WifiConfiguration.Status.DISABLED, retrievedNetwork.status);

        // Set last selected network even if the app has no permission to enable it.
        assertEquals(result.getNetworkId(), mWifiConfigManager.getLastSelectedNetwork());
    }

    /**
     * Verifies the enabling of network using
     * {@link WifiConfigManager#disableNetwork(int, int)} with a UID which
     * has no permission to modify the network fails..
     */
    @Test
    public void testDisableNetworkFailedDueToPermissionDenied() throws Exception {
        when(mWifiPermissionsUtil.checkNetworkSettingsPermission(anyInt())).thenReturn(false);

        WifiConfiguration openNetwork = WifiConfigurationTestUtil.createOpenNetwork();
        NetworkUpdateResult result = verifyAddNetworkToWifiConfigManager(openNetwork);
        assertTrue(mWifiConfigManager.enableNetwork(
                result.getNetworkId(), true, TEST_CREATOR_UID, TEST_CREATOR_NAME));

        assertEquals(result.getNetworkId(), mWifiConfigManager.getLastSelectedNetwork());

        // Now try to set it disabled with |TEST_UPDATE_UID|, it should fail and the network
        // should remain enabled.
        assertFalse(mWifiConfigManager.disableNetwork(
                result.getNetworkId(), TEST_UPDATE_UID, TEST_CREATOR_NAME));
        WifiConfiguration retrievedNetwork =
                mWifiConfigManager.getConfiguredNetwork(result.getNetworkId());
        NetworkSelectionStatus retrievedStatus = retrievedNetwork.getNetworkSelectionStatus();
        assertTrue(retrievedStatus.isNetworkEnabled());
        assertEquals(WifiConfiguration.Status.ENABLED, retrievedNetwork.status);

        // Clear the last selected network even if the app has no permission to disable it.
        assertEquals(WifiConfiguration.INVALID_NETWORK_ID,
                mWifiConfigManager.getLastSelectedNetwork());
    }

    /**
     * Verifies the allowance/disallowance of autojoin to a network using
     * {@link WifiConfigManager#allowAutojoin(int, boolean)}
     */
    @Test
    public void testAllowDisallowAutojoin() throws Exception {
        WifiConfiguration openNetwork = WifiConfigurationTestUtil.createOpenNetwork();

        NetworkUpdateResult result = verifyAddNetworkToWifiConfigManager(openNetwork);

        assertTrue(mWifiConfigManager.allowAutojoin(
                result.getNetworkId(), true));
        WifiConfiguration retrievedNetwork =
                mWifiConfigManager.getConfiguredNetwork(result.getNetworkId());
        assertTrue(retrievedNetwork.allowAutojoin);
        mContextConfigStoreMockOrder.verify(mWifiConfigStore).write(eq(true));

        // Now set it disallow auto-join.
        assertTrue(mWifiConfigManager.allowAutojoin(
                result.getNetworkId(), false));
        retrievedNetwork = mWifiConfigManager.getConfiguredNetwork(result.getNetworkId());
        assertFalse(retrievedNetwork.allowAutojoin);
        mContextConfigStoreMockOrder.verify(mWifiConfigStore).write(eq(true));
    }

    /**
     * Verifies the updation of network's connectUid using
     * {@link WifiConfigManager#updateLastConnectUid(int, int)}.
     */
    @Test
    public void testUpdateLastConnectUid() throws Exception {
        WifiConfiguration openNetwork = WifiConfigurationTestUtil.createOpenNetwork();

        NetworkUpdateResult result = verifyAddNetworkToWifiConfigManager(openNetwork);

        assertTrue(
                mWifiConfigManager.updateLastConnectUid(
                        result.getNetworkId(), TEST_CREATOR_UID));
        WifiConfiguration retrievedNetwork =
                mWifiConfigManager.getConfiguredNetwork(result.getNetworkId());
        assertEquals(TEST_CREATOR_UID, retrievedNetwork.lastConnectUid);
    }

    /**
     * Verifies that any configuration update attempt with an null config is gracefully
     * handled.
     * This invokes {@link WifiConfigManager#addOrUpdateNetwork(WifiConfiguration, int)}.
     */
    @Test
    public void testAddOrUpdateNetworkWithNullConfig() {
        NetworkUpdateResult result = mWifiConfigManager.addOrUpdateNetwork(null, TEST_CREATOR_UID);
        assertFalse(result.isSuccess());
    }

    /**
     * Verifies that attempting to remove a network without any configs stored will return false.
     * This tests the case where we have not loaded any configs, potentially due to a pending store
     * read.
     * This invokes {@link WifiConfigManager#removeNetwork(int)}.
     */
    @Test
    public void testRemoveNetworkWithEmptyConfigStore() {
        int networkId = new Random().nextInt();
        assertFalse(mWifiConfigManager.removeNetwork(
                networkId, TEST_CREATOR_UID, TEST_CREATOR_NAME));
    }

    /**
     * Verifies that any configuration removal attempt with an invalid networkID is gracefully
     * handled.
     * This invokes {@link WifiConfigManager#removeNetwork(int)}.
     */
    @Test
    public void testRemoveNetworkWithInvalidNetworkId() {
        WifiConfiguration openNetwork = WifiConfigurationTestUtil.createOpenNetwork();

        verifyAddNetworkToWifiConfigManager(openNetwork);

        // Change the networkID to an invalid one.
        openNetwork.networkId++;
        assertFalse(mWifiConfigManager.removeNetwork(
                openNetwork.networkId, TEST_CREATOR_UID, TEST_CREATOR_NAME));
    }

    /**
     * Verifies that any configuration update attempt with an invalid networkID is gracefully
     * handled.
     * This invokes {@link WifiConfigManager#enableNetwork(int, boolean, int)},
     * {@link WifiConfigManager#disableNetwork(int, int)},
     * {@link WifiConfigManager#updateNetworkSelectionStatus(int, int)} and
     * {@link WifiConfigManager#updateLastConnectUid(int, int)}.
     */
    @Test
    public void testChangeConfigurationWithInvalidNetworkId() {
        WifiConfiguration openNetwork = WifiConfigurationTestUtil.createOpenNetwork();

        NetworkUpdateResult result = verifyAddNetworkToWifiConfigManager(openNetwork);

        assertFalse(mWifiConfigManager.enableNetwork(
                result.getNetworkId() + 1, false, TEST_CREATOR_UID, TEST_CREATOR_NAME));
        assertFalse(mWifiConfigManager.disableNetwork(
                result.getNetworkId() + 1, TEST_CREATOR_UID, TEST_CREATOR_NAME));
        assertFalse(mWifiConfigManager.updateNetworkSelectionStatus(
                result.getNetworkId() + 1, NetworkSelectionStatus.DISABLED_BY_WIFI_MANAGER));
        assertFalse(mWifiConfigManager.updateLastConnectUid(
                result.getNetworkId() + 1, TEST_CREATOR_UID));
    }

    /**
     * Verifies multiple modification of a single network using
     * {@link WifiConfigManager#addOrUpdateNetwork(WifiConfiguration, int)}.
     * This test is basically checking if the apps can reset some of the fields of the config after
     * addition. The fields being reset in this test are the |preSharedKey| and |wepKeys|.
     * 1. Create an open network initially.
     * 2. Modify the added network config to a WEP network config with all the 4 keys set.
     * 3. Modify the added network config to a WEP network config with only 1 key set.
     * 4. Modify the added network config to a PSK network config.
     */
    @Test
    public void testMultipleUpdatesSingleNetwork() {
        WifiConfiguration network = WifiConfigurationTestUtil.createOpenNetwork();
        verifyAddNetworkToWifiConfigManager(network);

        // Now add |wepKeys| to the network. We don't need to update the |allowedKeyManagement|
        // fields for open to WEP conversion.
        String[] wepKeys =
                Arrays.copyOf(WifiConfigurationTestUtil.TEST_WEP_KEYS,
                        WifiConfigurationTestUtil.TEST_WEP_KEYS.length);
        int wepTxKeyIdx = WifiConfigurationTestUtil.TEST_WEP_TX_KEY_INDEX;
        assertAndSetNetworkWepKeysAndTxIndex(network, wepKeys, wepTxKeyIdx);

        verifyUpdateNetworkToWifiConfigManagerWithoutIpChange(network);
        WifiConfigurationTestUtil.assertConfigurationEqualForConfigManagerAddOrUpdate(
                network, mWifiConfigManager.getConfiguredNetworkWithPassword(network.networkId));

        // Now empty out 3 of the |wepKeys[]| and ensure that those keys have been reset correctly.
        for (int i = 1; i < network.wepKeys.length; i++) {
            wepKeys[i] = "";
        }
        wepTxKeyIdx = 0;
        assertAndSetNetworkWepKeysAndTxIndex(network, wepKeys, wepTxKeyIdx);

        verifyUpdateNetworkToWifiConfigManagerWithoutIpChange(network);
        WifiConfigurationTestUtil.assertConfigurationEqualForConfigManagerAddOrUpdate(
                network, mWifiConfigManager.getConfiguredNetworkWithPassword(network.networkId));

        // Now change the config to a PSK network config by resetting the remaining |wepKey[0]|
        // field and setting the |preSharedKey| and |allowedKeyManagement| fields.
        wepKeys[0] = "";
        wepTxKeyIdx = -1;
        assertAndSetNetworkWepKeysAndTxIndex(network, wepKeys, wepTxKeyIdx);
        network.allowedKeyManagement.clear();
        network.allowedKeyManagement.set(WifiConfiguration.KeyMgmt.WPA_PSK);
        assertAndSetNetworkPreSharedKey(network, WifiConfigurationTestUtil.TEST_PSK);

        verifyUpdateNetworkToWifiConfigManagerWithoutIpChange(network);
        WifiConfigurationTestUtil.assertConfigurationEqualForConfigManagerAddOrUpdate(
                network, mWifiConfigManager.getConfiguredNetworkWithPassword(network.networkId));
    }

    /**
     * Verifies the modification of a WifiEnteriseConfig using
     * {@link WifiConfigManager#addOrUpdateNetwork(WifiConfiguration, int)}.
     */
    @Test
    public void testUpdateWifiEnterpriseConfig() {
        WifiConfiguration network = WifiConfigurationTestUtil.createEapNetwork();
        verifyAddNetworkToWifiConfigManager(network);

        // Set the |password| field in WifiEnterpriseConfig and modify the config to PEAP/GTC.
        network.enterpriseConfig =
                WifiConfigurationTestUtil.createPEAPWifiEnterpriseConfigWithGTCPhase2();
        assertAndSetNetworkEnterprisePassword(network, "test");

        verifyUpdateNetworkToWifiConfigManagerWithoutIpChange(network);
        WifiConfigurationTestUtil.assertConfigurationEqualForConfigManagerAddOrUpdate(
                network, mWifiConfigManager.getConfiguredNetworkWithPassword(network.networkId));

        // Reset the |password| field in WifiEnterpriseConfig and modify the config to TLS/None.
        network.enterpriseConfig.setEapMethod(WifiEnterpriseConfig.Eap.TLS);
        network.enterpriseConfig.setPhase2Method(WifiEnterpriseConfig.Phase2.NONE);
        assertAndSetNetworkEnterprisePassword(network, "");

        verifyUpdateNetworkToWifiConfigManagerWithoutIpChange(network);
        WifiConfigurationTestUtil.assertConfigurationEqualForConfigManagerAddOrUpdate(
                network, mWifiConfigManager.getConfiguredNetworkWithPassword(network.networkId));
    }

    /**
     * Verifies the modification of a single network using
     * {@link WifiConfigManager#addOrUpdateNetwork(WifiConfiguration, int)} by passing in nulls
     * in all the publicly exposed fields.
     */
    @Test
    public void testUpdateSingleNetworkWithNullValues() {
        WifiConfiguration network = WifiConfigurationTestUtil.createEapNetwork();
        verifyAddNetworkToWifiConfigManager(network);

        // Save a copy of the original network for comparison.
        WifiConfiguration originalNetwork = new WifiConfiguration(network);

        // Now set all the public fields to null and try updating the network.
        network.allowedAuthAlgorithms.clear();
        network.allowedProtocols.clear();
        network.allowedKeyManagement.clear();
        network.allowedPairwiseCiphers.clear();
        network.allowedGroupCiphers.clear();
        network.enterpriseConfig = null;

        // Update the network.
        NetworkUpdateResult result = updateNetworkToWifiConfigManager(network);
        assertTrue(result.getNetworkId() != WifiConfiguration.INVALID_NETWORK_ID);
        assertFalse(result.isNewNetwork());

        // Verify no changes to the original network configuration.
        verifyNetworkUpdateBroadcast(originalNetwork);
        verifyNetworkInConfigStoreData(originalNetwork);
        assertFalse(result.hasIpChanged());
        assertFalse(result.hasProxyChanged());

        // Copy over the updated debug params to the original network config before comparison.
        originalNetwork.lastUpdateUid = network.lastUpdateUid;
        originalNetwork.lastUpdateName = network.lastUpdateName;

        // Now verify that there was no change to the network configurations.
        WifiConfigurationTestUtil.assertConfigurationEqualForConfigManagerAddOrUpdate(
                originalNetwork,
                mWifiConfigManager.getConfiguredNetworkWithPassword(originalNetwork.networkId));
    }

    /**
     * Verifies the addition of a single network using
     * {@link WifiConfigManager#addOrUpdateNetwork(WifiConfiguration, int)} by passing in null
     * in IpConfiguraion fails.
     */
    @Test
    public void testAddSingleNetworkWithNullIpConfigurationFails() {
        WifiConfiguration network = WifiConfigurationTestUtil.createEapNetwork();
        network.setIpConfiguration(null);
        NetworkUpdateResult result =
                mWifiConfigManager.addOrUpdateNetwork(network, TEST_CREATOR_UID);
        assertFalse(result.isSuccess());
    }

    /**
     * Verifies that the modification of a single network using
     * {@link WifiConfigManager#addOrUpdateNetwork(WifiConfiguration, int)} does not modify
     * existing configuration if there is a failure.
     */
    @Test
    public void testUpdateSingleNetworkFailureDoesNotModifyOriginal() {
        WifiConfiguration network = WifiConfigurationTestUtil.createEapNetwork();
        network.enterpriseConfig =
                WifiConfigurationTestUtil.createPEAPWifiEnterpriseConfigWithGTCPhase2();
        verifyAddNetworkToWifiConfigManager(network);

        // Save a copy of the original network for comparison.
        WifiConfiguration originalNetwork = new WifiConfiguration(network);

        // Now modify the network's EAP method.
        network.enterpriseConfig =
                WifiConfigurationTestUtil.createTLSWifiEnterpriseConfigWithNonePhase2();

        // Fail this update because of cert installation failure.
        when(mWifiKeyStore
                .updateNetworkKeys(any(WifiConfiguration.class), any(WifiConfiguration.class)))
                .thenReturn(false);
        NetworkUpdateResult result =
                mWifiConfigManager.addOrUpdateNetwork(network, TEST_UPDATE_UID);
        assertTrue(result.getNetworkId() == WifiConfiguration.INVALID_NETWORK_ID);

        // Now verify that there was no change to the network configurations.
        WifiConfigurationTestUtil.assertConfigurationEqualForConfigManagerAddOrUpdate(
                originalNetwork,
                mWifiConfigManager.getConfiguredNetworkWithPassword(originalNetwork.networkId));
    }

    /**
     * Verifies the matching of networks with different encryption types with the
     * corresponding scan detail using
     * {@link WifiConfigManager#getConfiguredNetworkForScanDetailAndCache(ScanDetail)}.
     * The test also verifies that the provided scan detail was cached,
     */
    @Test
    public void testMatchScanDetailToNetworksAndCache() {
        // Create networks of different types and ensure that they're all matched using
        // the corresponding ScanDetail correctly.
        verifyAddSingleNetworkAndMatchScanDetailToNetworkAndCache(
                WifiConfigurationTestUtil.createOpenNetwork());
        verifyAddSingleNetworkAndMatchScanDetailToNetworkAndCache(
                WifiConfigurationTestUtil.createWepNetwork());
        verifyAddSingleNetworkAndMatchScanDetailToNetworkAndCache(
                WifiConfigurationTestUtil.createPskNetwork());
        verifyAddSingleNetworkAndMatchScanDetailToNetworkAndCache(
                WifiConfigurationTestUtil.createEapNetwork());
        verifyAddSingleNetworkAndMatchScanDetailToNetworkAndCache(
                WifiConfigurationTestUtil.createSaeNetwork());
        verifyAddSingleNetworkAndMatchScanDetailToNetworkAndCache(
                WifiConfigurationTestUtil.createOweNetwork());
        verifyAddSingleNetworkAndMatchScanDetailToNetworkAndCache(
                WifiConfigurationTestUtil.createEapSuiteBNetwork());
    }

    /**
     * Verifies that scan details with wrong SSID/authentication types are not matched using
     * {@link WifiConfigManager#getConfiguredNetworkForScanDetailAndCache(ScanDetail)}
     * to the added networks.
     */
    @Test
    public void testNoMatchScanDetailToNetwork() {
        // First create networks of different types.
        WifiConfiguration openNetwork = WifiConfigurationTestUtil.createOpenNetwork();
        WifiConfiguration wepNetwork = WifiConfigurationTestUtil.createWepNetwork();
        WifiConfiguration pskNetwork = WifiConfigurationTestUtil.createPskNetwork();
        WifiConfiguration eapNetwork = WifiConfigurationTestUtil.createEapNetwork();
        WifiConfiguration saeNetwork = WifiConfigurationTestUtil.createSaeNetwork();
        WifiConfiguration oweNetwork = WifiConfigurationTestUtil.createOweNetwork();
        WifiConfiguration eapSuiteBNetwork = WifiConfigurationTestUtil.createEapSuiteBNetwork();

        // Now add them to WifiConfigManager.
        verifyAddNetworkToWifiConfigManager(openNetwork);
        verifyAddNetworkToWifiConfigManager(wepNetwork);
        verifyAddNetworkToWifiConfigManager(pskNetwork);
        verifyAddNetworkToWifiConfigManager(eapNetwork);
        verifyAddNetworkToWifiConfigManager(saeNetwork);
        verifyAddNetworkToWifiConfigManager(oweNetwork);
        verifyAddNetworkToWifiConfigManager(eapSuiteBNetwork);

        // Now create dummy scan detail corresponding to the networks.
        ScanDetail openNetworkScanDetail = createScanDetailForNetwork(openNetwork);
        ScanDetail wepNetworkScanDetail = createScanDetailForNetwork(wepNetwork);
        ScanDetail pskNetworkScanDetail = createScanDetailForNetwork(pskNetwork);
        ScanDetail eapNetworkScanDetail = createScanDetailForNetwork(eapNetwork);
        ScanDetail saeNetworkScanDetail = createScanDetailForNetwork(saeNetwork);
        ScanDetail oweNetworkScanDetail = createScanDetailForNetwork(oweNetwork);
        ScanDetail eapSuiteBNetworkScanDetail = createScanDetailForNetwork(eapSuiteBNetwork);

        // Now mix and match parameters from different scan details.
        openNetworkScanDetail.getScanResult().SSID =
                wepNetworkScanDetail.getScanResult().SSID;
        wepNetworkScanDetail.getScanResult().capabilities =
                pskNetworkScanDetail.getScanResult().capabilities;
        pskNetworkScanDetail.getScanResult().capabilities =
                eapNetworkScanDetail.getScanResult().capabilities;
        eapNetworkScanDetail.getScanResult().capabilities =
                saeNetworkScanDetail.getScanResult().capabilities;
        saeNetworkScanDetail.getScanResult().capabilities =
                oweNetworkScanDetail.getScanResult().capabilities;
        oweNetworkScanDetail.getScanResult().capabilities =
                eapSuiteBNetworkScanDetail.getScanResult().capabilities;
        eapSuiteBNetworkScanDetail.getScanResult().capabilities =
                openNetworkScanDetail.getScanResult().capabilities;


        // Try to lookup a saved network using the modified scan details. All of these should fail.
        assertNull(mWifiConfigManager.getConfiguredNetworkForScanDetailAndCache(
                openNetworkScanDetail));
        assertNull(mWifiConfigManager.getConfiguredNetworkForScanDetailAndCache(
                wepNetworkScanDetail));
        assertNull(mWifiConfigManager.getConfiguredNetworkForScanDetailAndCache(
                pskNetworkScanDetail));
        assertNull(mWifiConfigManager.getConfiguredNetworkForScanDetailAndCache(
                eapNetworkScanDetail));
        assertNull(mWifiConfigManager.getConfiguredNetworkForScanDetailAndCache(
                saeNetworkScanDetail));
        assertNull(mWifiConfigManager.getConfiguredNetworkForScanDetailAndCache(
                oweNetworkScanDetail));
        assertNull(mWifiConfigManager.getConfiguredNetworkForScanDetailAndCache(
                eapSuiteBNetworkScanDetail));

        // All the cache's should be empty as well.
        assertNull(mWifiConfigManager.getScanDetailCacheForNetwork(openNetwork.networkId));
        assertNull(mWifiConfigManager.getScanDetailCacheForNetwork(wepNetwork.networkId));
        assertNull(mWifiConfigManager.getScanDetailCacheForNetwork(pskNetwork.networkId));
        assertNull(mWifiConfigManager.getScanDetailCacheForNetwork(eapNetwork.networkId));
        assertNull(mWifiConfigManager.getScanDetailCacheForNetwork(saeNetwork.networkId));
        assertNull(mWifiConfigManager.getScanDetailCacheForNetwork(oweNetwork.networkId));
        assertNull(mWifiConfigManager.getScanDetailCacheForNetwork(eapSuiteBNetwork.networkId));
    }

    /**
     * Verifies that ScanDetail added for a network is cached correctly with network ID
     */
    @Test
    public void testUpdateScanDetailForNetwork() {
        // First add the provided network.
        WifiConfiguration testNetwork = WifiConfigurationTestUtil.createOpenNetwork();
        NetworkUpdateResult result = verifyAddNetworkToWifiConfigManager(testNetwork);

        // Now create a dummy scan detail corresponding to the network.
        ScanDetail scanDetail = createScanDetailForNetwork(testNetwork);
        ScanResult scanResult = scanDetail.getScanResult();

        mWifiConfigManager.updateScanDetailForNetwork(result.getNetworkId(), scanDetail);

        // Now retrieve the scan detail cache and ensure that the new scan detail is in cache.
        ScanDetailCache retrievedScanDetailCache =
                mWifiConfigManager.getScanDetailCacheForNetwork(result.getNetworkId());
        assertEquals(1, retrievedScanDetailCache.size());
        ScanResult retrievedScanResult = retrievedScanDetailCache.getScanResult(scanResult.BSSID);

        ScanTestUtil.assertScanResultEquals(scanResult, retrievedScanResult);
    }

    /**
     * Verifies that ScanDetail added for a network is cached correctly without network ID
     */
    @Test
    public void testUpdateScanDetailCacheFromScanDetail() {
        // First add the provided network.
        WifiConfiguration testNetwork = WifiConfigurationTestUtil.createOpenNetwork();
        NetworkUpdateResult result = verifyAddNetworkToWifiConfigManager(testNetwork);

        // Now create a dummy scan detail corresponding to the network.
        ScanDetail scanDetail = createScanDetailForNetwork(testNetwork);
        ScanResult scanResult = scanDetail.getScanResult();

        mWifiConfigManager.updateScanDetailCacheFromScanDetail(scanDetail);

        // Now retrieve the scan detail cache and ensure that the new scan detail is in cache.
        ScanDetailCache retrievedScanDetailCache =
                mWifiConfigManager.getScanDetailCacheForNetwork(result.getNetworkId());
        assertEquals(1, retrievedScanDetailCache.size());
        ScanResult retrievedScanResult = retrievedScanDetailCache.getScanResult(scanResult.BSSID);

        ScanTestUtil.assertScanResultEquals(scanResult, retrievedScanResult);
    }

    /**
     * Verifies that scan detail cache is trimmed down when the size of the cache for a network
     * exceeds {@link WifiConfigManager#SCAN_CACHE_ENTRIES_MAX_SIZE}.
     */
    @Test
    public void testScanDetailCacheTrimForNetwork() {
        // Add a single network.
        WifiConfiguration openNetwork = WifiConfigurationTestUtil.createOpenNetwork();
        verifyAddNetworkToWifiConfigManager(openNetwork);

        ScanDetailCache scanDetailCache;
        String testBssidPrefix = "00:a5:b8:c9:45:";

        // Modify |BSSID| field in the scan result and add copies of scan detail
        // |SCAN_CACHE_ENTRIES_MAX_SIZE| times.
        int scanDetailNum = 1;
        for (; scanDetailNum <= WifiConfigManager.SCAN_CACHE_ENTRIES_MAX_SIZE; scanDetailNum++) {
            // Create dummy scan detail caches with different BSSID for the network.
            ScanDetail scanDetail =
                    createScanDetailForNetwork(
                            openNetwork, String.format("%s%02x", testBssidPrefix, scanDetailNum));
            assertNotNull(
                    mWifiConfigManager.getConfiguredNetworkForScanDetailAndCache(scanDetail));

            // The size of scan detail cache should keep growing until it hits
            // |SCAN_CACHE_ENTRIES_MAX_SIZE|.
            scanDetailCache =
                    mWifiConfigManager.getScanDetailCacheForNetwork(openNetwork.networkId);
            assertEquals(scanDetailNum, scanDetailCache.size());
        }

        // Now add the |SCAN_CACHE_ENTRIES_MAX_SIZE + 1| entry. This should trigger the trim.
        ScanDetail scanDetail =
                createScanDetailForNetwork(
                        openNetwork, String.format("%s%02x", testBssidPrefix, scanDetailNum));
        assertNotNull(mWifiConfigManager.getConfiguredNetworkForScanDetailAndCache(scanDetail));

        // Retrieve the scan detail cache and ensure that the size was trimmed down to
        // |SCAN_CACHE_ENTRIES_TRIM_SIZE + 1|. The "+1" is to account for the new entry that
        // was added after the trim.
        scanDetailCache = mWifiConfigManager.getScanDetailCacheForNetwork(openNetwork.networkId);
        assertEquals(WifiConfigManager.SCAN_CACHE_ENTRIES_TRIM_SIZE + 1, scanDetailCache.size());
    }

    /**
     * Verifies that hasEverConnected is false for a newly added network.
     */
    @Test
    public void testAddNetworkHasEverConnectedFalse() {
        verifyAddNetworkHasEverConnectedFalse(WifiConfigurationTestUtil.createOpenNetwork());
    }

    /**
     * Verifies that hasEverConnected is false for a newly added network even when new config has
     * mistakenly set HasEverConnected to true.
     */
    @Test
    public void testAddNetworkOverridesHasEverConnectedWhenTrueInNewConfig() {
        WifiConfiguration openNetwork = WifiConfigurationTestUtil.createOpenNetwork();
        openNetwork.getNetworkSelectionStatus().setHasEverConnected(true);
        verifyAddNetworkHasEverConnectedFalse(openNetwork);
    }

    /**
     * Verify that the |HasEverConnected| is set when
     * {@link WifiConfigManager#updateNetworkAfterConnect(int)} is invoked.
     */
    @Test
    public void testUpdateConfigAfterConnectHasEverConnectedTrue() {
        WifiConfiguration openNetwork = WifiConfigurationTestUtil.createOpenNetwork();
        verifyAddNetworkHasEverConnectedFalse(openNetwork);
        verifyUpdateNetworkAfterConnectHasEverConnectedTrue(openNetwork.networkId);
    }

    /**
     * Verifies that hasEverConnected is cleared when a network config |preSharedKey| is updated.
     */
    @Test
    public void testUpdatePreSharedKeyClearsHasEverConnected() {
        WifiConfiguration pskNetwork = WifiConfigurationTestUtil.createPskNetwork();
        verifyAddNetworkHasEverConnectedFalse(pskNetwork);
        verifyUpdateNetworkAfterConnectHasEverConnectedTrue(pskNetwork.networkId);

        // Now update the same network with a different psk.
        String newPsk = "\"newpassword\"";
        assertFalse(pskNetwork.preSharedKey.equals(newPsk));
        pskNetwork.preSharedKey = newPsk;
        verifyUpdateNetworkWithCredentialChangeHasEverConnectedFalse(pskNetwork);
    }

    /**
     * Verifies that hasEverConnected is cleared when a network config |wepKeys| is updated.
     */
    @Test
    public void testUpdateWepKeysClearsHasEverConnected() {
        WifiConfiguration wepNetwork = WifiConfigurationTestUtil.createWepNetwork();
        verifyAddNetworkHasEverConnectedFalse(wepNetwork);
        verifyUpdateNetworkAfterConnectHasEverConnectedTrue(wepNetwork.networkId);

        // Now update the same network with a different wep.
        assertFalse(wepNetwork.wepKeys[0].equals("newpassword"));
        wepNetwork.wepKeys[0] = "newpassword";
        verifyUpdateNetworkWithCredentialChangeHasEverConnectedFalse(wepNetwork);
    }

    /**
     * Verifies that hasEverConnected is cleared when a network config |wepTxKeyIndex| is updated.
     */
    @Test
    public void testUpdateWepTxKeyClearsHasEverConnected() {
        WifiConfiguration wepNetwork = WifiConfigurationTestUtil.createWepNetwork();
        verifyAddNetworkHasEverConnectedFalse(wepNetwork);
        verifyUpdateNetworkAfterConnectHasEverConnectedTrue(wepNetwork.networkId);

        // Now update the same network with a different wep.
        assertFalse(wepNetwork.wepTxKeyIndex == 3);
        wepNetwork.wepTxKeyIndex = 3;
        verifyUpdateNetworkWithCredentialChangeHasEverConnectedFalse(wepNetwork);
    }

    /**
     * Verifies that hasEverConnected is cleared when a network config |allowedKeyManagement| is
     * updated.
     */
    @Test
    public void testUpdateAllowedKeyManagementClearsHasEverConnected() {
        WifiConfiguration pskNetwork = WifiConfigurationTestUtil.createPskNetwork();
        verifyAddNetworkHasEverConnectedFalse(pskNetwork);
        verifyUpdateNetworkAfterConnectHasEverConnectedTrue(pskNetwork.networkId);

        assertFalse(pskNetwork.allowedKeyManagement.get(WifiConfiguration.KeyMgmt.IEEE8021X));
        pskNetwork.allowedKeyManagement.clear();
        pskNetwork.allowedKeyManagement.set(WifiConfiguration.KeyMgmt.IEEE8021X);
        verifyUpdateNetworkWithCredentialChangeHasEverConnectedFalse(pskNetwork);
    }

    /**
     * Verifies that hasEverConnected is cleared when a network config |allowedProtocol| is
     * updated.
     */
    @Test
    public void testUpdateProtocolsClearsHasEverConnected() {
        WifiConfiguration pskNetwork = WifiConfigurationTestUtil.createPskNetwork();
        verifyAddNetworkHasEverConnectedFalse(pskNetwork);
        verifyUpdateNetworkAfterConnectHasEverConnectedTrue(pskNetwork.networkId);

        assertFalse(pskNetwork.allowedProtocols.get(WifiConfiguration.Protocol.OSEN));
        pskNetwork.allowedProtocols.set(WifiConfiguration.Protocol.OSEN);
        verifyUpdateNetworkWithCredentialChangeHasEverConnectedFalse(pskNetwork);
    }

    /**
     * Verifies that hasEverConnected is cleared when a network config |allowedAuthAlgorithms| is
     * updated.
     */
    @Test
    public void testUpdateAllowedAuthAlgorithmsClearsHasEverConnected() {
        WifiConfiguration pskNetwork = WifiConfigurationTestUtil.createPskNetwork();
        verifyAddNetworkHasEverConnectedFalse(pskNetwork);
        verifyUpdateNetworkAfterConnectHasEverConnectedTrue(pskNetwork.networkId);

        assertFalse(pskNetwork.allowedAuthAlgorithms.get(WifiConfiguration.AuthAlgorithm.LEAP));
        pskNetwork.allowedAuthAlgorithms.set(WifiConfiguration.AuthAlgorithm.LEAP);
        verifyUpdateNetworkWithCredentialChangeHasEverConnectedFalse(pskNetwork);
    }

    /**
     * Verifies that hasEverConnected is cleared when a network config |allowedPairwiseCiphers| is
     * updated.
     */
    @Test
    public void testUpdateAllowedPairwiseCiphersClearsHasEverConnected() {
        WifiConfiguration pskNetwork = WifiConfigurationTestUtil.createPskNetwork();
        verifyAddNetworkHasEverConnectedFalse(pskNetwork);
        verifyUpdateNetworkAfterConnectHasEverConnectedTrue(pskNetwork.networkId);

        assertFalse(pskNetwork.allowedPairwiseCiphers.get(WifiConfiguration.PairwiseCipher.NONE));
        pskNetwork.allowedPairwiseCiphers.set(WifiConfiguration.PairwiseCipher.NONE);
        verifyUpdateNetworkWithCredentialChangeHasEverConnectedFalse(pskNetwork);
    }

    /**
     * Verifies that hasEverConnected is cleared when a network config |allowedGroup| is
     * updated.
     */
    @Test
    public void testUpdateAllowedGroupCiphersClearsHasEverConnected() {
        WifiConfiguration pskNetwork = WifiConfigurationTestUtil.createPskNetwork();
        verifyAddNetworkHasEverConnectedFalse(pskNetwork);
        verifyUpdateNetworkAfterConnectHasEverConnectedTrue(pskNetwork.networkId);

        assertTrue(pskNetwork.allowedGroupCiphers.get(WifiConfiguration.GroupCipher.WEP104));
        pskNetwork.allowedGroupCiphers.clear(WifiConfiguration.GroupCipher.WEP104);
        verifyUpdateNetworkWithCredentialChangeHasEverConnectedFalse(pskNetwork);
    }

    /**
     * Verifies that hasEverConnected is cleared when a network config |hiddenSSID| is
     * updated.
     */
    @Test
    public void testUpdateHiddenSSIDClearsHasEverConnected() {
        WifiConfiguration pskNetwork = WifiConfigurationTestUtil.createPskNetwork();
        verifyAddNetworkHasEverConnectedFalse(pskNetwork);
        verifyUpdateNetworkAfterConnectHasEverConnectedTrue(pskNetwork.networkId);

        assertFalse(pskNetwork.hiddenSSID);
        pskNetwork.hiddenSSID = true;
        verifyUpdateNetworkWithCredentialChangeHasEverConnectedFalse(pskNetwork);
    }

    /**
     * Verifies that hasEverConnected is cleared when a network config |requirePMF| is
     * updated.
     */
    @Test
    public void testUpdateRequirePMFClearsHasEverConnected() {
        WifiConfiguration pskNetwork = WifiConfigurationTestUtil.createPskNetwork();
        verifyAddNetworkHasEverConnectedFalse(pskNetwork);
        verifyUpdateNetworkAfterConnectHasEverConnectedTrue(pskNetwork.networkId);

        assertFalse(pskNetwork.requirePmf);
        pskNetwork.requirePmf = true;

        NetworkUpdateResult result =
                verifyUpdateNetworkToWifiConfigManagerWithoutIpChange(pskNetwork);
        WifiConfiguration retrievedNetwork =
                mWifiConfigManager.getConfiguredNetwork(result.getNetworkId());
        assertFalse("Updating network credentials config must clear hasEverConnected.",
                retrievedNetwork.getNetworkSelectionStatus().hasEverConnected());
        assertTrue(result.hasCredentialChanged());
    }

    /**
     * Verifies that hasEverConnected is cleared when a network config |enterpriseConfig| is
     * updated.
     */
    @Test
    public void testUpdateEnterpriseConfigClearsHasEverConnected() {
        WifiConfiguration eapNetwork = WifiConfigurationTestUtil.createEapNetwork();
        eapNetwork.enterpriseConfig =
                WifiConfigurationTestUtil.createPEAPWifiEnterpriseConfigWithGTCPhase2();
        verifyAddNetworkHasEverConnectedFalse(eapNetwork);
        verifyUpdateNetworkAfterConnectHasEverConnectedTrue(eapNetwork.networkId);

        assertFalse(eapNetwork.enterpriseConfig.getEapMethod() == WifiEnterpriseConfig.Eap.TLS);
        eapNetwork.enterpriseConfig.setEapMethod(WifiEnterpriseConfig.Eap.TLS);
        verifyUpdateNetworkWithCredentialChangeHasEverConnectedFalse(eapNetwork);
    }

    /**
     * Verifies that if the app sends back the masked passwords in an update, we ignore it.
     */
    @Test
    public void testUpdateIgnoresMaskedPasswords() {
        WifiConfiguration someRandomNetworkWithAllMaskedFields =
                WifiConfigurationTestUtil.createEapNetwork();
        someRandomNetworkWithAllMaskedFields.wepKeys = WifiConfigurationTestUtil.TEST_WEP_KEYS;
        someRandomNetworkWithAllMaskedFields.preSharedKey = WifiConfigurationTestUtil.TEST_PSK;
        someRandomNetworkWithAllMaskedFields.enterpriseConfig.setPassword(
                WifiConfigurationTestUtil.TEST_EAP_PASSWORD);

        NetworkUpdateResult result =
                verifyAddNetworkToWifiConfigManager(someRandomNetworkWithAllMaskedFields);

        // All of these passwords must be masked in this retrieved network config.
        WifiConfiguration retrievedNetworkWithMaskedPassword =
                mWifiConfigManager.getConfiguredNetwork(result.getNetworkId());
        assertPasswordsMaskedInWifiConfiguration(retrievedNetworkWithMaskedPassword);
        // Ensure that the passwords are present internally.
        WifiConfiguration retrievedNetworkWithPassword =
                mWifiConfigManager.getConfiguredNetworkWithPassword(result.getNetworkId());
        assertEquals(someRandomNetworkWithAllMaskedFields.preSharedKey,
                retrievedNetworkWithPassword.preSharedKey);
        assertEquals(someRandomNetworkWithAllMaskedFields.wepKeys,
                retrievedNetworkWithPassword.wepKeys);
        assertEquals(someRandomNetworkWithAllMaskedFields.enterpriseConfig.getPassword(),
                retrievedNetworkWithPassword.enterpriseConfig.getPassword());

        // Now update the same network config using the masked config.
        verifyUpdateNetworkToWifiConfigManager(retrievedNetworkWithMaskedPassword);

        // Retrieve the network config with password and ensure that they have not been overwritten
        // with *.
        retrievedNetworkWithPassword =
                mWifiConfigManager.getConfiguredNetworkWithPassword(result.getNetworkId());
        assertEquals(someRandomNetworkWithAllMaskedFields.preSharedKey,
                retrievedNetworkWithPassword.preSharedKey);
        assertEquals(someRandomNetworkWithAllMaskedFields.wepKeys,
                retrievedNetworkWithPassword.wepKeys);
        assertEquals(someRandomNetworkWithAllMaskedFields.enterpriseConfig.getPassword(),
                retrievedNetworkWithPassword.enterpriseConfig.getPassword());
    }

    /**
     * Verifies that randomized MAC address is masked out when we return
     * external configs except when explicitly asked for MAC address.
     */
    @Test
    public void testGetConfiguredNetworksMasksRandomizedMac() {
        int targetUidConfigNonCreator = TEST_CREATOR_UID + 100;

        WifiConfiguration config = WifiConfigurationTestUtil.createOpenNetwork();
        NetworkUpdateResult result = verifyAddNetworkToWifiConfigManager(config);

        // Verify that randomized MAC address is masked when obtaining saved networks from
        // invalid UID
        List<WifiConfiguration> configs = mWifiConfigManager.getSavedNetworks(Process.INVALID_UID);
        assertEquals(1, configs.size());
        assertRandomizedMacAddressMaskedInWifiConfiguration(configs.get(0));

        // Verify that randomized MAC address is unmasked when obtaining saved networks from
        // system UID
        configs = mWifiConfigManager.getSavedNetworks(Process.WIFI_UID);
        assertEquals(1, configs.size());
        String macAddress = configs.get(0).getRandomizedMacAddress().toString();
        assertNotEquals(WifiInfo.DEFAULT_MAC_ADDRESS, macAddress);

        // Verify that randomized MAC address is masked when obtaining saved networks from
        // (carrier app) non-creator of the config
        configs = mWifiConfigManager.getSavedNetworks(targetUidConfigNonCreator);
        assertEquals(1, configs.size());
        assertRandomizedMacAddressMaskedInWifiConfiguration(configs.get(0));

        // Verify that randomized MAC address is unmasked when obtaining saved networks from
        // (carrier app) creator of the config
        configs = mWifiConfigManager.getSavedNetworks(TEST_CREATOR_UID);
        assertEquals(1, configs.size());
        assertEquals(macAddress, configs.get(0).getRandomizedMacAddress().toString());

        // Verify that randomized MAC address is unmasked when getting list of privileged (with
        // password) configurations
        WifiConfiguration configWithRandomizedMac = mWifiConfigManager
                .getConfiguredNetworkWithPassword(result.getNetworkId());
        assertEquals(macAddress, configs.get(0).getRandomizedMacAddress().toString());

        // Ensure that the MAC address is present when asked for config with MAC address.
        configWithRandomizedMac = mWifiConfigManager
                .getConfiguredNetworkWithoutMasking(result.getNetworkId());
        assertEquals(macAddress, configs.get(0).getRandomizedMacAddress().toString());
    }

    /**
     * Verify that the aggressive randomization whitelist works for passpoints. (by checking FQDN)
     */
    @Test
    public void testShouldUseAggressiveRandomizationPasspoint() {
        WifiConfiguration c = WifiConfigurationTestUtil.createPasspointNetwork();
        // Adds SSID to the whitelist.
        Set<String> ssidList = new HashSet<>();
        ssidList.add(c.SSID);
        when(mDeviceConfigFacade.getAggressiveMacRandomizationSsidAllowlist())
                .thenReturn(ssidList);

        // Verify that if for passpoint networks we don't check for the SSID to be in the whitelist
        assertFalse(mWifiConfigManager.shouldUseAggressiveRandomization(c));

        // instead we check for the FQDN
        ssidList.clear();
        ssidList.add(c.FQDN);
        assertTrue(mWifiConfigManager.shouldUseAggressiveRandomization(c));
    }

    /**
     * Verifies that getRandomizedMacAndUpdateIfNeeded updates the randomized MAC address and
     * |randomizedMacExpirationTimeMs| correctly.
     *
     * Then verify that getRandomizedMacAndUpdateIfNeeded sets the randomized MAC back to the
     * persistent MAC.
     */
    @Test
    public void testRandomizedMacUpdateAndRestore() {
        setUpWifiConfigurationForAggressiveRandomization();
        // get the aggressive randomized MAC address.
        WifiConfiguration config = getFirstInternalWifiConfiguration();
        final MacAddress aggressiveMac = config.getRandomizedMacAddress();
        assertNotEquals(WifiInfo.DEFAULT_MAC_ADDRESS, aggressiveMac.toString());
        assertEquals(TEST_WALLCLOCK_CREATION_TIME_MILLIS
                + WifiConfigManager.AGGRESSIVE_MAC_WAIT_AFTER_DISCONNECT_MS,
                config.randomizedMacExpirationTimeMs);

        // verify the new randomized mac should be different from the original mac.
        when(mClock.getWallClockMillis()).thenReturn(TEST_WALLCLOCK_CREATION_TIME_MILLIS
                + WifiConfigManager.AGGRESSIVE_MAC_WAIT_AFTER_DISCONNECT_MS + 1);
        MacAddress aggressiveMac2 = mWifiConfigManager.getRandomizedMacAndUpdateIfNeeded(config);

        // verify internal WifiConfiguration has MacAddress updated correctly by comparing the
        // MAC address from internal WifiConfiguration with the value returned by API.
        config = getFirstInternalWifiConfiguration();
        assertEquals(aggressiveMac2, config.getRandomizedMacAddress());
        assertNotEquals(aggressiveMac, aggressiveMac2);

        // Now disable aggressive randomization and verify the randomized MAC is changed back to
        // the persistent MAC.
        Set<String> blacklist = new HashSet<>();
        blacklist.add(config.SSID);
        when(mDeviceConfigFacade.getAggressiveMacRandomizationSsidBlocklist())
                .thenReturn(blacklist);
        MacAddress persistentMac = mWifiConfigManager.getRandomizedMacAndUpdateIfNeeded(config);

        // verify internal WifiConfiguration has MacAddress updated correctly by comparing the
        // MAC address from internal WifiConfiguration with the value returned by API.
        config = getFirstInternalWifiConfiguration();
        assertEquals(persistentMac, config.getRandomizedMacAddress());
        assertNotEquals(persistentMac, aggressiveMac);
        assertNotEquals(persistentMac, aggressiveMac2);
    }

    /**
     * Verifies that the updateRandomizedMacExpireTime method correctly updates the
     * |randomizedMacExpirationTimeMs| field of the given WifiConfiguration.
     */
    @Test
    public void testUpdateRandomizedMacExpireTime() {
        setUpWifiConfigurationForAggressiveRandomization();
        WifiConfiguration config = getFirstInternalWifiConfiguration();
        when(mClock.getWallClockMillis()).thenReturn(0L);

        // verify that |AGGRESSIVE_MAC_REFRESH_MS_MIN| is honored as the lower bound.
        long dhcpLeaseTimeInSeconds = (WifiConfigManager.AGGRESSIVE_MAC_REFRESH_MS_MIN / 1000) - 1;
        mWifiConfigManager.updateRandomizedMacExpireTime(config, dhcpLeaseTimeInSeconds);
        config = getFirstInternalWifiConfiguration();
        assertEquals(WifiConfigManager.AGGRESSIVE_MAC_REFRESH_MS_MIN,
                config.randomizedMacExpirationTimeMs);

        // verify that |AGGRESSIVE_MAC_REFRESH_MS_MAX| is honored as the upper bound.
        dhcpLeaseTimeInSeconds = (WifiConfigManager.AGGRESSIVE_MAC_REFRESH_MS_MAX / 1000) + 1;
        mWifiConfigManager.updateRandomizedMacExpireTime(config, dhcpLeaseTimeInSeconds);
        config = getFirstInternalWifiConfiguration();
        assertEquals(WifiConfigManager.AGGRESSIVE_MAC_REFRESH_MS_MAX,
                config.randomizedMacExpirationTimeMs);

        // finally verify setting a valid value between the upper and lower bounds.
        dhcpLeaseTimeInSeconds = (WifiConfigManager.AGGRESSIVE_MAC_REFRESH_MS_MIN / 1000) + 5;
        mWifiConfigManager.updateRandomizedMacExpireTime(config, dhcpLeaseTimeInSeconds);
        config = getFirstInternalWifiConfiguration();
        assertEquals(WifiConfigManager.AGGRESSIVE_MAC_REFRESH_MS_MIN + 5000,
                config.randomizedMacExpirationTimeMs);
    }

    /**
     * Verifies that the expiration time of the currently used aggressive MAC is set to the
     * maximum of some predefined time and the remaining DHCP lease duration at disconnect.
     */
    @Test
    public void testRandomizedMacExpirationTimeUpdatedAtDisconnect() {
        setUpWifiConfigurationForAggressiveRandomization();
        WifiConfiguration config = getFirstInternalWifiConfiguration();
        when(mClock.getWallClockMillis()).thenReturn(0L);

        // First set the DHCP expiration time to be longer than the predefined time.
        long dhcpLeaseTimeInSeconds = (WifiConfigManager.AGGRESSIVE_MAC_WAIT_AFTER_DISCONNECT_MS
                / 1000) + 1;
        mWifiConfigManager.updateRandomizedMacExpireTime(config, dhcpLeaseTimeInSeconds);
        config = getFirstInternalWifiConfiguration();
        long expirationTime = config.randomizedMacExpirationTimeMs;
        assertEquals(WifiConfigManager.AGGRESSIVE_MAC_WAIT_AFTER_DISCONNECT_MS + 1000,
                expirationTime);

        // Verify that network disconnect does not update the expiration time since the remaining
        // lease duration is greater.
        mWifiConfigManager.updateNetworkAfterDisconnect(config.networkId);
        config = getFirstInternalWifiConfiguration();
        assertEquals(expirationTime, config.randomizedMacExpirationTimeMs);

        // Simulate time moving forward, then verify that a network disconnection updates the
        // MAC address expiration time correctly.
        when(mClock.getWallClockMillis()).thenReturn(5000L);
        mWifiConfigManager.updateNetworkAfterDisconnect(config.networkId);
        config = getFirstInternalWifiConfiguration();
        assertEquals(WifiConfigManager.AGGRESSIVE_MAC_WAIT_AFTER_DISCONNECT_MS + 5000,
                config.randomizedMacExpirationTimeMs);
    }

    /**
     * Verifies that the randomized MAC address is not updated when insufficient time have past
     * since the previous update.
     */
    @Test
    public void testRandomizedMacIsNotUpdatedDueToTimeConstraint() {
        setUpWifiConfigurationForAggressiveRandomization();
        // get the persistent randomized MAC address.
        WifiConfiguration config = getFirstInternalWifiConfiguration();
        final MacAddress aggressiveMac = config.getRandomizedMacAddress();
        assertNotEquals(WifiInfo.DEFAULT_MAC_ADDRESS, aggressiveMac.toString());
        assertEquals(TEST_WALLCLOCK_CREATION_TIME_MILLIS
                + WifiConfigManager.AGGRESSIVE_MAC_WAIT_AFTER_DISCONNECT_MS,
                config.randomizedMacExpirationTimeMs);

        // verify that the randomized MAC is unchanged.
        when(mClock.getWallClockMillis()).thenReturn(TEST_WALLCLOCK_CREATION_TIME_MILLIS
                + WifiConfigManager.AGGRESSIVE_MAC_WAIT_AFTER_DISCONNECT_MS);
        MacAddress newMac = mWifiConfigManager.getRandomizedMacAndUpdateIfNeeded(config);
        assertEquals(aggressiveMac, newMac);
    }

    /**
     * Verifies that aggressive randomization SSID lists from DeviceConfig and overlay are being
     * combined together properly.
     */
    @Test
    public void testPerDeviceAggressiveRandomizationSsids() {
        // This will add the SSID to allowlist using DeviceConfig.
        setUpWifiConfigurationForAggressiveRandomization();
        WifiConfiguration config = getFirstInternalWifiConfiguration();
        MacAddress aggressiveMac = config.getRandomizedMacAddress();

        // add to aggressive randomization blocklist using overlay.
        mResources.setStringArray(R.array.config_wifi_aggressive_randomization_ssid_blocklist,
                new String[] {config.SSID});
        MacAddress persistentMac = mWifiConfigManager.getRandomizedMacAndUpdateIfNeeded(config);
        // verify that now the persistent randomized MAC is used.
        assertNotEquals(aggressiveMac, persistentMac);
    }

    private WifiConfiguration getFirstInternalWifiConfiguration() {
        List<WifiConfiguration> configs = mWifiConfigManager.getSavedNetworks(Process.WIFI_UID);
        assertEquals(1, configs.size());
        return configs.get(0);
    }

    private void setUpWifiConfigurationForAggressiveRandomization() {
        // sets up a WifiConfiguration for aggressive randomization.
        WifiConfiguration c = WifiConfigurationTestUtil.createOpenNetwork();
        // Adds the WifiConfiguration to aggressive randomization whitelist.
        Set<String> ssidList = new HashSet<>();
        ssidList.add(c.SSID);
        when(mDeviceConfigFacade.getAggressiveMacRandomizationSsidAllowlist())
                .thenReturn(ssidList);
        NetworkUpdateResult result = verifyAddNetworkToWifiConfigManager(c);
        mWifiConfigManager.updateNetworkAfterDisconnect(result.getNetworkId());

        // Verify the MAC address is valid, and is NOT calculated from the (SSID + security type)
        assertTrue(WifiConfiguration.isValidMacAddressForRandomization(
                getFirstInternalWifiConfiguration().getRandomizedMacAddress()));
        verify(mMacAddressUtil, never()).calculatePersistentMac(any(), any());
    }

    /**
     * Verifies that macRandomizationSetting is not masked out when MAC randomization is supported.
     */
    @Test
    public void testGetConfiguredNetworksNotMaskMacRandomizationSetting() {
        WifiConfiguration config = WifiConfigurationTestUtil.createOpenNetwork();
        NetworkUpdateResult result = verifyAddNetworkToWifiConfigManager(config);

        // Verify macRandomizationSetting is not masked out when feature is supported.
        List<WifiConfiguration> configs = mWifiConfigManager.getSavedNetworks(Process.WIFI_UID);
        assertEquals(1, configs.size());
        assertEquals(WifiConfiguration.RANDOMIZATION_PERSISTENT,
                configs.get(0).macRandomizationSetting);
    }

    /**
     * Verifies that macRandomizationSetting is masked out to WifiConfiguration.RANDOMIZATION_NONE
     * when MAC randomization is not supported on the device.
     */
    @Test
    public void testGetConfiguredNetworksMasksMacRandomizationSetting() {
        mResources.setBoolean(R.bool.config_wifi_connected_mac_randomization_supported, false);
        createWifiConfigManager();
        WifiConfiguration config = WifiConfigurationTestUtil.createOpenNetwork();
        NetworkUpdateResult result = verifyAddNetworkToWifiConfigManager(config);

        // Verify macRandomizationSetting is masked out when feature is unsupported.
        List<WifiConfiguration> configs = mWifiConfigManager.getSavedNetworks(Process.WIFI_UID);
        assertEquals(1, configs.size());
        assertEquals(WifiConfiguration.RANDOMIZATION_NONE, configs.get(0).macRandomizationSetting);
    }

    /**
     * Verifies that passwords are masked out when we return external configs except when
     * explicitly asked for them.
     */
    @Test
    public void testGetConfiguredNetworksMasksPasswords() {
        WifiConfiguration networkWithPasswords = WifiConfigurationTestUtil.createEapNetwork();
        networkWithPasswords.wepKeys = WifiConfigurationTestUtil.TEST_WEP_KEYS;
        networkWithPasswords.preSharedKey = WifiConfigurationTestUtil.TEST_PSK;
        networkWithPasswords.enterpriseConfig.setPassword(
                WifiConfigurationTestUtil.TEST_EAP_PASSWORD);

        NetworkUpdateResult result = verifyAddNetworkToWifiConfigManager(networkWithPasswords);

        // All of these passwords must be masked in this retrieved network config.
        WifiConfiguration retrievedNetworkWithMaskedPassword =
                mWifiConfigManager.getConfiguredNetwork(result.getNetworkId());
        assertPasswordsMaskedInWifiConfiguration(retrievedNetworkWithMaskedPassword);

        // Ensure that the passwords are present when asked for configs with passwords.
        WifiConfiguration retrievedNetworkWithPassword =
                mWifiConfigManager.getConfiguredNetworkWithPassword(result.getNetworkId());
        assertEquals(networkWithPasswords.preSharedKey, retrievedNetworkWithPassword.preSharedKey);
        assertEquals(networkWithPasswords.wepKeys, retrievedNetworkWithPassword.wepKeys);
        assertEquals(networkWithPasswords.enterpriseConfig.getPassword(),
                retrievedNetworkWithPassword.enterpriseConfig.getPassword());

        retrievedNetworkWithPassword =
                mWifiConfigManager.getConfiguredNetworkWithoutMasking(result.getNetworkId());
        assertEquals(networkWithPasswords.preSharedKey, retrievedNetworkWithPassword.preSharedKey);
        assertEquals(networkWithPasswords.wepKeys, retrievedNetworkWithPassword.wepKeys);
        assertEquals(networkWithPasswords.enterpriseConfig.getPassword(),
                retrievedNetworkWithPassword.enterpriseConfig.getPassword());
    }

    /**
     * Verifies the linking of networks when they have the same default GW Mac address in
     * {@link WifiConfigManager#getOrCreateScanDetailCacheForNetwork(WifiConfiguration)}.
     */
    @Test
    public void testNetworkLinkUsingGwMacAddress() {
        WifiConfiguration network1 = WifiConfigurationTestUtil.createPskNetwork();
        WifiConfiguration network2 = WifiConfigurationTestUtil.createPskNetwork();
        WifiConfiguration network3 = WifiConfigurationTestUtil.createPskNetwork();
        verifyAddNetworkToWifiConfigManager(network1);
        verifyAddNetworkToWifiConfigManager(network2);
        verifyAddNetworkToWifiConfigManager(network3);

        // Set the same default GW mac address for all of the networks.
        assertTrue(mWifiConfigManager.setNetworkDefaultGwMacAddress(
                network1.networkId, TEST_DEFAULT_GW_MAC_ADDRESS));
        assertTrue(mWifiConfigManager.setNetworkDefaultGwMacAddress(
                network2.networkId, TEST_DEFAULT_GW_MAC_ADDRESS));
        assertTrue(mWifiConfigManager.setNetworkDefaultGwMacAddress(
                network3.networkId, TEST_DEFAULT_GW_MAC_ADDRESS));

        // Now create dummy scan detail corresponding to the networks.
        ScanDetail networkScanDetail1 = createScanDetailForNetwork(network1);
        ScanDetail networkScanDetail2 = createScanDetailForNetwork(network2);
        ScanDetail networkScanDetail3 = createScanDetailForNetwork(network3);

        // Now save all these scan details corresponding to each of this network and expect
        // all of these networks to be linked with each other.
        assertNotNull(mWifiConfigManager.getConfiguredNetworkForScanDetailAndCache(
                networkScanDetail1));
        assertNotNull(mWifiConfigManager.getConfiguredNetworkForScanDetailAndCache(
                networkScanDetail2));
        assertNotNull(mWifiConfigManager.getConfiguredNetworkForScanDetailAndCache(
                networkScanDetail3));

        List<WifiConfiguration> retrievedNetworks =
                mWifiConfigManager.getConfiguredNetworks();
        for (WifiConfiguration network : retrievedNetworks) {
            assertEquals(2, network.linkedConfigurations.size());
            for (WifiConfiguration otherNetwork : retrievedNetworks) {
                if (otherNetwork == network) {
                    continue;
                }
                assertNotNull(network.linkedConfigurations.get(otherNetwork.getKey()));
            }
        }
    }

    /**
     * Verifies the linking of networks when they have scan results with same first 16 ASCII of
     * bssid in
     * {@link WifiConfigManager#getOrCreateScanDetailCacheForNetwork(WifiConfiguration)}.
     */
    @Test
    public void testNetworkLinkUsingBSSIDMatch() {
        WifiConfiguration network1 = WifiConfigurationTestUtil.createPskNetwork();
        WifiConfiguration network2 = WifiConfigurationTestUtil.createPskNetwork();
        WifiConfiguration network3 = WifiConfigurationTestUtil.createPskNetwork();
        verifyAddNetworkToWifiConfigManager(network1);
        verifyAddNetworkToWifiConfigManager(network2);
        verifyAddNetworkToWifiConfigManager(network3);

        // Create scan results with bssid which is different in only the last char.
        ScanDetail networkScanDetail1 = createScanDetailForNetwork(network1, "af:89:56:34:56:67");
        ScanDetail networkScanDetail2 = createScanDetailForNetwork(network2, "af:89:56:34:56:68");
        ScanDetail networkScanDetail3 = createScanDetailForNetwork(network3, "af:89:56:34:56:69");

        // Now save all these scan details corresponding to each of this network and expect
        // all of these networks to be linked with each other.
        assertNotNull(mWifiConfigManager.getConfiguredNetworkForScanDetailAndCache(
                networkScanDetail1));
        assertNotNull(mWifiConfigManager.getConfiguredNetworkForScanDetailAndCache(
                networkScanDetail2));
        assertNotNull(mWifiConfigManager.getConfiguredNetworkForScanDetailAndCache(
                networkScanDetail3));

        List<WifiConfiguration> retrievedNetworks =
                mWifiConfigManager.getConfiguredNetworks();
        for (WifiConfiguration network : retrievedNetworks) {
            assertEquals(2, network.linkedConfigurations.size());
            for (WifiConfiguration otherNetwork : retrievedNetworks) {
                if (otherNetwork == network) {
                    continue;
                }
                assertNotNull(network.linkedConfigurations.get(otherNetwork.getKey()));
            }
        }
    }

    /**
     * Verifies the linking of networks does not happen for non WPA networks when they have scan
     * results with same first 16 ASCII of bssid in
     * {@link WifiConfigManager#getOrCreateScanDetailCacheForNetwork(WifiConfiguration)}.
     */
    @Test
    public void testNoNetworkLinkUsingBSSIDMatchForNonWpaNetworks() {
        WifiConfiguration network1 = WifiConfigurationTestUtil.createOpenNetwork();
        WifiConfiguration network2 = WifiConfigurationTestUtil.createPskNetwork();
        verifyAddNetworkToWifiConfigManager(network1);
        verifyAddNetworkToWifiConfigManager(network2);

        // Create scan results with bssid which is different in only the last char.
        ScanDetail networkScanDetail1 = createScanDetailForNetwork(network1, "af:89:56:34:56:67");
        ScanDetail networkScanDetail2 = createScanDetailForNetwork(network2, "af:89:56:34:56:68");

        assertNotNull(mWifiConfigManager.getConfiguredNetworkForScanDetailAndCache(
                networkScanDetail1));
        assertNotNull(mWifiConfigManager.getConfiguredNetworkForScanDetailAndCache(
                networkScanDetail2));

        List<WifiConfiguration> retrievedNetworks =
                mWifiConfigManager.getConfiguredNetworks();
        for (WifiConfiguration network : retrievedNetworks) {
            assertNull(network.linkedConfigurations);
        }
    }

    /**
     * Verifies the linking of networks does not happen for networks with more than
     * {@link WifiConfigManager#LINK_CONFIGURATION_MAX_SCAN_CACHE_ENTRIES} scan
     * results with same first 16 ASCII of bssid in
     * {@link WifiConfigManager#getOrCreateScanDetailCacheForNetwork(WifiConfiguration)}.
     */
    @Test
    public void testNoNetworkLinkUsingBSSIDMatchForNetworksWithHighScanDetailCacheSize() {
        WifiConfiguration network1 = WifiConfigurationTestUtil.createPskNetwork();
        WifiConfiguration network2 = WifiConfigurationTestUtil.createPskNetwork();
        verifyAddNetworkToWifiConfigManager(network1);
        verifyAddNetworkToWifiConfigManager(network2);

        // Create 7 scan results with bssid which is different in only the last char.
        String test_bssid_base = "af:89:56:34:56:6";
        int scan_result_num = 0;
        for (; scan_result_num < WifiConfigManager.LINK_CONFIGURATION_MAX_SCAN_CACHE_ENTRIES + 1;
             scan_result_num++) {
            ScanDetail networkScanDetail =
                    createScanDetailForNetwork(
                            network1, test_bssid_base + Integer.toString(scan_result_num));
            assertNotNull(
                    mWifiConfigManager.getConfiguredNetworkForScanDetailAndCache(
                            networkScanDetail));
        }

        // Now add 1 scan result to the other network with bssid which is different in only the
        // last char.
        ScanDetail networkScanDetail2 =
                createScanDetailForNetwork(
                        network2, test_bssid_base + Integer.toString(scan_result_num++));
        assertNotNull(mWifiConfigManager.getConfiguredNetworkForScanDetailAndCache(
                networkScanDetail2));

        List<WifiConfiguration> retrievedNetworks =
                mWifiConfigManager.getConfiguredNetworks();
        for (WifiConfiguration network : retrievedNetworks) {
            assertNull(network.linkedConfigurations);
        }
    }

    /**
     * Verifies the linking of networks when they have scan results with same first 16 ASCII of
     * bssid in {@link WifiConfigManager#getOrCreateScanDetailCacheForNetwork(WifiConfiguration)}
     * and then subsequently delinked when the networks have default gateway set which do not match.
     */
    @Test
    public void testNetworkLinkUsingBSSIDMatchAndThenUnlinkDueToGwMacAddress() {
        WifiConfiguration network1 = WifiConfigurationTestUtil.createPskNetwork();
        WifiConfiguration network2 = WifiConfigurationTestUtil.createPskNetwork();
        verifyAddNetworkToWifiConfigManager(network1);
        verifyAddNetworkToWifiConfigManager(network2);

        // Create scan results with bssid which is different in only the last char.
        ScanDetail networkScanDetail1 = createScanDetailForNetwork(network1, "af:89:56:34:56:67");
        ScanDetail networkScanDetail2 = createScanDetailForNetwork(network2, "af:89:56:34:56:68");

        // Now save all these scan details corresponding to each of this network and expect
        // all of these networks to be linked with each other.
        assertNotNull(mWifiConfigManager.getConfiguredNetworkForScanDetailAndCache(
                networkScanDetail1));
        assertNotNull(mWifiConfigManager.getConfiguredNetworkForScanDetailAndCache(
                networkScanDetail2));

        List<WifiConfiguration> retrievedNetworks =
                mWifiConfigManager.getConfiguredNetworks();
        for (WifiConfiguration network : retrievedNetworks) {
            assertEquals(1, network.linkedConfigurations.size());
            for (WifiConfiguration otherNetwork : retrievedNetworks) {
                if (otherNetwork == network) {
                    continue;
                }
                assertNotNull(network.linkedConfigurations.get(otherNetwork.getKey()));
            }
        }

        // Now Set different GW mac address for both the networks and ensure they're unlinked.
        assertTrue(mWifiConfigManager.setNetworkDefaultGwMacAddress(
                network1.networkId, "de:ad:fe:45:23:34"));
        assertTrue(mWifiConfigManager.setNetworkDefaultGwMacAddress(
                network2.networkId, "ad:de:fe:45:23:34"));

        // Add some dummy scan results again to re-evaluate the linking of networks.
        assertNotNull(mWifiConfigManager.getConfiguredNetworkForScanDetailAndCache(
                createScanDetailForNetwork(network1, "af:89:56:34:45:67")));
        assertNotNull(mWifiConfigManager.getConfiguredNetworkForScanDetailAndCache(
                createScanDetailForNetwork(network1, "af:89:56:34:45:68")));

        retrievedNetworks = mWifiConfigManager.getConfiguredNetworks();
        for (WifiConfiguration network : retrievedNetworks) {
            assertNull(network.linkedConfigurations);
        }
    }

    /**
     * Verifies the foreground user switch using {@link WifiConfigManager#handleUserSwitch(int)}
     * and ensures that any shared private networks networkId is not changed.
     * Test scenario:
     * 1. Load the shared networks from shared store and user 1 store.
     * 2. Switch to user 2 and ensure that the shared network's Id is not changed.
     */
    @Test
    public void testHandleUserSwitchDoesNotChangeSharedNetworksId() throws Exception {
        int user1 = TEST_DEFAULT_USER;
        int user2 = TEST_DEFAULT_USER + 1;
        setupUserProfiles(user2);

        int appId = 674;
        long currentTimeMs = 67823;
        when(mClock.getWallClockMillis()).thenReturn(currentTimeMs);

        // Create 3 networks. 1 for user1, 1 for user2 and 1 shared.
        final WifiConfiguration user1Network = WifiConfigurationTestUtil.createPskNetwork();
        user1Network.shared = false;
        user1Network.creatorUid = UserHandle.getUid(user1, appId);
        final WifiConfiguration user2Network = WifiConfigurationTestUtil.createPskNetwork();
        user2Network.shared = false;
        user2Network.creatorUid = UserHandle.getUid(user2, appId);
        final WifiConfiguration sharedNetwork1 = WifiConfigurationTestUtil.createPskNetwork();
        final WifiConfiguration sharedNetwork2 = WifiConfigurationTestUtil.createPskNetwork();

        // Set up the store data that is loaded initially.
        List<WifiConfiguration> sharedNetworks = new ArrayList<WifiConfiguration>() {
            {
                add(sharedNetwork1);
                add(sharedNetwork2);
            }
        };
        List<WifiConfiguration> user1Networks = new ArrayList<WifiConfiguration>() {
            {
                add(user1Network);
            }
        };
        setupStoreDataForRead(sharedNetworks, user1Networks);
        assertTrue(mWifiConfigManager.loadFromStore());
        verify(mWifiConfigStore).read();

        // Fetch the network ID's assigned to the shared networks initially.
        int sharedNetwork1Id = WifiConfiguration.INVALID_NETWORK_ID;
        int sharedNetwork2Id = WifiConfiguration.INVALID_NETWORK_ID;
        List<WifiConfiguration> retrievedNetworks =
                mWifiConfigManager.getConfiguredNetworksWithPasswords();
        for (WifiConfiguration network : retrievedNetworks) {
            if (network.getKey().equals(sharedNetwork1.getKey())) {
                sharedNetwork1Id = network.networkId;
            } else if (network.getKey().equals(sharedNetwork2.getKey())) {
                sharedNetwork2Id = network.networkId;
            }
        }
        assertTrue(sharedNetwork1Id != WifiConfiguration.INVALID_NETWORK_ID);
        assertTrue(sharedNetwork2Id != WifiConfiguration.INVALID_NETWORK_ID);
        assertFalse(mWifiConfigManager.isNetworkTemporarilyDisabledByUser(TEST_SSID));

        // Set up the user 2 store data that is loaded at user switch.
        List<WifiConfiguration> user2Networks = new ArrayList<WifiConfiguration>() {
            {
                add(user2Network);
            }
        };
        setupStoreDataForUserRead(user2Networks, new HashMap<>());
        // Now switch the user to user 2 and ensure that shared network's IDs have not changed.
        when(mUserManager.isUserUnlockingOrUnlocked(UserHandle.of(user2))).thenReturn(true);
        mWifiConfigManager.handleUserSwitch(user2);
        verify(mWifiConfigStore).switchUserStoresAndRead(any(List.class));

        // Again fetch the network ID's assigned to the shared networks and ensure they have not
        // changed.
        int updatedSharedNetwork1Id = WifiConfiguration.INVALID_NETWORK_ID;
        int updatedSharedNetwork2Id = WifiConfiguration.INVALID_NETWORK_ID;
        retrievedNetworks = mWifiConfigManager.getConfiguredNetworksWithPasswords();
        for (WifiConfiguration network : retrievedNetworks) {
            if (network.getKey().equals(sharedNetwork1.getKey())) {
                updatedSharedNetwork1Id = network.networkId;
            } else if (network.getKey().equals(sharedNetwork2.getKey())) {
                updatedSharedNetwork2Id = network.networkId;
            }
        }
        assertEquals(sharedNetwork1Id, updatedSharedNetwork1Id);
        assertEquals(sharedNetwork2Id, updatedSharedNetwork2Id);
        assertFalse(mWifiConfigManager.isNetworkTemporarilyDisabledByUser(TEST_SSID));
    }

    /**
     * Verifies the foreground user switch using {@link WifiConfigManager#handleUserSwitch(int)}
     * and ensures that any old user private networks are not visible anymore.
     * Test scenario:
     * 1. Load the shared networks from shared store and user 1 store.
     * 2. Switch to user 2 and ensure that the user 1's private network has been removed.
     */
    @Test
    public void testHandleUserSwitchRemovesOldUserPrivateNetworks() throws Exception {
        int user1 = TEST_DEFAULT_USER;
        int user2 = TEST_DEFAULT_USER + 1;
        setupUserProfiles(user2);

        int appId = 674;

        // Create 3 networks. 1 for user1, 1 for user2 and 1 shared.
        final WifiConfiguration user1Network = WifiConfigurationTestUtil.createPskNetwork();
        user1Network.shared = false;
        user1Network.creatorUid = UserHandle.getUid(user1, appId);
        final WifiConfiguration user2Network = WifiConfigurationTestUtil.createPskNetwork();
        user2Network.shared = false;
        user2Network.creatorUid = UserHandle.getUid(user2, appId);
        final WifiConfiguration sharedNetwork = WifiConfigurationTestUtil.createPskNetwork();

        // Set up the store data that is loaded initially.
        List<WifiConfiguration> sharedNetworks = new ArrayList<WifiConfiguration>() {
            {
                add(sharedNetwork);
            }
        };
        List<WifiConfiguration> user1Networks = new ArrayList<WifiConfiguration>() {
            {
                add(user1Network);
            }
        };
        setupStoreDataForRead(sharedNetworks, user1Networks);
        assertTrue(mWifiConfigManager.loadFromStore());
        verify(mWifiConfigStore).read();

        // Fetch the network ID assigned to the user 1 network initially.
        int user1NetworkId = WifiConfiguration.INVALID_NETWORK_ID;
        List<WifiConfiguration> retrievedNetworks =
                mWifiConfigManager.getConfiguredNetworksWithPasswords();
        for (WifiConfiguration network : retrievedNetworks) {
            if (network.getKey().equals(user1Network.getKey())) {
                user1NetworkId = network.networkId;
            }
        }

        // Set up the user 2 store data that is loaded at user switch.
        List<WifiConfiguration> user2Networks = new ArrayList<WifiConfiguration>() {
            {
                add(user2Network);
            }
        };
        setupStoreDataForUserRead(user2Networks, new HashMap<>());
        // Now switch the user to user 2 and ensure that user 1's private network has been removed.
        when(mUserManager.isUserUnlockingOrUnlocked(UserHandle.of(user2))).thenReturn(true);
        Set<Integer> removedNetworks = mWifiConfigManager.handleUserSwitch(user2);
        verify(mWifiConfigStore).switchUserStoresAndRead(any(List.class));
        assertTrue((removedNetworks.size() == 1) && (removedNetworks.contains(user1NetworkId)));

        // Set the expected networks to be |sharedNetwork| and |user2Network|.
        List<WifiConfiguration> expectedNetworks = new ArrayList<WifiConfiguration>() {
            {
                add(sharedNetwork);
                add(user2Network);
            }
        };
        WifiConfigurationTestUtil.assertConfigurationsEqualForConfigManagerAddOrUpdate(
                expectedNetworks, mWifiConfigManager.getConfiguredNetworksWithPasswords());

        // Send another user switch  indication with the same user 2. This should be ignored and
        // hence should not remove any new networks.
        when(mUserManager.isUserUnlockingOrUnlocked(UserHandle.of(user2))).thenReturn(true);
        removedNetworks = mWifiConfigManager.handleUserSwitch(user2);
        assertTrue(removedNetworks.isEmpty());
    }

    /**
     * Verifies the foreground user switch using {@link WifiConfigManager#handleUserSwitch(int)}
     * and ensures that user switch from a user with no private networks is handled.
     * Test scenario:
     * 1. Load the shared networks from shared store and emptu user 1 store.
     * 2. Switch to user 2 and ensure that no private networks were removed.
     */
    @Test
    public void testHandleUserSwitchWithNoOldUserPrivateNetworks() throws Exception {
        int user1 = TEST_DEFAULT_USER;
        int user2 = TEST_DEFAULT_USER + 1;
        setupUserProfiles(user2);

        int appId = 674;

        // Create 2 networks. 1 for user2 and 1 shared.
        final WifiConfiguration user2Network = WifiConfigurationTestUtil.createPskNetwork();
        user2Network.shared = false;
        user2Network.creatorUid = UserHandle.getUid(user2, appId);
        final WifiConfiguration sharedNetwork = WifiConfigurationTestUtil.createPskNetwork();

        // Set up the store data that is loaded initially.
        List<WifiConfiguration> sharedNetworks = new ArrayList<WifiConfiguration>() {
            {
                add(sharedNetwork);
            }
        };
        setupStoreDataForRead(sharedNetworks, new ArrayList<>());
        assertTrue(mWifiConfigManager.loadFromStore());
        verify(mWifiConfigStore).read();

        // Set up the user 2 store data that is loaded at user switch.
        List<WifiConfiguration> user2Networks = new ArrayList<WifiConfiguration>() {
            {
                add(user2Network);
            }
        };
        setupStoreDataForUserRead(user2Networks, new HashMap<>());
        // Now switch the user to user 2 and ensure that no private network has been removed.
        when(mUserManager.isUserUnlockingOrUnlocked(UserHandle.of(user2))).thenReturn(true);
        Set<Integer> removedNetworks = mWifiConfigManager.handleUserSwitch(user2);
        verify(mWifiConfigStore).switchUserStoresAndRead(any(List.class));
        assertTrue(removedNetworks.isEmpty());
    }

    /**
     * Verifies the foreground user switch using {@link WifiConfigManager#handleUserSwitch(int)}
     * and ensures that any non current user private networks are moved to shared store file.
     * This test simulates the following test case:
     * 1. Loads the shared networks from shared store at bootup.
     * 2. Load the private networks from user store on user 1 unlock.
     * 3. Switch to user 2 and ensure that the user 2's private network has been moved to user 2's
     * private store file.
     */
    @Test
    public void testHandleUserSwitchPushesOtherPrivateNetworksToSharedStore() throws Exception {
        int user1 = TEST_DEFAULT_USER;
        int user2 = TEST_DEFAULT_USER + 1;
        setupUserProfiles(user2);

        int appId = 674;

        // Create 3 networks. 1 for user1, 1 for user2 and 1 shared.
        final WifiConfiguration user1Network = WifiConfigurationTestUtil.createPskNetwork();
        user1Network.shared = false;
        user1Network.creatorUid = UserHandle.getUid(user1, appId);
        when(mWifiPermissionsUtil.checkNetworkSettingsPermission(user1Network.creatorUid))
                .thenReturn(false);

        final WifiConfiguration user2Network = WifiConfigurationTestUtil.createPskNetwork();
        user2Network.shared = false;
        user2Network.creatorUid = UserHandle.getUid(user2, appId);
        when(mWifiPermissionsUtil.checkNetworkSettingsPermission(user2Network.creatorUid))
                .thenReturn(false);

        final WifiConfiguration sharedNetwork = WifiConfigurationTestUtil.createPskNetwork();

        // Set up the shared store data that is loaded at bootup. User 2's private network
        // is still in shared store because they have not yet logged-in after upgrade.
        List<WifiConfiguration> sharedNetworks = new ArrayList<WifiConfiguration>() {
            {
                add(sharedNetwork);
                add(user2Network);
            }
        };
        setupStoreDataForRead(sharedNetworks, new ArrayList<>());
        assertTrue(mWifiConfigManager.loadFromStore());
        verify(mWifiConfigStore).read();

        // Set up the user store data that is loaded at user unlock.
        List<WifiConfiguration> userNetworks = new ArrayList<WifiConfiguration>() {
            {
                add(user1Network);
            }
        };
        setupStoreDataForUserRead(userNetworks, new HashMap<>());
        mWifiConfigManager.handleUserUnlock(user1);
        verify(mWifiConfigStore).switchUserStoresAndRead(any(List.class));
        // Capture the written data for the user 1 and ensure that it corresponds to what was
        // setup.
        Pair<List<WifiConfiguration>, List<WifiConfiguration>> writtenNetworkList =
                captureWriteNetworksListStoreData();
        WifiConfigurationTestUtil.assertConfigurationsEqualForConfigManagerAddOrUpdate(
                sharedNetworks, writtenNetworkList.first);
        WifiConfigurationTestUtil.assertConfigurationsEqualForConfigManagerAddOrUpdate(
                userNetworks, writtenNetworkList.second);

        // Now switch the user to user2 and ensure that user 2's private network has been moved to
        // the user store.
        when(mUserManager.isUserUnlockingOrUnlocked(UserHandle.of(user2))).thenReturn(true);
        mWifiConfigManager.handleUserSwitch(user2);
        // Set the expected network list before comparing. user1Network should be in shared data.
        // Note: In the real world, user1Network will no longer be visible now because it should
        // already be in user1's private store file. But, we're purposefully exposing it
        // via |loadStoreData| to test if other user's private networks are pushed to shared store.
        List<WifiConfiguration> expectedSharedNetworks = new ArrayList<WifiConfiguration>() {
            {
                add(sharedNetwork);
                add(user1Network);
            }
        };
        List<WifiConfiguration> expectedUserNetworks = new ArrayList<WifiConfiguration>() {
            {
                add(user2Network);
            }
        };
        // Capture the first written data triggered for saving the old user's network
        // configurations.
        writtenNetworkList = captureWriteNetworksListStoreData();
        WifiConfigurationTestUtil.assertConfigurationsEqualForConfigManagerAddOrUpdate(
                sharedNetworks, writtenNetworkList.first);
        WifiConfigurationTestUtil.assertConfigurationsEqualForConfigManagerAddOrUpdate(
                userNetworks, writtenNetworkList.second);

        // Now capture the next written data triggered after the switch and ensure that user 2's
        // network is now in user store data.
        writtenNetworkList = captureWriteNetworksListStoreData();
        WifiConfigurationTestUtil.assertConfigurationsEqualForConfigManagerAddOrUpdate(
                expectedSharedNetworks, writtenNetworkList.first);
        WifiConfigurationTestUtil.assertConfigurationsEqualForConfigManagerAddOrUpdate(
                expectedUserNetworks, writtenNetworkList.second);
    }

    /**
     * Verify that unlocking an user that owns a legacy Passpoint configuration (which is stored
     * temporarily in the share store) will migrate it to PasspointManager and removed from
     * the list of configured networks.
     *
     * @throws Exception
     */
    @Test
    public void testHandleUserUnlockRemovePasspointConfigFromSharedConfig() throws Exception {
        int user1 = TEST_DEFAULT_USER;
        int appId = 674;

        final WifiConfiguration passpointConfig =
                WifiConfigurationTestUtil.createPasspointNetwork();
        passpointConfig.creatorUid = UserHandle.getUid(user1, appId);
        passpointConfig.isLegacyPasspointConfig = true;

        // Set up the shared store data to contain one legacy Passpoint configuration.
        List<WifiConfiguration> sharedNetworks = new ArrayList<WifiConfiguration>() {
            {
                add(passpointConfig);
            }
        };
        setupStoreDataForRead(sharedNetworks, new ArrayList<>());
        assertTrue(mWifiConfigManager.loadFromStore());
        verify(mWifiConfigStore).read();
        assertEquals(1, mWifiConfigManager.getConfiguredNetworks().size());

        // Unlock the owner of the legacy Passpoint configuration, verify it is removed from
        // the configured networks (migrated to PasspointManager).
        setupStoreDataForUserRead(new ArrayList<WifiConfiguration>(), new HashMap<>());
        mWifiConfigManager.handleUserUnlock(user1);
        verify(mWifiConfigStore).switchUserStoresAndRead(any(List.class));
        Pair<List<WifiConfiguration>, List<WifiConfiguration>> writtenNetworkList =
                captureWriteNetworksListStoreData();
        assertTrue(writtenNetworkList.first.isEmpty());
        assertTrue(writtenNetworkList.second.isEmpty());
        assertTrue(mWifiConfigManager.getConfiguredNetworks().isEmpty());
    }

    /**
     * Verifies the foreground user switch using {@link WifiConfigManager#handleUserSwitch(int)}
     * and {@link WifiConfigManager#handleUserUnlock(int)} and ensures that the new store is
     * read immediately if the user is unlocked during the switch.
     */
    @Test
    public void testHandleUserSwitchWhenUnlocked() throws Exception {
        int user1 = TEST_DEFAULT_USER;
        int user2 = TEST_DEFAULT_USER + 1;
        setupUserProfiles(user2);

        // Set up the internal data first.
        assertTrue(mWifiConfigManager.loadFromStore());

        setupStoreDataForUserRead(new ArrayList<>(), new HashMap<>());
        // user2 is unlocked and switched to foreground.
        when(mUserManager.isUserUnlockingOrUnlocked(UserHandle.of(user2))).thenReturn(true);
        mWifiConfigManager.handleUserSwitch(user2);
        // Ensure that the read was invoked.
        mContextConfigStoreMockOrder.verify(mWifiConfigStore)
                .switchUserStoresAndRead(any(List.class));
    }

    /**
     * Verifies the foreground user switch using {@link WifiConfigManager#handleUserSwitch(int)}
     * and {@link WifiConfigManager#handleUserUnlock(int)} and ensures that the new store is not
     * read until the user is unlocked.
     */
    @Test
    public void testHandleUserSwitchWhenLocked() throws Exception {
        int user1 = TEST_DEFAULT_USER;
        int user2 = TEST_DEFAULT_USER + 1;
        setupUserProfiles(user2);

        // Set up the internal data first.
        assertTrue(mWifiConfigManager.loadFromStore());

        // user2 is locked and switched to foreground.
        when(mUserManager.isUserUnlockingOrUnlocked(UserHandle.of(user2))).thenReturn(false);
        mWifiConfigManager.handleUserSwitch(user2);

        // Ensure that the read was not invoked.
        mContextConfigStoreMockOrder.verify(mWifiConfigStore, never())
                .switchUserStoresAndRead(any(List.class));

        // Now try unlocking some other user (user1), this should be ignored.
        mWifiConfigManager.handleUserUnlock(user1);
        mContextConfigStoreMockOrder.verify(mWifiConfigStore, never())
                .switchUserStoresAndRead(any(List.class));

        setupStoreDataForUserRead(new ArrayList<>(), new HashMap<>());
        // Unlock the user2 and ensure that we read the data now.
        mWifiConfigManager.handleUserUnlock(user2);
        mContextConfigStoreMockOrder.verify(mWifiConfigStore)
                .switchUserStoresAndRead(any(List.class));
    }

    /**
     * Verifies that the user stop handling using {@link WifiConfigManager#handleUserStop(int)}
     * and ensures that the store is written only when the foreground user is stopped.
     */
    @Test
    public void testHandleUserStop() throws Exception {
        int user1 = TEST_DEFAULT_USER;
        int user2 = TEST_DEFAULT_USER + 1;
        setupUserProfiles(user2);

        // Set up the internal data first.
        assertTrue(mWifiConfigManager.loadFromStore());

        // Try stopping background user2 first, this should not do anything.
        when(mUserManager.isUserUnlockingOrUnlocked(UserHandle.of(user2))).thenReturn(false);
        mWifiConfigManager.handleUserStop(user2);
        mContextConfigStoreMockOrder.verify(mWifiConfigStore, never())
                .switchUserStoresAndRead(any(List.class));

        // Now try stopping the foreground user1, this should trigger a write to store.
        mWifiConfigManager.handleUserStop(user1);
        mContextConfigStoreMockOrder.verify(mWifiConfigStore, never())
                .switchUserStoresAndRead(any(List.class));
        mContextConfigStoreMockOrder.verify(mWifiConfigStore).write(anyBoolean());
    }

    /**
     * Verifies that the user stop handling using {@link WifiConfigManager#handleUserStop(int)}
     * and ensures that the shared data is not lost when the foreground user is stopped.
     */
    @Test
    public void testHandleUserStopDoesNotClearSharedData() throws Exception {
        int user1 = TEST_DEFAULT_USER;

        //
        // Setup the database for the user before initiating stop.
        //
        int appId = 674;
        // Create 2 networks. 1 for user1, and 1 shared.
        final WifiConfiguration user1Network = WifiConfigurationTestUtil.createPskNetwork();
        user1Network.shared = false;
        user1Network.creatorUid = UserHandle.getUid(user1, appId);
        final WifiConfiguration sharedNetwork = WifiConfigurationTestUtil.createPskNetwork();

        // Set up the store data that is loaded initially.
        List<WifiConfiguration> sharedNetworks = new ArrayList<WifiConfiguration>() {
            {
                add(sharedNetwork);
            }
        };
        List<WifiConfiguration> user1Networks = new ArrayList<WifiConfiguration>() {
            {
                add(user1Network);
            }
        };
        setupStoreDataForRead(sharedNetworks, user1Networks);
        assertTrue(mWifiConfigManager.loadFromStore());
        verify(mWifiConfigStore).read();

        // Ensure that we have 2 networks in the database before the stop.
        assertEquals(2, mWifiConfigManager.getConfiguredNetworks().size());

        mWifiConfigManager.handleUserStop(user1);

        // Ensure that we only have 1 shared network in the database after the stop.
        assertEquals(1, mWifiConfigManager.getConfiguredNetworks().size());
        assertEquals(sharedNetwork.SSID, mWifiConfigManager.getConfiguredNetworks().get(0).SSID);
    }

    /**
     * Verifies the foreground user unlock via {@link WifiConfigManager#handleUserUnlock(int)}
     * results in a store read after bootup.
     */
    @Test
    public void testHandleUserUnlockAfterBootup() throws Exception {
        int user1 = TEST_DEFAULT_USER;

        // Set up the internal data first.
        assertTrue(mWifiConfigManager.loadFromStore());
        mContextConfigStoreMockOrder.verify(mWifiConfigStore).read();
        mContextConfigStoreMockOrder.verify(mWifiConfigStore, never()).write(anyBoolean());
        mContextConfigStoreMockOrder.verify(mWifiConfigStore, never())
                .switchUserStoresAndRead(any(List.class));

        setupStoreDataForUserRead(new ArrayList<>(), new HashMap<>());
        // Unlock the user1 (default user) for the first time and ensure that we read the data.
        mWifiConfigManager.handleUserUnlock(user1);
        mContextConfigStoreMockOrder.verify(mWifiConfigStore, never()).read();
        mContextConfigStoreMockOrder.verify(mWifiConfigStore)
                .switchUserStoresAndRead(any(List.class));
        mContextConfigStoreMockOrder.verify(mWifiConfigStore).write(anyBoolean());
    }

    /**
     * Verifies that the store read after bootup received after
     * foreground user unlock via {@link WifiConfigManager#handleUserUnlock(int)}
     * results in a user store read.
     */
    @Test
    public void testHandleBootupAfterUserUnlock() throws Exception {
        int user1 = TEST_DEFAULT_USER;

        // Unlock the user1 (default user) for the first time and ensure that we don't read the
        // data.
        mWifiConfigManager.handleUserUnlock(user1);
        mContextConfigStoreMockOrder.verify(mWifiConfigStore, never()).read();
        mContextConfigStoreMockOrder.verify(mWifiConfigStore, never()).write(anyBoolean());
        mContextConfigStoreMockOrder.verify(mWifiConfigStore, never())
                .switchUserStoresAndRead(any(List.class));

        setupStoreDataForUserRead(new ArrayList<WifiConfiguration>(), new HashMap<>());
        // Read from store now.
        assertTrue(mWifiConfigManager.loadFromStore());
        mContextConfigStoreMockOrder.verify(mWifiConfigStore)
                .setUserStores(any(List.class));
        mContextConfigStoreMockOrder.verify(mWifiConfigStore).read();
    }

    /**
     * Verifies that the store read after bootup received after
     * a user switch via {@link WifiConfigManager#handleUserSwitch(int)}
     * results in a user store read.
     */
    @Test
    public void testHandleBootupAfterUserSwitch() throws Exception {
        int user1 = TEST_DEFAULT_USER;
        int user2 = TEST_DEFAULT_USER + 1;
        setupUserProfiles(user2);

        // Switch from user1 to user2 and ensure that we don't read or write any data
        // (need to wait for loadFromStore invocation).
        mWifiConfigManager.handleUserSwitch(user2);
        mContextConfigStoreMockOrder.verify(mWifiConfigStore, never()).read();
        mContextConfigStoreMockOrder.verify(mWifiConfigStore, never()).write(anyBoolean());
        mContextConfigStoreMockOrder.verify(mWifiConfigStore, never())
                .switchUserStoresAndRead(any(List.class));

        // Now load from the store.
        assertTrue(mWifiConfigManager.loadFromStore());
        mContextConfigStoreMockOrder.verify(mWifiConfigStore).read();

        // Unlock the user2 and ensure that we read from the user store.
        setupStoreDataForUserRead(new ArrayList<>(), new HashMap<>());
        mWifiConfigManager.handleUserUnlock(user2);
        mContextConfigStoreMockOrder.verify(mWifiConfigStore)
                .switchUserStoresAndRead(any(List.class));
    }

    /**
     * Verifies that the store read after bootup received after
     * a previous user unlock and user switch via {@link WifiConfigManager#handleUserSwitch(int)}
     * results in a user store read.
     */
    @Test
    public void testHandleBootupAfterPreviousUserUnlockAndSwitch() throws Exception {
        int user1 = TEST_DEFAULT_USER;
        int user2 = TEST_DEFAULT_USER + 1;
        setupUserProfiles(user2);

        // Unlock the user1 (default user) for the first time and ensure that we don't read the data
        // (need to wait for loadFromStore invocation).
        mWifiConfigManager.handleUserUnlock(user1);
        mContextConfigStoreMockOrder.verify(mWifiConfigStore, never()).read();
        mContextConfigStoreMockOrder.verify(mWifiConfigStore, never()).write(anyBoolean());
        mContextConfigStoreMockOrder.verify(mWifiConfigStore, never())
                .switchUserStoresAndRead(any(List.class));

        // Switch from user1 to user2 and ensure that we don't read or write any data
        // (need to wait for loadFromStore invocation).
        mWifiConfigManager.handleUserSwitch(user2);
        mContextConfigStoreMockOrder.verify(mWifiConfigStore, never()).read();
        mContextConfigStoreMockOrder.verify(mWifiConfigStore, never()).write(anyBoolean());
        mContextConfigStoreMockOrder.verify(mWifiConfigStore, never())
                .switchUserStoresAndRead(any(List.class));

        // Now load from the store.
        assertTrue(mWifiConfigManager.loadFromStore());
        mContextConfigStoreMockOrder.verify(mWifiConfigStore).read();

        // Unlock the user2 and ensure that we read from the user store.
        setupStoreDataForUserRead(new ArrayList<>(), new HashMap<>());
        mWifiConfigManager.handleUserUnlock(user2);
        mContextConfigStoreMockOrder.verify(mWifiConfigStore)
                .switchUserStoresAndRead(any(List.class));
    }

    /**
     * Verifies that the store read after bootup received after
     * a user switch and unlock of a previous user via {@link WifiConfigManager#
     * handleUserSwitch(int)} results in a user store read.
     */
    @Test
    public void testHandleBootupAfterUserSwitchAndPreviousUserUnlock() throws Exception {
        int user1 = TEST_DEFAULT_USER;
        int user2 = TEST_DEFAULT_USER + 1;
        setupUserProfiles(user2);

        // Switch from user1 to user2 and ensure that we don't read or write any data
        // (need to wait for loadFromStore invocation).
        mWifiConfigManager.handleUserSwitch(user2);
        mContextConfigStoreMockOrder.verify(mWifiConfigStore, never()).read();
        mContextConfigStoreMockOrder.verify(mWifiConfigStore, never()).write(anyBoolean());
        mContextConfigStoreMockOrder.verify(mWifiConfigStore, never())
                .switchUserStoresAndRead(any(List.class));

        // Unlock the user1 for the first time and ensure that we don't read the data
        mWifiConfigManager.handleUserUnlock(user1);
        mContextConfigStoreMockOrder.verify(mWifiConfigStore, never()).read();
        mContextConfigStoreMockOrder.verify(mWifiConfigStore, never()).write(anyBoolean());
        mContextConfigStoreMockOrder.verify(mWifiConfigStore, never())
                .switchUserStoresAndRead(any(List.class));

        // Now load from the store.
        assertTrue(mWifiConfigManager.loadFromStore());
        mContextConfigStoreMockOrder.verify(mWifiConfigStore).read();

        // Unlock the user2 and ensure that we read from the user store.
        setupStoreDataForUserRead(new ArrayList<>(), new HashMap<>());
        mWifiConfigManager.handleUserUnlock(user2);
        mContextConfigStoreMockOrder.verify(mWifiConfigStore)
                .switchUserStoresAndRead(any(List.class));
    }

    /**
     * Verifies the foreground user unlock via {@link WifiConfigManager#handleUserUnlock(int)} does
     * not always result in a store read unless the user had switched or just booted up.
     */
    @Test
    public void testHandleUserUnlockWithoutSwitchOrBootup() throws Exception {
        int user1 = TEST_DEFAULT_USER;
        int user2 = TEST_DEFAULT_USER + 1;
        setupUserProfiles(user2);

        // Set up the internal data first.
        assertTrue(mWifiConfigManager.loadFromStore());

        setupStoreDataForUserRead(new ArrayList<>(), new HashMap<>());
        // user2 is unlocked and switched to foreground.
        when(mUserManager.isUserUnlockingOrUnlocked(UserHandle.of(user2))).thenReturn(true);
        mWifiConfigManager.handleUserSwitch(user2);
        // Ensure that the read was invoked.
        mContextConfigStoreMockOrder.verify(mWifiConfigStore)
                .switchUserStoresAndRead(any(List.class));

        // Unlock the user2 again and ensure that we don't read the data now.
        mWifiConfigManager.handleUserUnlock(user2);
        mContextConfigStoreMockOrder.verify(mWifiConfigStore, never())
                .switchUserStoresAndRead(any(List.class));
    }

    /**
     * Verifies the private network addition using
     * {@link WifiConfigManager#addOrUpdateNetwork(WifiConfiguration, int)}
     * by a non foreground user is rejected.
     */
    @Test
    public void testAddNetworkUsingBackgroundUserUId() throws Exception {
        int user2 = TEST_DEFAULT_USER + 1;
        setupUserProfiles(user2);

        int creatorUid = UserHandle.getUid(user2, 674);

        when(mWifiPermissionsUtil.checkNetworkSettingsPermission(creatorUid)).thenReturn(false);

        // Create a network for user2 try adding it. This should be rejected.
        final WifiConfiguration user2Network = WifiConfigurationTestUtil.createPskNetwork();
        NetworkUpdateResult result = addNetworkToWifiConfigManager(user2Network, creatorUid);
        assertFalse(result.isSuccess());
    }

    /**
     * Verifies the private network addition using
     * {@link WifiConfigManager#addOrUpdateNetwork(WifiConfiguration, int)}
     * by SysUI is always accepted.
     */
    @Test
    public void testAddNetworkUsingSysUiUid() throws Exception {
        // Set up the user profiles stuff. Needed for |WifiConfigurationUtil.isVisibleToAnyProfile|
        int user2 = TEST_DEFAULT_USER + 1;
        setupUserProfiles(user2);

        when(mUserManager.isUserUnlockingOrUnlocked(UserHandle.of(user2))).thenReturn(false);
        mWifiConfigManager.handleUserSwitch(user2);

        when(mWifiPermissionsUtil.checkNetworkSettingsPermission(TEST_SYSUI_UID)).thenReturn(true);

        // Create a network for user2 try adding it. This should be rejected.
        final WifiConfiguration user2Network = WifiConfigurationTestUtil.createPskNetwork();
        NetworkUpdateResult result = addNetworkToWifiConfigManager(user2Network, TEST_SYSUI_UID);
        assertTrue(result.isSuccess());
    }

    /**
     * Verifies the loading of networks using {@link WifiConfigManager#loadFromStore()}
     * attempts to read from the stores even when the store files are not present.
     */
    @Test
    public void testFreshInstallLoadFromStore() throws Exception {
        assertTrue(mWifiConfigManager.loadFromStore());

        verify(mWifiConfigStore).read();

        assertTrue(mWifiConfigManager.getConfiguredNetworksWithPasswords().isEmpty());
    }

    /**
     * Verifies the loading of networks using {@link WifiConfigManager#loadFromStore()}
     * attempts to read from the stores even if the store files are not present and the
     * user unlock already comes in.
     */
    @Test
    public void testFreshInstallLoadFromStoreAfterUserUnlock() throws Exception {
        int user1 = TEST_DEFAULT_USER;

        // Unlock the user1 (default user) for the first time and ensure that we don't read the
        // data.
        mWifiConfigManager.handleUserUnlock(user1);
        verify(mWifiConfigStore, never()).read();

        // Read from store now.
        assertTrue(mWifiConfigManager.loadFromStore());

        // Ensure that the read was invoked.
        verify(mWifiConfigStore).read();
    }

    /**
     * Verifies the user switch using {@link WifiConfigManager#handleUserSwitch(int)} is handled
     * when the store files (new or legacy) are not present.
     */
    @Test
    public void testHandleUserSwitchAfterFreshInstall() throws Exception {
        int user2 = TEST_DEFAULT_USER + 1;

        assertTrue(mWifiConfigManager.loadFromStore());
        verify(mWifiConfigStore).read();

        setupStoreDataForUserRead(new ArrayList<>(), new HashMap<>());
        // Now switch the user to user 2.
        when(mUserManager.isUserUnlockingOrUnlocked(UserHandle.of(user2))).thenReturn(true);
        mWifiConfigManager.handleUserSwitch(user2);
        // Ensure that the read was invoked.
        mContextConfigStoreMockOrder.verify(mWifiConfigStore)
                .switchUserStoresAndRead(any(List.class));
    }

    /**
     * Verifies that the last user selected network parameter is set when
     * {@link WifiConfigManager#enableNetwork(int, boolean, int)} with disableOthers flag is set
     * to true and cleared when either {@link WifiConfigManager#disableNetwork(int, int)} or
     * {@link WifiConfigManager#removeNetwork(int, int)} is invoked using the same network ID.
     */
    @Test
    public void testLastSelectedNetwork() throws Exception {
        WifiConfiguration openNetwork = WifiConfigurationTestUtil.createOpenNetwork();
        NetworkUpdateResult result = verifyAddNetworkToWifiConfigManager(openNetwork);

        when(mClock.getElapsedSinceBootMillis()).thenReturn(67L);
        assertTrue(mWifiConfigManager.enableNetwork(
                result.getNetworkId(), true, TEST_CREATOR_UID, TEST_CREATOR_NAME));
        assertEquals(result.getNetworkId(), mWifiConfigManager.getLastSelectedNetwork());
        assertEquals(67, mWifiConfigManager.getLastSelectedTimeStamp());

        // Now disable the network and ensure that the last selected flag is cleared.
        assertTrue(mWifiConfigManager.disableNetwork(
                result.getNetworkId(), TEST_CREATOR_UID, TEST_CREATOR_NAME));
        assertEquals(
                WifiConfiguration.INVALID_NETWORK_ID, mWifiConfigManager.getLastSelectedNetwork());

        // Enable it again and remove the network to ensure that the last selected flag was cleared.
        assertTrue(mWifiConfigManager.enableNetwork(
                result.getNetworkId(), true, TEST_CREATOR_UID, TEST_CREATOR_NAME));
        assertEquals(result.getNetworkId(), mWifiConfigManager.getLastSelectedNetwork());
        assertEquals(openNetwork.getKey(), mWifiConfigManager.getLastSelectedNetworkConfigKey());

        assertTrue(mWifiConfigManager.removeNetwork(
                result.getNetworkId(), TEST_CREATOR_UID, TEST_CREATOR_NAME));
        assertEquals(
                WifiConfiguration.INVALID_NETWORK_ID, mWifiConfigManager.getLastSelectedNetwork());
    }

    /**
     * Verifies that all the networks for the provided app is removed when
     * {@link WifiConfigManager#removeNetworksForApp(ApplicationInfo)} is invoked.
     */
    @Test
    public void testRemoveNetworksForApp() throws Exception {
        when(mPackageManager.getNameForUid(TEST_CREATOR_UID)).thenReturn(TEST_CREATOR_NAME);

        verifyRemoveNetworksForApp();
    }

    /**
     * Verifies that all the networks for the provided app is removed when
     * {@link WifiConfigManager#removeNetworksForApp(ApplicationInfo)} is invoked.
     */
    @Test
    public void testRemoveNetworksForAppUsingSharedUid() throws Exception {
        when(mPackageManager.getNameForUid(TEST_CREATOR_UID))
                .thenReturn(TEST_CREATOR_NAME + ":" + TEST_CREATOR_UID);

        verifyRemoveNetworksForApp();
    }

    /**
     * Verifies that all the networks for the provided user is removed when
     * {@link WifiConfigManager#removeNetworksForUser(int)} is invoked.
     */
    @Test
    public void testRemoveNetworksForUser() throws Exception {
        verifyAddNetworkToWifiConfigManager(WifiConfigurationTestUtil.createOpenNetwork());
        verifyAddNetworkToWifiConfigManager(WifiConfigurationTestUtil.createPskNetwork());
        verifyAddNetworkToWifiConfigManager(WifiConfigurationTestUtil.createWepNetwork());

        assertFalse(mWifiConfigManager.getConfiguredNetworks().isEmpty());

        assertEquals(3, mWifiConfigManager.removeNetworksForUser(TEST_DEFAULT_USER).size());

        // Ensure all the networks are removed now.
        assertTrue(mWifiConfigManager.getConfiguredNetworks().isEmpty());
    }

    /**
     * Verifies that the connect choice is removed from all networks when
     * {@link WifiConfigManager#removeNetwork(int, int)} is invoked.
     */
    @Test
    public void testRemoveNetworkRemovesConnectChoice() throws Exception {
        WifiConfiguration network1 = WifiConfigurationTestUtil.createOpenNetwork();
        WifiConfiguration network2 = WifiConfigurationTestUtil.createPskNetwork();
        WifiConfiguration network3 = WifiConfigurationTestUtil.createPskNetwork();
        verifyAddNetworkToWifiConfigManager(network1);
        verifyAddNetworkToWifiConfigManager(network2);
        verifyAddNetworkToWifiConfigManager(network3);

        // Set connect choice of network 2 over network 1.
        assertTrue(
                mWifiConfigManager.setNetworkConnectChoice(
                        network1.networkId, network2.getKey()));

        WifiConfiguration retrievedNetwork =
                mWifiConfigManager.getConfiguredNetwork(network1.networkId);
        assertEquals(
                network2.getKey(),
                retrievedNetwork.getNetworkSelectionStatus().getConnectChoice());

        // Remove network 3 and ensure that the connect choice on network 1 is not removed.
        assertTrue(mWifiConfigManager.removeNetwork(
                network3.networkId, TEST_CREATOR_UID, TEST_CREATOR_NAME));
        retrievedNetwork = mWifiConfigManager.getConfiguredNetwork(network1.networkId);
        assertEquals(
                network2.getKey(),
                retrievedNetwork.getNetworkSelectionStatus().getConnectChoice());

        // Now remove network 2 and ensure that the connect choice on network 1 is removed..
        assertTrue(mWifiConfigManager.removeNetwork(
                network2.networkId, TEST_CREATOR_UID, TEST_CREATOR_NAME));
        retrievedNetwork = mWifiConfigManager.getConfiguredNetwork(network1.networkId);
        assertNotEquals(
                network2.getKey(),
                retrievedNetwork.getNetworkSelectionStatus().getConnectChoice());

        // This should have triggered 2 buffered writes. 1 for setting the connect choice, 1 for
        // clearing it after network removal.
        mContextConfigStoreMockOrder.verify(mWifiConfigStore, times(2)).write(eq(false));
    }

    /**
     * Disabling autojoin should clear associated connect choice links.
     */
    @Test
    public void testDisableAutojoinRemovesConnectChoice() throws Exception {
        WifiConfiguration network1 = WifiConfigurationTestUtil.createOpenNetwork();
        WifiConfiguration network2 = WifiConfigurationTestUtil.createPskNetwork();
        WifiConfiguration network3 = WifiConfigurationTestUtil.createPskNetwork();
        verifyAddNetworkToWifiConfigManager(network1);
        verifyAddNetworkToWifiConfigManager(network2);
        verifyAddNetworkToWifiConfigManager(network3);

        // Set connect choice of network 2 over network 1 and network 3.
        assertTrue(
                mWifiConfigManager.setNetworkConnectChoice(
                        network1.networkId, network2.getKey()));
        assertTrue(
                mWifiConfigManager.setNetworkConnectChoice(
                        network3.networkId, network2.getKey()));

        WifiConfiguration retrievedNetwork =
                mWifiConfigManager.getConfiguredNetwork(network3.networkId);
        assertEquals(
                network2.getKey(),
                retrievedNetwork.getNetworkSelectionStatus().getConnectChoice());

        // Disable network 3
        assertTrue(mWifiConfigManager.allowAutojoin(network3.networkId, false));
        // Ensure that the connect choice on network 3 is removed.
        retrievedNetwork = mWifiConfigManager.getConfiguredNetwork(network3.networkId);
        assertEquals(
                null,
                retrievedNetwork.getNetworkSelectionStatus().getConnectChoice());
        // Ensure that the connect choice on network 1 is not removed.
        retrievedNetwork = mWifiConfigManager.getConfiguredNetwork(network1.networkId);
        assertEquals(
                network2.getKey(),
                retrievedNetwork.getNetworkSelectionStatus().getConnectChoice());
    }

    /**
     * Verifies that all the ephemeral and passpoint networks are removed when
     * {@link WifiConfigManager#removeAllEphemeralOrPasspointConfiguredNetworks()} is invoked.
     */
    @Test
    public void testRemoveAllEphemeralOrPasspointConfiguredNetworks() throws Exception {
        WifiConfiguration savedOpenNetwork = WifiConfigurationTestUtil.createOpenNetwork();
        WifiConfiguration ephemeralNetwork = WifiConfigurationTestUtil.createEphemeralNetwork();
        WifiConfiguration passpointNetwork = WifiConfigurationTestUtil.createPasspointNetwork();

        verifyAddNetworkToWifiConfigManager(savedOpenNetwork);
        verifyAddEphemeralNetworkToWifiConfigManager(ephemeralNetwork);
        verifyAddPasspointNetworkToWifiConfigManager(passpointNetwork);

        List<WifiConfiguration> expectedConfigsBeforeRemove = new ArrayList<WifiConfiguration>() {{
                add(savedOpenNetwork);
                add(ephemeralNetwork);
                add(passpointNetwork);
            }};
        WifiConfigurationTestUtil.assertConfigurationsEqualForConfigManagerAddOrUpdate(
                expectedConfigsBeforeRemove, mWifiConfigManager.getConfiguredNetworks());

        assertTrue(mWifiConfigManager.removeAllEphemeralOrPasspointConfiguredNetworks());

        List<WifiConfiguration> expectedConfigsAfterRemove = new ArrayList<WifiConfiguration>() {{
                add(savedOpenNetwork);
            }};
        WifiConfigurationTestUtil.assertConfigurationsEqualForConfigManagerAddOrUpdate(
                expectedConfigsAfterRemove, mWifiConfigManager.getConfiguredNetworks());

        // No more ephemeral or passpoint networks to remove now.
        assertFalse(mWifiConfigManager.removeAllEphemeralOrPasspointConfiguredNetworks());
    }

    /**
     * Verifies that Passpoint network corresponding with given config key (FQDN) is removed.
     *
     * @throws Exception
     */
    @Test
    public void testRemovePasspointConfiguredNetwork() throws Exception {
        WifiConfiguration passpointNetwork = WifiConfigurationTestUtil.createPasspointNetwork();
        verifyAddPasspointNetworkToWifiConfigManager(passpointNetwork);

        assertTrue(mWifiConfigManager.removePasspointConfiguredNetwork(
                passpointNetwork.getKey()));
    }

    /**
     * Verifies that suggested network corresponding with given config key is removed.
     *
     * @throws Exception
     */
    @Test
    public void testRemoveSuggestionConfiguredNetwork() throws Exception {
        WifiConfiguration suggestedNetwork = WifiConfigurationTestUtil.createEphemeralNetwork();
        suggestedNetwork.fromWifiNetworkSuggestion = true;
        verifyAddEphemeralNetworkToWifiConfigManager(suggestedNetwork);

        assertTrue(mWifiConfigManager.removeSuggestionConfiguredNetwork(
                suggestedNetwork.getKey()));
    }

    /**
     * Verifies that the modification of a single network using
     * {@link WifiConfigManager#addOrUpdateNetwork(WifiConfiguration, int)} and ensures that any
     * updates to the network config in
     * {@link WifiKeyStore#updateNetworkKeys(WifiConfiguration, WifiConfiguration)} is reflected
     * in the internal database.
     */
    @Test
    public void testUpdateSingleNetworkWithKeysUpdate() {
        WifiConfiguration network = WifiConfigurationTestUtil.createEapNetwork();
        network.enterpriseConfig =
                WifiConfigurationTestUtil.createPEAPWifiEnterpriseConfigWithGTCPhase2();
        verifyAddNetworkToWifiConfigManager(network);

        // Now verify that network configurations match before we make any change.
        WifiConfigurationTestUtil.assertConfigurationEqualForConfigManagerAddOrUpdate(
                network,
                mWifiConfigManager.getConfiguredNetworkWithPassword(network.networkId));

        // Modify the network ca_cert field in updateNetworkKeys method during a network
        // config update.
        final String newCaCertAlias = "test";
        assertNotEquals(newCaCertAlias, network.enterpriseConfig.getCaCertificateAlias());

        doAnswer(new AnswerWithArguments() {
            public boolean answer(WifiConfiguration newConfig, WifiConfiguration existingConfig) {
                newConfig.enterpriseConfig.setCaCertificateAlias(newCaCertAlias);
                return true;
            }
        }).when(mWifiKeyStore).updateNetworkKeys(
                any(WifiConfiguration.class), any(WifiConfiguration.class));

        verifyUpdateNetworkToWifiConfigManagerWithoutIpChange(network);

        // Now verify that the keys update is reflected in the configuration fetched from internal
        // db.
        network.enterpriseConfig.setCaCertificateAlias(newCaCertAlias);
        WifiConfigurationTestUtil.assertConfigurationEqualForConfigManagerAddOrUpdate(
                network,
                mWifiConfigManager.getConfiguredNetworkWithPassword(network.networkId));
    }

    /**
     * Verifies that the dump method prints out all the saved network details with passwords masked.
     * {@link WifiConfigManager#dump(FileDescriptor, PrintWriter, String[])}.
     */
    @Test
    public void testDump() {
        WifiConfiguration pskNetwork = WifiConfigurationTestUtil.createPskNetwork();
        WifiConfiguration eapNetwork = WifiConfigurationTestUtil.createEapNetwork();
        eapNetwork.enterpriseConfig.setPassword("blah");

        verifyAddNetworkToWifiConfigManager(pskNetwork);
        verifyAddNetworkToWifiConfigManager(eapNetwork);

        StringWriter stringWriter = new StringWriter();
        mWifiConfigManager.dump(
                new FileDescriptor(), new PrintWriter(stringWriter), new String[0]);
        String dumpString = stringWriter.toString();

        // Ensure that the network SSIDs were dumped out.
        assertTrue(dumpString.contains(pskNetwork.SSID));
        assertTrue(dumpString.contains(eapNetwork.SSID));

        // Ensure that the network passwords were not dumped out.
        assertFalse(dumpString.contains(pskNetwork.preSharedKey));
        assertFalse(dumpString.contains(eapNetwork.enterpriseConfig.getPassword()));
    }

    /**
     * Verifies the ordering of network list generated using
     * {@link WifiConfigManager#retrieveHiddenNetworkList()}.
     */
    @Test
    public void testRetrieveHiddenList() {
        // Create and add 3 networks.
        WifiConfiguration network1 = WifiConfigurationTestUtil.createWepHiddenNetwork();
        WifiConfiguration network2 = WifiConfigurationTestUtil.createPskHiddenNetwork();
        WifiConfiguration network3 = WifiConfigurationTestUtil.createOpenHiddenNetwork();
        verifyAddNetworkToWifiConfigManager(network1);
        verifyAddNetworkToWifiConfigManager(network2);
        verifyAddNetworkToWifiConfigManager(network3);
        mWifiConfigManager.updateNetworkAfterConnect(network3.networkId);

        // Now set scan results of network2 to set the corresponding
        // {@link NetworkSelectionStatus#mSeenInLastQualifiedNetworkSelection} field.
        assertTrue(mWifiConfigManager.setNetworkCandidateScanResult(network2.networkId,
                createScanDetailForNetwork(network2).getScanResult(), 54));

        // Retrieve the hidden network list & verify the order of the networks returned.
        List<WifiScanner.ScanSettings.HiddenNetwork> hiddenNetworks =
                mWifiConfigManager.retrieveHiddenNetworkList();
        assertEquals(3, hiddenNetworks.size());
        assertEquals(network3.SSID, hiddenNetworks.get(0).ssid);
        assertEquals(network2.SSID, hiddenNetworks.get(1).ssid);
        assertEquals(network1.SSID, hiddenNetworks.get(2).ssid);
    }

    /**
     * Verifies the addition of network configurations using
     * {@link WifiConfigManager#addOrUpdateNetwork(WifiConfiguration, int)} with same SSID and
     * default key mgmt does not add duplicate network configs.
     */
    @Test
    public void testAddMultipleNetworksWithSameSSIDAndDefaultKeyMgmt() {
        final String ssid = "\"test_blah\"";
        // Add a network with the above SSID and default key mgmt and ensure it was added
        // successfully.
        WifiConfiguration network1 = new WifiConfiguration();
        network1.SSID = ssid;
        NetworkUpdateResult result = addNetworkToWifiConfigManager(network1);
        assertTrue(result.getNetworkId() != WifiConfiguration.INVALID_NETWORK_ID);
        assertTrue(result.isNewNetwork());

        List<WifiConfiguration> retrievedNetworks =
                mWifiConfigManager.getConfiguredNetworksWithPasswords();
        assertEquals(1, retrievedNetworks.size());
        WifiConfigurationTestUtil.assertConfigurationEqualForConfigManagerAddOrUpdate(
                network1, retrievedNetworks.get(0));

        // Now add a second network with the same SSID and default key mgmt and ensure that it
        // didn't add a new duplicate network.
        WifiConfiguration network2 = new WifiConfiguration();
        network2.SSID = ssid;
        result = addNetworkToWifiConfigManager(network2);
        assertTrue(result.getNetworkId() != WifiConfiguration.INVALID_NETWORK_ID);
        assertFalse(result.isNewNetwork());

        retrievedNetworks = mWifiConfigManager.getConfiguredNetworksWithPasswords();
        assertEquals(1, retrievedNetworks.size());
        WifiConfigurationTestUtil.assertConfigurationEqualForConfigManagerAddOrUpdate(
                network2, retrievedNetworks.get(0));
    }

    /**
     * Verifies the addition of network configurations using
     * {@link WifiConfigManager#addOrUpdateNetwork(WifiConfiguration, int)} with same SSID and
     * different key mgmt should add different network configs.
     */
    @Test
    public void testAddMultipleNetworksWithSameSSIDAndDifferentKeyMgmt() {
        final String ssid = "\"test_blah\"";
        // Add a network with the above SSID and WPA_PSK key mgmt and ensure it was added
        // successfully.
        WifiConfiguration network1 = new WifiConfiguration();
        network1.SSID = ssid;
        network1.allowedKeyManagement.set(WifiConfiguration.KeyMgmt.WPA_PSK);
        network1.preSharedKey = "\"test_blah\"";
        NetworkUpdateResult result = addNetworkToWifiConfigManager(network1);
        assertTrue(result.getNetworkId() != WifiConfiguration.INVALID_NETWORK_ID);
        assertTrue(result.isNewNetwork());

        List<WifiConfiguration> retrievedNetworks =
                mWifiConfigManager.getConfiguredNetworksWithPasswords();
        assertEquals(1, retrievedNetworks.size());
        WifiConfigurationTestUtil.assertConfigurationEqualForConfigManagerAddOrUpdate(
                network1, retrievedNetworks.get(0));

        // Now add a second network with the same SSID and NONE key mgmt and ensure that it
        // does add a new network.
        WifiConfiguration network2 = new WifiConfiguration();
        network2.SSID = ssid;
        network2.allowedKeyManagement.set(WifiConfiguration.KeyMgmt.NONE);
        result = addNetworkToWifiConfigManager(network2);
        assertTrue(result.getNetworkId() != WifiConfiguration.INVALID_NETWORK_ID);
        assertTrue(result.isNewNetwork());

        retrievedNetworks = mWifiConfigManager.getConfiguredNetworksWithPasswords();
        assertEquals(2, retrievedNetworks.size());
        List<WifiConfiguration> networks = Arrays.asList(network1, network2);
        WifiConfigurationTestUtil.assertConfigurationsEqualForConfigManagerAddOrUpdate(
                networks, retrievedNetworks);
    }

    /**
     * Verifies that adding a network with a proxy, without having permission OVERRIDE_WIFI_CONFIG,
     * holding device policy, or profile owner policy fails.
     */
    @Test
    public void testAddNetworkWithProxyFails() {
        verifyAddOrUpdateNetworkWithProxySettingsAndPermissions(
                false, // withNetworkSettings
                false, // withProfileOwnerPolicy
                false, // withDeviceOwnerPolicy
                WifiConfigurationTestUtil.createDHCPIpConfigurationWithPacProxy(),
                false, // assertSuccess
                WifiConfiguration.INVALID_NETWORK_ID); // Update networkID
        verifyAddOrUpdateNetworkWithProxySettingsAndPermissions(
                false, // withNetworkSettings
                false, // withProfileOwnerPolicy
                false, // withDeviceOwnerPolicy
                WifiConfigurationTestUtil.createDHCPIpConfigurationWithStaticProxy(),
                false, // assertSuccess
                WifiConfiguration.INVALID_NETWORK_ID); // Update networkID
    }

    /**
     * Verifies that adding a network with a PAC or STATIC proxy with permission
     * OVERRIDE_WIFI_CONFIG is successful
     */
    @Test
    public void testAddNetworkWithProxyWithConfOverride() {
        verifyAddOrUpdateNetworkWithProxySettingsAndPermissions(
                true,  // withNetworkSettings
                false, // withProfileOwnerPolicy
                false, // withDeviceOwnerPolicy
                WifiConfigurationTestUtil.createDHCPIpConfigurationWithPacProxy(),
                true, // assertSuccess
                WifiConfiguration.INVALID_NETWORK_ID); // Update networkID
        verifyAddOrUpdateNetworkWithProxySettingsAndPermissions(
                true,  // withNetworkSettings
                false, // withProfileOwnerPolicy
                false, // withDeviceOwnerPolicy
                WifiConfigurationTestUtil.createDHCPIpConfigurationWithStaticProxy(),
                true, // assertSuccess
                WifiConfiguration.INVALID_NETWORK_ID); // Update networkID
    }

    /**
     * Verifies that adding a network with a PAC or STATIC proxy, while holding policy
     * {@link DeviceAdminInfo.USES_POLICY_PROFILE_OWNER} is successful
     */
    @Test
    public void testAddNetworkWithProxyAsProfileOwner() {
        verifyAddOrUpdateNetworkWithProxySettingsAndPermissions(
                false,  // withNetworkSettings
                true, // withProfileOwnerPolicy
                false, // withDeviceOwnerPolicy
                WifiConfigurationTestUtil.createDHCPIpConfigurationWithPacProxy(),
                true, // assertSuccess
                WifiConfiguration.INVALID_NETWORK_ID); // Update networkID
        verifyAddOrUpdateNetworkWithProxySettingsAndPermissions(
                false,  // withNetworkSettings
                true, // withProfileOwnerPolicy
                false, // withDeviceOwnerPolicy
                WifiConfigurationTestUtil.createDHCPIpConfigurationWithStaticProxy(),
                true, // assertSuccess
                WifiConfiguration.INVALID_NETWORK_ID); // Update networkID
    }
    /**
     * Verifies that adding a network with a PAC or STATIC proxy, while holding policy
     * {@link DeviceAdminInfo.USES_POLICY_DEVICE_OWNER} is successful
     */
    @Test
    public void testAddNetworkWithProxyAsDeviceOwner() {
        verifyAddOrUpdateNetworkWithProxySettingsAndPermissions(
                false,  // withNetworkSettings
                false, // withProfileOwnerPolicy
                true, // withDeviceOwnerPolicy
                WifiConfigurationTestUtil.createDHCPIpConfigurationWithPacProxy(),
                true, // assertSuccess
                WifiConfiguration.INVALID_NETWORK_ID); // Update networkID
        verifyAddOrUpdateNetworkWithProxySettingsAndPermissions(
                false,  // withNetworkSettings
                false, // withProfileOwnerPolicy
                true, // withDeviceOwnerPolicy
                WifiConfigurationTestUtil.createDHCPIpConfigurationWithStaticProxy(),
                true, // assertSuccess
                WifiConfiguration.INVALID_NETWORK_ID); // Update networkID
    }
    /**
     * Verifies that updating a network (that has no proxy) and adding a PAC or STATIC proxy fails
     * without being able to override configs, or holding Device or Profile owner policies.
     */
    @Test
    public void testUpdateNetworkAddProxyFails() {
        WifiConfiguration network = WifiConfigurationTestUtil.createOpenHiddenNetwork();
        NetworkUpdateResult result = verifyAddNetworkToWifiConfigManager(network);
        verifyAddOrUpdateNetworkWithProxySettingsAndPermissions(
                false, // withNetworkSettings
                false, // withProfileOwnerPolicy
                false, // withDeviceOwnerPolicy
                WifiConfigurationTestUtil.createDHCPIpConfigurationWithPacProxy(),
                false, // assertSuccess
                result.getNetworkId()); // Update networkID
        verifyAddOrUpdateNetworkWithProxySettingsAndPermissions(
                false, // withNetworkSettings
                false, // withProfileOwnerPolicy
                false, // withDeviceOwnerPolicy
                WifiConfigurationTestUtil.createDHCPIpConfigurationWithStaticProxy(),
                false, // assertSuccess
                result.getNetworkId()); // Update networkID
    }
    /**
     * Verifies that updating a network and adding a proxy is successful in the cases where app can
     * override configs, holds policy {@link DeviceAdminInfo.USES_POLICY_PROFILE_OWNER},
     * and holds policy {@link DeviceAdminInfo.USES_POLICY_DEVICE_OWNER}, and that it fails
     * otherwise.
     */
    @Test
    public void testUpdateNetworkAddProxyWithPermissionAndSystem() {
        // Testing updating network with uid permission OVERRIDE_WIFI_CONFIG
        WifiConfiguration network = WifiConfigurationTestUtil.createOpenHiddenNetwork();
        NetworkUpdateResult result = addNetworkToWifiConfigManager(network, TEST_CREATOR_UID);
        assertTrue(result.getNetworkId() != WifiConfiguration.INVALID_NETWORK_ID);
        verifyAddOrUpdateNetworkWithProxySettingsAndPermissions(
                true, // withNetworkSettings
                false, // withProfileOwnerPolicy
                false, // withDeviceOwnerPolicy
                WifiConfigurationTestUtil.createDHCPIpConfigurationWithPacProxy(),
                true, // assertSuccess
                result.getNetworkId()); // Update networkID

        network = WifiConfigurationTestUtil.createOpenHiddenNetwork();
        result = addNetworkToWifiConfigManager(network, TEST_CREATOR_UID);
        assertTrue(result.getNetworkId() != WifiConfiguration.INVALID_NETWORK_ID);
        verifyAddOrUpdateNetworkWithProxySettingsAndPermissions(
                false, // withNetworkSettings
                true, // withNetworkSetupWizard
                false, // withProfileOwnerPolicy
                false, // withDeviceOwnerPolicy
                WifiConfigurationTestUtil.createDHCPIpConfigurationWithPacProxy(),
                true, // assertSuccess
                result.getNetworkId()); // Update networkID

        // Testing updating network with proxy while holding Profile Owner policy
        network = WifiConfigurationTestUtil.createOpenHiddenNetwork();
        result = addNetworkToWifiConfigManager(network, TEST_NO_PERM_UID);
        assertTrue(result.getNetworkId() != WifiConfiguration.INVALID_NETWORK_ID);
        verifyAddOrUpdateNetworkWithProxySettingsAndPermissions(
                false, // withNetworkSettings
                true, // withProfileOwnerPolicy
                false, // withDeviceOwnerPolicy
                WifiConfigurationTestUtil.createDHCPIpConfigurationWithPacProxy(),
                true, // assertSuccess
                result.getNetworkId()); // Update networkID

        // Testing updating network with proxy while holding Device Owner Policy
        network = WifiConfigurationTestUtil.createOpenHiddenNetwork();
        result = addNetworkToWifiConfigManager(network, TEST_NO_PERM_UID);
        assertTrue(result.getNetworkId() != WifiConfiguration.INVALID_NETWORK_ID);
        verifyAddOrUpdateNetworkWithProxySettingsAndPermissions(
                false, // withNetworkSettings
                false, // withProfileOwnerPolicy
                true, // withDeviceOwnerPolicy
                WifiConfigurationTestUtil.createDHCPIpConfigurationWithPacProxy(),
                true, // assertSuccess
                result.getNetworkId()); // Update networkID
    }

    /**
     * Verifies that updating a network that has a proxy without changing the proxy, can succeed
     * without proxy specific permissions.
     */
    @Test
    public void testUpdateNetworkUnchangedProxy() {
        IpConfiguration ipConf = WifiConfigurationTestUtil.createDHCPIpConfigurationWithPacProxy();
        // First create a WifiConfiguration with proxy
        NetworkUpdateResult result = verifyAddOrUpdateNetworkWithProxySettingsAndPermissions(
                        false, // withNetworkSettings
                        true, // withProfileOwnerPolicy
                        false, // withDeviceOwnerPolicy
                        ipConf,
                        true, // assertSuccess
                        WifiConfiguration.INVALID_NETWORK_ID); // Update networkID
        // Update the network while using the same ipConf, and no proxy specific permissions
        verifyAddOrUpdateNetworkWithProxySettingsAndPermissions(
                        false, // withNetworkSettings
                        false, // withProfileOwnerPolicy
                        false, // withDeviceOwnerPolicy
                        ipConf,
                        true, // assertSuccess
                        result.getNetworkId()); // Update networkID
    }

    /**
     * Verifies that updating a network with a different proxy succeeds in the cases where app can
     * override configs, holds policy {@link DeviceAdminInfo.USES_POLICY_PROFILE_OWNER},
     * and holds policy {@link DeviceAdminInfo.USES_POLICY_DEVICE_OWNER}, and that it fails
     * otherwise.
     */
    @Test
    public void testUpdateNetworkDifferentProxy() {
        // Create two proxy configurations of the same type, but different values
        IpConfiguration ipConf1 =
                WifiConfigurationTestUtil.createDHCPIpConfigurationWithSpecificProxy(
                        WifiConfigurationTestUtil.STATIC_PROXY_SETTING,
                        TEST_STATIC_PROXY_HOST_1,
                        TEST_STATIC_PROXY_PORT_1,
                        TEST_STATIC_PROXY_EXCLUSION_LIST_1,
                        TEST_PAC_PROXY_LOCATION_1);
        IpConfiguration ipConf2 =
                WifiConfigurationTestUtil.createDHCPIpConfigurationWithSpecificProxy(
                        WifiConfigurationTestUtil.STATIC_PROXY_SETTING,
                        TEST_STATIC_PROXY_HOST_2,
                        TEST_STATIC_PROXY_PORT_2,
                        TEST_STATIC_PROXY_EXCLUSION_LIST_2,
                        TEST_PAC_PROXY_LOCATION_2);

        // Update with Conf Override
        NetworkUpdateResult result = verifyAddOrUpdateNetworkWithProxySettingsAndPermissions(
                true, // withNetworkSettings
                false, // withProfileOwnerPolicy
                false, // withDeviceOwnerPolicy
                ipConf1,
                true, // assertSuccess
                WifiConfiguration.INVALID_NETWORK_ID); // Update networkID
        verifyAddOrUpdateNetworkWithProxySettingsAndPermissions(
                true, // withNetworkSettings
                false, // withProfileOwnerPolicy
                false, // withDeviceOwnerPolicy
                ipConf2,
                true, // assertSuccess
                result.getNetworkId()); // Update networkID

        // Update as Device Owner
        result = verifyAddOrUpdateNetworkWithProxySettingsAndPermissions(
                false, // withNetworkSettings
                false, // withProfileOwnerPolicy
                true, // withDeviceOwnerPolicy
                ipConf1,
                true, // assertSuccess
                WifiConfiguration.INVALID_NETWORK_ID); // Update networkID
        verifyAddOrUpdateNetworkWithProxySettingsAndPermissions(
                false, // withNetworkSettings
                false, // withProfileOwnerPolicy
                true, // withDeviceOwnerPolicy
                ipConf2,
                true, // assertSuccess
                result.getNetworkId()); // Update networkID

        // Update as Profile Owner
        result = verifyAddOrUpdateNetworkWithProxySettingsAndPermissions(
                false, // withNetworkSettings
                true, // withProfileOwnerPolicy
                false, // withDeviceOwnerPolicy
                ipConf1,
                true, // assertSuccess
                WifiConfiguration.INVALID_NETWORK_ID); // Update networkID
        verifyAddOrUpdateNetworkWithProxySettingsAndPermissions(
                false, // withNetworkSettings
                true, // withProfileOwnerPolicy
                false, // withDeviceOwnerPolicy
                ipConf2,
                true, // assertSuccess
                result.getNetworkId()); // Update networkID

        // Update with no permissions (should fail)
        result = verifyAddOrUpdateNetworkWithProxySettingsAndPermissions(
                false, // withNetworkSettings
                true, // withProfileOwnerPolicy
                false, // withDeviceOwnerPolicy
                ipConf1,
                true, // assertSuccess
                WifiConfiguration.INVALID_NETWORK_ID); // Update networkID
        verifyAddOrUpdateNetworkWithProxySettingsAndPermissions(
                false, // withNetworkSettings
                false, // withProfileOwnerPolicy
                false, // withDeviceOwnerPolicy
                ipConf2,
                false, // assertSuccess
                result.getNetworkId()); // Update networkID
    }
    /**
     * Verifies that updating a network removing its proxy succeeds in the cases where app can
     * override configs, holds policy {@link DeviceAdminInfo.USES_POLICY_PROFILE_OWNER},
     * and holds policy {@link DeviceAdminInfo.USES_POLICY_DEVICE_OWNER}, and that it fails
     * otherwise.
     */
    @Test
    public void testUpdateNetworkRemoveProxy() {
        // Create two different IP configurations, one with a proxy and another without.
        IpConfiguration ipConf1 =
                WifiConfigurationTestUtil.createDHCPIpConfigurationWithSpecificProxy(
                        WifiConfigurationTestUtil.STATIC_PROXY_SETTING,
                        TEST_STATIC_PROXY_HOST_1,
                        TEST_STATIC_PROXY_PORT_1,
                        TEST_STATIC_PROXY_EXCLUSION_LIST_1,
                        TEST_PAC_PROXY_LOCATION_1);
        IpConfiguration ipConf2 =
                WifiConfigurationTestUtil.createDHCPIpConfigurationWithSpecificProxy(
                        WifiConfigurationTestUtil.NONE_PROXY_SETTING,
                        TEST_STATIC_PROXY_HOST_2,
                        TEST_STATIC_PROXY_PORT_2,
                        TEST_STATIC_PROXY_EXCLUSION_LIST_2,
                        TEST_PAC_PROXY_LOCATION_2);

        // Update with Conf Override
        NetworkUpdateResult result = verifyAddOrUpdateNetworkWithProxySettingsAndPermissions(
                true, // withNetworkSettings
                false, // withProfileOwnerPolicy
                false, // withDeviceOwnerPolicy
                ipConf1,
                true, // assertSuccess
                WifiConfiguration.INVALID_NETWORK_ID); // Update networkID
        verifyAddOrUpdateNetworkWithProxySettingsAndPermissions(
                true, // withNetworkSettings
                false, // withProfileOwnerPolicy
                false, // withDeviceOwnerPolicy
                ipConf2,
                true, // assertSuccess
                result.getNetworkId()); // Update networkID

        // Update as Device Owner
        result = verifyAddOrUpdateNetworkWithProxySettingsAndPermissions(
                false, // withNetworkSettings
                false, // withProfileOwnerPolicy
                true, // withDeviceOwnerPolicy
                ipConf1,
                true, // assertSuccess
                WifiConfiguration.INVALID_NETWORK_ID); // Update networkID
        verifyAddOrUpdateNetworkWithProxySettingsAndPermissions(
                false, // withNetworkSettings
                false, // withProfileOwnerPolicy
                true, // withDeviceOwnerPolicy
                ipConf2,
                true, // assertSuccess
                result.getNetworkId()); // Update networkID

        // Update as Profile Owner
        result = verifyAddOrUpdateNetworkWithProxySettingsAndPermissions(
                false, // withNetworkSettings
                true, // withProfileOwnerPolicy
                false, // withDeviceOwnerPolicy
                ipConf1,
                true, // assertSuccess
                WifiConfiguration.INVALID_NETWORK_ID); // Update networkID
        verifyAddOrUpdateNetworkWithProxySettingsAndPermissions(
                false, // withNetworkSettings
                true, // withProfileOwnerPolicy
                false, // withDeviceOwnerPolicy
                ipConf2,
                true, // assertSuccess
                result.getNetworkId()); // Update networkID

        // Update with no permissions (should fail)
        result = verifyAddOrUpdateNetworkWithProxySettingsAndPermissions(
                false, // withNetworkSettings
                true, // withProfileOwnerPolicy
                false, // withDeviceOwnerPolicy
                ipConf1,
                true, // assertSuccess
                WifiConfiguration.INVALID_NETWORK_ID); // Update networkID
        verifyAddOrUpdateNetworkWithProxySettingsAndPermissions(
                false, // withNetworkSettings
                false, // withProfileOwnerPolicy
                false, // withDeviceOwnerPolicy
                ipConf2,
                false, // assertSuccess
                result.getNetworkId()); // Update networkID
    }

    /**
     * Verifies that the app specified BSSID is converted and saved in lower case.
     */
    @Test
    public void testAppSpecifiedBssidIsSavedInLowerCase() {
        final String bssid = "0A:08:5C:BB:89:6D"; // upper case
        WifiConfiguration openNetwork = WifiConfigurationTestUtil.createOpenNetwork();
        openNetwork.BSSID = bssid;

        NetworkUpdateResult result = verifyAddNetworkToWifiConfigManager(openNetwork);

        WifiConfiguration retrievedNetwork = mWifiConfigManager.getConfiguredNetwork(
                result.getNetworkId());

        assertNotEquals(retrievedNetwork.BSSID, bssid);
        assertEquals(retrievedNetwork.BSSID, bssid.toLowerCase());
    }

    /**
     * Verifies that the method resetSimNetworks updates SIM presence status and SIM configs.
     */
    @Test
    public void testResetSimNetworks() {
        String expectedIdentity = "13214561234567890@wlan.mnc456.mcc321.3gppnetwork.org";
        when(mDataTelephonyManager.getSubscriberId()).thenReturn("3214561234567890");
        when(mDataTelephonyManager.getSimState()).thenReturn(TelephonyManager.SIM_STATE_READY);
        when(mDataTelephonyManager.getSimOperator()).thenReturn("321456");
        when(mDataTelephonyManager.getCarrierInfoForImsiEncryption(anyInt())).thenReturn(null);
        List<SubscriptionInfo> subList = new ArrayList<>() {{
                add(mock(SubscriptionInfo.class));
            }};
        when(mSubscriptionManager.getActiveSubscriptionInfoList()).thenReturn(subList);
        when(mSubscriptionManager.getActiveSubscriptionIdList())
                .thenReturn(new int[]{DATA_SUBID});

        WifiConfiguration network = WifiConfigurationTestUtil.createEapNetwork();
        WifiConfiguration simNetwork = WifiConfigurationTestUtil.createEapNetwork(
                WifiEnterpriseConfig.Eap.SIM, WifiEnterpriseConfig.Phase2.NONE);
        WifiConfiguration peapSimNetwork = WifiConfigurationTestUtil.createEapNetwork(
                WifiEnterpriseConfig.Eap.PEAP, WifiEnterpriseConfig.Phase2.SIM);
        network.enterpriseConfig.setIdentity("identity1");
        network.enterpriseConfig.setAnonymousIdentity("anonymous_identity1");
        simNetwork.enterpriseConfig.setIdentity("identity2");
        simNetwork.enterpriseConfig.setAnonymousIdentity("anonymous_identity2");
        peapSimNetwork.enterpriseConfig.setIdentity("identity3");
        peapSimNetwork.enterpriseConfig.setAnonymousIdentity("anonymous_identity3");
        verifyAddNetworkToWifiConfigManager(network);
        verifyAddNetworkToWifiConfigManager(simNetwork);
        verifyAddNetworkToWifiConfigManager(peapSimNetwork);
        MockitoSession mockSession = ExtendedMockito.mockitoSession()
                .mockStatic(SubscriptionManager.class)
                .startMocking();
        when(SubscriptionManager.getDefaultDataSubscriptionId()).thenReturn(DATA_SUBID);
        when(SubscriptionManager.isValidSubscriptionId(anyInt())).thenReturn(true);

        // SIM was removed, resetting SIM Networks
        mWifiConfigManager.resetSimNetworks();

        // Verify SIM configs are reset and non-SIM configs are not changed.
        WifiConfigurationTestUtil.assertConfigurationEqualForConfigManagerAddOrUpdate(
                network,
                mWifiConfigManager.getConfiguredNetworkWithPassword(network.networkId));
        WifiConfiguration retrievedSimNetwork =
                mWifiConfigManager.getConfiguredNetwork(simNetwork.networkId);
        assertEquals("", retrievedSimNetwork.enterpriseConfig.getAnonymousIdentity());
        assertEquals("", retrievedSimNetwork.enterpriseConfig.getIdentity());
        WifiConfiguration retrievedPeapSimNetwork =
                mWifiConfigManager.getConfiguredNetwork(peapSimNetwork.networkId);
        assertEquals(expectedIdentity, retrievedPeapSimNetwork.enterpriseConfig.getIdentity());
        assertNotEquals("", retrievedPeapSimNetwork.enterpriseConfig.getAnonymousIdentity());

        mockSession.finishMocking();
    }

    /**
     * {@link WifiConfigManager#resetSimNetworks()} should reset all non-PEAP SIM networks, no
     * matter if {@link WifiCarrierInfoManager#getSimIdentity()} returns null or not.
     */
    @Test
    public void testResetSimNetworks_getSimIdentityNull_shouldResetAllNonPeapSimIdentities() {
        when(mDataTelephonyManager.getSubscriberId()).thenReturn("");
        when(mDataTelephonyManager.getSimState()).thenReturn(TelephonyManager.SIM_STATE_READY);
        when(mDataTelephonyManager.getSimOperator()).thenReturn("");
        when(mDataTelephonyManager.getCarrierInfoForImsiEncryption(anyInt())).thenReturn(null);
        List<SubscriptionInfo> subList = new ArrayList<>() {{
                add(mock(SubscriptionInfo.class));
            }};
        when(mSubscriptionManager.getActiveSubscriptionInfoList()).thenReturn(subList);
        when(mSubscriptionManager.getActiveSubscriptionIdList())
                .thenReturn(new int[]{DATA_SUBID});

        WifiConfiguration peapSimNetwork = WifiConfigurationTestUtil.createEapNetwork(
                WifiEnterpriseConfig.Eap.PEAP, WifiEnterpriseConfig.Phase2.SIM);
        peapSimNetwork.enterpriseConfig.setIdentity("identity_peap");
        peapSimNetwork.enterpriseConfig.setAnonymousIdentity("anonymous_identity_peap");
        verifyAddNetworkToWifiConfigManager(peapSimNetwork);

        WifiConfiguration network = WifiConfigurationTestUtil.createEapNetwork();
        network.enterpriseConfig.setIdentity("identity");
        network.enterpriseConfig.setAnonymousIdentity("anonymous_identity");
        verifyAddNetworkToWifiConfigManager(network);

        WifiConfiguration simNetwork = WifiConfigurationTestUtil.createEapNetwork(
                WifiEnterpriseConfig.Eap.SIM, WifiEnterpriseConfig.Phase2.NONE);
        simNetwork.enterpriseConfig.setIdentity("identity_eap_sim");
        simNetwork.enterpriseConfig.setAnonymousIdentity("anonymous_identity_eap_sim");
        verifyAddNetworkToWifiConfigManager(simNetwork);
        MockitoSession mockSession = ExtendedMockito.mockitoSession()
                .mockStatic(SubscriptionManager.class)
                .startMocking();
        when(SubscriptionManager.getDefaultDataSubscriptionId()).thenReturn(DATA_SUBID);
        when(SubscriptionManager.isValidSubscriptionId(anyInt())).thenReturn(true);

        // SIM was removed, resetting SIM Networks
        mWifiConfigManager.resetSimNetworks();

        // EAP non-SIM network should be unchanged
        WifiConfigurationTestUtil.assertConfigurationEqualForConfigManagerAddOrUpdate(
                network, mWifiConfigManager.getConfiguredNetworkWithPassword(network.networkId));
        // EAP-SIM network should have identity & anonymous identity reset
        WifiConfiguration retrievedSimNetwork =
                mWifiConfigManager.getConfiguredNetwork(simNetwork.networkId);
        assertEquals("", retrievedSimNetwork.enterpriseConfig.getAnonymousIdentity());
        assertEquals("", retrievedSimNetwork.enterpriseConfig.getIdentity());
        // PEAP network should have unchanged identity & anonymous identity
        WifiConfiguration retrievedPeapSimNetwork =
                mWifiConfigManager.getConfiguredNetwork(peapSimNetwork.networkId);
        assertEquals("identity_peap", retrievedPeapSimNetwork.enterpriseConfig.getIdentity());
        assertEquals("anonymous_identity_peap",
                retrievedPeapSimNetwork.enterpriseConfig.getAnonymousIdentity());

        mockSession.finishMocking();
    }

    /**
     * Verifies that SIM configs are reset on {@link WifiConfigManager#loadFromStore()}.
     */
    @Test
    public void testLoadFromStoreResetsSimIdentity() {
        when(mDataTelephonyManager.getSubscriberId()).thenReturn("3214561234567890");
        when(mDataTelephonyManager.getSimState()).thenReturn(TelephonyManager.SIM_STATE_READY);
        when(mDataTelephonyManager.getSimOperator()).thenReturn("321456");
        when(mDataTelephonyManager.getCarrierInfoForImsiEncryption(anyInt())).thenReturn(null);

        WifiConfiguration simNetwork = WifiConfigurationTestUtil.createEapNetwork(
                WifiEnterpriseConfig.Eap.SIM, WifiEnterpriseConfig.Phase2.NONE);
        simNetwork.enterpriseConfig.setIdentity("identity");
        simNetwork.enterpriseConfig.setAnonymousIdentity("anonymous_identity");

        WifiConfiguration peapSimNetwork = WifiConfigurationTestUtil.createEapNetwork(
                WifiEnterpriseConfig.Eap.PEAP, WifiEnterpriseConfig.Phase2.NONE);
        peapSimNetwork.enterpriseConfig.setIdentity("identity");
        peapSimNetwork.enterpriseConfig.setAnonymousIdentity("anonymous_identity");

        // Set up the store data.
        List<WifiConfiguration> sharedNetworks = new ArrayList<WifiConfiguration>() {
            {
                add(simNetwork);
                add(peapSimNetwork);
            }
        };
        setupStoreDataForRead(sharedNetworks, new ArrayList<>());

        // read from store now
        assertTrue(mWifiConfigManager.loadFromStore());

        // assert that the expected identities are reset
        WifiConfiguration retrievedSimNetwork =
                mWifiConfigManager.getConfiguredNetwork(simNetwork.networkId);
        assertEquals("", retrievedSimNetwork.enterpriseConfig.getIdentity());
        assertEquals("", retrievedSimNetwork.enterpriseConfig.getAnonymousIdentity());

        WifiConfiguration retrievedPeapNetwork =
                mWifiConfigManager.getConfiguredNetwork(peapSimNetwork.networkId);
        assertEquals("identity", retrievedPeapNetwork.enterpriseConfig.getIdentity());
        assertEquals("anonymous_identity",
                retrievedPeapNetwork.enterpriseConfig.getAnonymousIdentity());
    }

    /**
     * Verifies the deletion of ephemeral network using
     * {@link WifiConfigManager#userTemporarilyDisabledNetwork(String)}.
     */
    @Test
    public void testUserDisableNetwork() throws Exception {
        WifiConfiguration openNetwork = WifiConfigurationTestUtil.createOpenNetwork();
        List<WifiConfiguration> networks = new ArrayList<>();
        networks.add(openNetwork);
        verifyAddNetworkToWifiConfigManager(openNetwork);
        List<WifiConfiguration> retrievedNetworks =
                mWifiConfigManager.getConfiguredNetworksWithPasswords();
        WifiConfigurationTestUtil.assertConfigurationsEqualForConfigManagerAddOrUpdate(
                networks, retrievedNetworks);

        verifyExpiryOfTimeout(openNetwork);
    }

    /**
     * Verifies the disconnection of Passpoint network using
     * {@link WifiConfigManager#userTemporarilyDisabledNetwork(String)}.
     */
    @Test
    public void testDisablePasspointNetwork() throws Exception {
        WifiConfiguration passpointNetwork = WifiConfigurationTestUtil.createPasspointNetwork();

        verifyAddPasspointNetworkToWifiConfigManager(passpointNetwork);

        List<WifiConfiguration> networks = new ArrayList<>();
        networks.add(passpointNetwork);

        List<WifiConfiguration> retrievedNetworks =
                mWifiConfigManager.getConfiguredNetworksWithPasswords();
        WifiConfigurationTestUtil.assertConfigurationsEqualForConfigManagerAddOrUpdate(
                networks, retrievedNetworks);

        verifyExpiryOfTimeout(passpointNetwork);
    }

    /**
     * Verifies the disconnection of Passpoint network using
     * {@link WifiConfigManager#userTemporarilyDisabledNetwork(String)} and ensures that any user
     * choice set over other networks is removed.
     */
    @Test
    public void testDisablePasspointNetworkRemovesUserChoice() throws Exception {
        WifiConfiguration passpointNetwork = WifiConfigurationTestUtil.createPasspointNetwork();
        WifiConfiguration savedNetwork = WifiConfigurationTestUtil.createOpenNetwork();

        verifyAddNetworkToWifiConfigManager(savedNetwork);
        verifyAddPasspointNetworkToWifiConfigManager(passpointNetwork);

        // Set connect choice of passpoint network over saved network.
        assertTrue(
                mWifiConfigManager.setNetworkConnectChoice(
                        savedNetwork.networkId, passpointNetwork.getKey()));

        WifiConfiguration retrievedSavedNetwork =
                mWifiConfigManager.getConfiguredNetwork(savedNetwork.networkId);
        assertEquals(
                passpointNetwork.getKey(),
                retrievedSavedNetwork.getNetworkSelectionStatus().getConnectChoice());

        // Disable the passpoint network & ensure the user choice is now removed from saved network.
        mWifiConfigManager.userTemporarilyDisabledNetwork(passpointNetwork.FQDN);

        retrievedSavedNetwork = mWifiConfigManager.getConfiguredNetwork(savedNetwork.networkId);
        assertNull(retrievedSavedNetwork.getNetworkSelectionStatus().getConnectChoice());
    }

    @Test
    public void  testUserEnableDisabledNetwork() {
        WifiConfiguration openNetwork = WifiConfigurationTestUtil.createOpenNetwork();
        List<WifiConfiguration> networks = new ArrayList<>();
        networks.add(openNetwork);
        verifyAddNetworkToWifiConfigManager(openNetwork);
        List<WifiConfiguration> retrievedNetworks =
                mWifiConfigManager.getConfiguredNetworksWithPasswords();
        WifiConfigurationTestUtil.assertConfigurationsEqualForConfigManagerAddOrUpdate(
                networks, retrievedNetworks);

        mWifiConfigManager.userTemporarilyDisabledNetwork(openNetwork.SSID);
        assertTrue(mWifiConfigManager.isNetworkTemporarilyDisabledByUser(openNetwork.SSID));
        mWifiConfigManager.userEnabledNetwork(retrievedNetworks.get(0).networkId);
        assertFalse(mWifiConfigManager.isNetworkTemporarilyDisabledByUser(openNetwork.SSID));
    }

    @Test
    public void testUserAddOrUpdateSavedNetworkEnableNetwork() {
        WifiConfiguration openNetwork = WifiConfigurationTestUtil.createOpenNetwork();
        List<WifiConfiguration> networks = new ArrayList<>();
        networks.add(openNetwork);
        mWifiConfigManager.userTemporarilyDisabledNetwork(openNetwork.SSID);
        assertTrue(mWifiConfigManager.isNetworkTemporarilyDisabledByUser(openNetwork.SSID));

        verifyAddNetworkToWifiConfigManager(openNetwork);
        List<WifiConfiguration> retrievedNetworks =
                mWifiConfigManager.getConfiguredNetworksWithPasswords();
        WifiConfigurationTestUtil.assertConfigurationsEqualForConfigManagerAddOrUpdate(
                networks, retrievedNetworks);
        assertFalse(mWifiConfigManager.isNetworkTemporarilyDisabledByUser(openNetwork.SSID));
    }

    @Test
    public void testUserAddPasspointNetworkEnableNetwork() {
        WifiConfiguration passpointNetwork = WifiConfigurationTestUtil.createPasspointNetwork();
        List<WifiConfiguration> networks = new ArrayList<>();
        networks.add(passpointNetwork);
        mWifiConfigManager.userTemporarilyDisabledNetwork(passpointNetwork.FQDN);
        assertTrue(mWifiConfigManager.isNetworkTemporarilyDisabledByUser(passpointNetwork.FQDN));
        // Add new passpoint network will enable the network.
        NetworkUpdateResult result = addNetworkToWifiConfigManager(passpointNetwork);
        assertTrue(result.getNetworkId() != WifiConfiguration.INVALID_NETWORK_ID);
        assertTrue(result.isNewNetwork());

        List<WifiConfiguration> retrievedNetworks =
                mWifiConfigManager.getConfiguredNetworksWithPasswords();
        WifiConfigurationTestUtil.assertConfigurationsEqualForConfigManagerAddOrUpdate(
                networks, retrievedNetworks);
        assertFalse(mWifiConfigManager.isNetworkTemporarilyDisabledByUser(passpointNetwork.FQDN));

        mWifiConfigManager.userTemporarilyDisabledNetwork(passpointNetwork.FQDN);
        assertTrue(mWifiConfigManager.isNetworkTemporarilyDisabledByUser(passpointNetwork.FQDN));
        // Update a existing passpoint network will not enable network.
        result = addNetworkToWifiConfigManager(passpointNetwork);
        assertTrue(result.getNetworkId() != WifiConfiguration.INVALID_NETWORK_ID);
        assertFalse(result.isNewNetwork());
        assertTrue(mWifiConfigManager.isNetworkTemporarilyDisabledByUser(passpointNetwork.FQDN));
    }

    private void verifyExpiryOfTimeout(WifiConfiguration config) {
        // Disable the ephemeral network.
        long disableTimeMs = 546643L;
        long currentTimeMs = disableTimeMs;
        when(mClock.getWallClockMillis()).thenReturn(currentTimeMs);
        String network = config.isPasspoint() ? config.FQDN : config.SSID;
        mWifiConfigManager.userTemporarilyDisabledNetwork(network);
        // Before timer is triggered, timer will not expiry will enable network.
        currentTimeMs = disableTimeMs
                + WifiConfigManager.USER_DISCONNECT_NETWORK_BLOCK_EXPIRY_MS + 1;
        when(mClock.getWallClockMillis()).thenReturn(currentTimeMs);
        assertTrue(mWifiConfigManager.isNetworkTemporarilyDisabledByUser(network));
        for (int i = 0; i < WifiConfigManager.SCAN_RESULT_MISSING_COUNT_THRESHOLD; i++) {
            mWifiConfigManager.updateUserDisabledList(new ArrayList<>());
        }
        // Before the expiry of timeout.
        currentTimeMs = currentTimeMs
                + WifiConfigManager.USER_DISCONNECT_NETWORK_BLOCK_EXPIRY_MS - 1;
        when(mClock.getWallClockMillis()).thenReturn(currentTimeMs);
        assertTrue(mWifiConfigManager.isNetworkTemporarilyDisabledByUser(network));

        // After the expiry of timeout.
        currentTimeMs = currentTimeMs
                + WifiConfigManager.USER_DISCONNECT_NETWORK_BLOCK_EXPIRY_MS + 1;
        when(mClock.getWallClockMillis()).thenReturn(currentTimeMs);
        assertFalse(mWifiConfigManager.isNetworkTemporarilyDisabledByUser(network));
    }

    private NetworkUpdateResult verifyAddOrUpdateNetworkWithProxySettingsAndPermissions(
            boolean withNetworkSettings,
            boolean withProfileOwnerPolicy,
            boolean withDeviceOwnerPolicy,
            IpConfiguration ipConfiguration,
            boolean assertSuccess,
            int networkId) {
        return verifyAddOrUpdateNetworkWithProxySettingsAndPermissions(withNetworkSettings,
                false, withProfileOwnerPolicy, withDeviceOwnerPolicy, ipConfiguration,
                assertSuccess, networkId);
    }

    private NetworkUpdateResult verifyAddOrUpdateNetworkWithProxySettingsAndPermissions(
            boolean withNetworkSettings,
            boolean withNetworkSetupWizard,
            boolean withProfileOwnerPolicy,
            boolean withDeviceOwnerPolicy,
            IpConfiguration ipConfiguration,
            boolean assertSuccess,
            int networkId) {
        WifiConfiguration network;
        if (networkId == WifiConfiguration.INVALID_NETWORK_ID) {
            network = WifiConfigurationTestUtil.createOpenHiddenNetwork();
        } else {
            network = mWifiConfigManager.getConfiguredNetwork(networkId);
        }
        network.setIpConfiguration(ipConfiguration);
        when(mWifiPermissionsUtil.isDeviceOwner(anyInt(), any()))
                .thenReturn(withDeviceOwnerPolicy);
        when(mWifiPermissionsUtil.isProfileOwner(anyInt(), any()))
                .thenReturn(withProfileOwnerPolicy);
        when(mWifiPermissionsUtil.checkNetworkSettingsPermission(anyInt()))
                .thenReturn(withNetworkSettings);
        when(mWifiPermissionsUtil.checkNetworkSetupWizardPermission(anyInt()))
                .thenReturn(withNetworkSetupWizard);
        int uid = withNetworkSettings || withNetworkSetupWizard
                ? TEST_CREATOR_UID
                : TEST_NO_PERM_UID;
        NetworkUpdateResult result = addNetworkToWifiConfigManager(network, uid);
        assertEquals(assertSuccess, result.getNetworkId() != WifiConfiguration.INVALID_NETWORK_ID);
        return result;
    }

    private void createWifiConfigManager() {
        mWifiConfigManager =
                new WifiConfigManager(
                        mContext, mClock, mUserManager, mWifiCarrierInfoManager,
                        mWifiKeyStore, mWifiConfigStore,
                        mWifiPermissionsUtil, mWifiPermissionsWrapper, mWifiInjector,
                        mNetworkListSharedStoreData, mNetworkListUserStoreData,
                        mRandomizedMacStoreData,
                        mFrameworkFacade, new Handler(mLooper.getLooper()), mDeviceConfigFacade,
                        mWifiScoreCard, mLruConnectionTracker);
        mWifiConfigManager.enableVerboseLogging(1);
    }

    /**
     * This method sets defaults in the provided WifiConfiguration object if not set
     * so that it can be used for comparison with the configuration retrieved from
     * WifiConfigManager.
     */
    private void setDefaults(WifiConfiguration configuration) {
        if (configuration.allowedProtocols.isEmpty()) {
            configuration.allowedProtocols.set(WifiConfiguration.Protocol.RSN);
            configuration.allowedProtocols.set(WifiConfiguration.Protocol.WPA);
        }
        if (configuration.allowedKeyManagement.isEmpty()) {
            configuration.allowedKeyManagement.set(WifiConfiguration.KeyMgmt.WPA_PSK);
            configuration.allowedKeyManagement.set(WifiConfiguration.KeyMgmt.WPA_EAP);
        }
        if (configuration.allowedPairwiseCiphers.isEmpty()) {
            configuration.allowedPairwiseCiphers.set(WifiConfiguration.PairwiseCipher.GCMP_256);
            configuration.allowedPairwiseCiphers.set(WifiConfiguration.PairwiseCipher.CCMP);
            configuration.allowedPairwiseCiphers.set(WifiConfiguration.PairwiseCipher.TKIP);
        }
        if (configuration.allowedGroupCiphers.isEmpty()) {
            configuration.allowedGroupCiphers.set(WifiConfiguration.GroupCipher.GCMP_256);
            configuration.allowedGroupCiphers.set(WifiConfiguration.GroupCipher.CCMP);
            configuration.allowedGroupCiphers.set(WifiConfiguration.GroupCipher.TKIP);
            configuration.allowedGroupCiphers.set(WifiConfiguration.GroupCipher.WEP40);
            configuration.allowedGroupCiphers.set(WifiConfiguration.GroupCipher.WEP104);
        }
        if (configuration.allowedGroupManagementCiphers.isEmpty()) {
            configuration.allowedGroupManagementCiphers
                    .set(WifiConfiguration.GroupMgmtCipher.BIP_GMAC_256);
        }
        if (configuration.getIpAssignment() == IpConfiguration.IpAssignment.UNASSIGNED) {
            configuration.setIpAssignment(IpConfiguration.IpAssignment.DHCP);
        }
        if (configuration.getProxySettings() == IpConfiguration.ProxySettings.UNASSIGNED) {
            configuration.setProxySettings(IpConfiguration.ProxySettings.NONE);
        }
        configuration.status = WifiConfiguration.Status.DISABLED;
        configuration.getNetworkSelectionStatus().setNetworkSelectionStatus(
                NetworkSelectionStatus.NETWORK_SELECTION_PERMANENTLY_DISABLED);
        configuration.getNetworkSelectionStatus().setNetworkSelectionDisableReason(
                NetworkSelectionStatus.DISABLED_BY_WIFI_MANAGER);
    }

    /**
     * Modifies the provided configuration with creator uid and package name.
     */
    private void setCreationDebugParams(WifiConfiguration configuration, int uid,
                                        String packageName) {
        configuration.creatorUid = configuration.lastUpdateUid = uid;
        configuration.creatorName = configuration.lastUpdateName = packageName;
    }

    /**
     * Modifies the provided configuration with update uid and package name.
     */
    private void setUpdateDebugParams(WifiConfiguration configuration) {
        configuration.lastUpdateUid = TEST_UPDATE_UID;
        configuration.lastUpdateName = TEST_UPDATE_NAME;
    }

    /**
     * Modifies the provided WifiConfiguration with the specified bssid value. Also, asserts that
     * the existing |BSSID| field is not the same value as the one being set
     */
    private void assertAndSetNetworkBSSID(WifiConfiguration configuration, String bssid) {
        assertNotEquals(bssid, configuration.BSSID);
        configuration.BSSID = bssid;
    }

    /**
     * Modifies the provided WifiConfiguration with the specified |IpConfiguration| object. Also,
     * asserts that the existing |mIpConfiguration| field is not the same value as the one being set
     */
    private void assertAndSetNetworkIpConfiguration(
            WifiConfiguration configuration, IpConfiguration ipConfiguration) {
        assertNotEquals(ipConfiguration, configuration.getIpConfiguration());
        configuration.setIpConfiguration(ipConfiguration);
    }

    /**
     * Modifies the provided WifiConfiguration with the specified |wepKeys| value and
     * |wepTxKeyIndex|.
     */
    private void assertAndSetNetworkWepKeysAndTxIndex(
            WifiConfiguration configuration, String[] wepKeys, int wepTxKeyIdx) {
        assertNotEquals(wepKeys, configuration.wepKeys);
        assertNotEquals(wepTxKeyIdx, configuration.wepTxKeyIndex);
        configuration.wepKeys = Arrays.copyOf(wepKeys, wepKeys.length);
        configuration.wepTxKeyIndex = wepTxKeyIdx;
    }

    /**
     * Modifies the provided WifiConfiguration with the specified |preSharedKey| value.
     */
    private void assertAndSetNetworkPreSharedKey(
            WifiConfiguration configuration, String preSharedKey) {
        assertNotEquals(preSharedKey, configuration.preSharedKey);
        configuration.preSharedKey = preSharedKey;
    }

    /**
     * Modifies the provided WifiConfiguration with the specified enteprise |password| value.
     */
    private void assertAndSetNetworkEnterprisePassword(
            WifiConfiguration configuration, String password) {
        assertNotEquals(password, configuration.enterpriseConfig.getPassword());
        configuration.enterpriseConfig.setPassword(password);
    }

    /**
     * Helper method to capture the networks list store data that will be written by
     * WifiConfigStore.write() method.
     */
    private Pair<List<WifiConfiguration>, List<WifiConfiguration>>
            captureWriteNetworksListStoreData() {
        try {
            ArgumentCaptor<ArrayList> sharedConfigsCaptor =
                    ArgumentCaptor.forClass(ArrayList.class);
            ArgumentCaptor<ArrayList> userConfigsCaptor =
                    ArgumentCaptor.forClass(ArrayList.class);
            mNetworkListStoreDataMockOrder.verify(mNetworkListSharedStoreData)
                    .setConfigurations(sharedConfigsCaptor.capture());
            mNetworkListStoreDataMockOrder.verify(mNetworkListUserStoreData)
                    .setConfigurations(userConfigsCaptor.capture());
            mContextConfigStoreMockOrder.verify(mWifiConfigStore).write(anyBoolean());
            return Pair.create(sharedConfigsCaptor.getValue(), userConfigsCaptor.getValue());
        } catch (Exception e) {
            fail("Exception encountered during write " + e);
        }
        return null;
    }

    /**
     * Returns whether the provided network was in the store data or not.
     */
    private boolean isNetworkInConfigStoreData(WifiConfiguration configuration) {
        Pair<List<WifiConfiguration>, List<WifiConfiguration>> networkListStoreData =
                captureWriteNetworksListStoreData();
        if (networkListStoreData == null) {
            return false;
        }
        List<WifiConfiguration> networkList = new ArrayList<>();
        networkList.addAll(networkListStoreData.first);
        networkList.addAll(networkListStoreData.second);
        return isNetworkInConfigStoreData(configuration, networkList);
    }

    /**
     * Returns whether the provided network was in the store data or not.
     */
    private boolean isNetworkInConfigStoreData(
            WifiConfiguration configuration, List<WifiConfiguration> networkList) {
        boolean foundNetworkInStoreData = false;
        for (WifiConfiguration retrievedConfig : networkList) {
            if (retrievedConfig.getKey().equals(configuration.getKey())) {
                foundNetworkInStoreData = true;
                break;
            }
        }
        return foundNetworkInStoreData;
    }

    /**
     * Setup expectations for WifiNetworksListStoreData and DeletedEphemeralSsidsStoreData
     * after WifiConfigStore#read.
     */
    private void setupStoreDataForRead(List<WifiConfiguration> sharedConfigurations,
            List<WifiConfiguration> userConfigurations) {
        when(mNetworkListSharedStoreData.getConfigurations())
                .thenReturn(sharedConfigurations);
        when(mNetworkListUserStoreData.getConfigurations()).thenReturn(userConfigurations);
    }

    /**
     * Setup expectations for WifiNetworksListStoreData and DeletedEphemeralSsidsStoreData
     * after WifiConfigStore#switchUserStoresAndRead.
     */
    private void setupStoreDataForUserRead(List<WifiConfiguration> userConfigurations,
            Map<String, Long> deletedEphemeralSsids) {
        when(mNetworkListUserStoreData.getConfigurations()).thenReturn(userConfigurations);
    }

    /**
     * Verifies that the provided network was not present in the last config store write.
     */
    private void verifyNetworkNotInConfigStoreData(WifiConfiguration configuration) {
        assertFalse(isNetworkInConfigStoreData(configuration));
    }

    /**
     * Verifies that the provided network was present in the last config store write.
     */
    private void verifyNetworkInConfigStoreData(WifiConfiguration configuration) {
        assertTrue(isNetworkInConfigStoreData(configuration));
    }

    private void assertPasswordsMaskedInWifiConfiguration(WifiConfiguration configuration) {
        if (!TextUtils.isEmpty(configuration.preSharedKey)) {
            assertEquals(WifiConfigManager.PASSWORD_MASK, configuration.preSharedKey);
        }
        if (configuration.wepKeys != null) {
            for (int i = 0; i < configuration.wepKeys.length; i++) {
                if (!TextUtils.isEmpty(configuration.wepKeys[i])) {
                    assertEquals(WifiConfigManager.PASSWORD_MASK, configuration.wepKeys[i]);
                }
            }
        }
        if (!TextUtils.isEmpty(configuration.enterpriseConfig.getPassword())) {
            assertEquals(
                    WifiConfigManager.PASSWORD_MASK,
                    configuration.enterpriseConfig.getPassword());
        }
    }

    private void assertRandomizedMacAddressMaskedInWifiConfiguration(
            WifiConfiguration configuration) {
        MacAddress defaultMac = MacAddress.fromString(WifiInfo.DEFAULT_MAC_ADDRESS);
        MacAddress randomizedMacAddress = configuration.getRandomizedMacAddress();
        if (randomizedMacAddress != null) {
            assertEquals(defaultMac, randomizedMacAddress);
        }
    }

    /**
     * Verifies that the network was present in the network change broadcast and returns the
     * change reason.
     */
    private int verifyNetworkInBroadcastAndReturnReason(WifiConfiguration configuration) {
        ArgumentCaptor<Intent> intentCaptor = ArgumentCaptor.forClass(Intent.class);
        ArgumentCaptor<UserHandle> userHandleCaptor = ArgumentCaptor.forClass(UserHandle.class);
        mContextConfigStoreMockOrder.verify(mContext)
                .sendBroadcastAsUser(intentCaptor.capture(), userHandleCaptor.capture());

        assertEquals(userHandleCaptor.getValue(), UserHandle.ALL);
        Intent intent = intentCaptor.getValue();

        int changeReason = intent.getIntExtra(WifiManager.EXTRA_CHANGE_REASON, -1);
        WifiConfiguration retrievedConfig =
                (WifiConfiguration) intent.getExtra(WifiManager.EXTRA_WIFI_CONFIGURATION);
        assertEquals(retrievedConfig.getKey(), configuration.getKey());

        // Verify that all the passwords are masked in the broadcast configuration.
        assertPasswordsMaskedInWifiConfiguration(retrievedConfig);

        return changeReason;
    }

    /**
     * Verifies that we sent out an add broadcast with the provided network.
     */
    private void verifyNetworkAddBroadcast(WifiConfiguration configuration) {
        assertEquals(
                verifyNetworkInBroadcastAndReturnReason(configuration),
                WifiManager.CHANGE_REASON_ADDED);
    }

    /**
     * Verifies that we sent out an update broadcast with the provided network.
     */
    private void verifyNetworkUpdateBroadcast(WifiConfiguration configuration) {
        assertEquals(
                verifyNetworkInBroadcastAndReturnReason(configuration),
                WifiManager.CHANGE_REASON_CONFIG_CHANGE);
    }

    /**
     * Verifies that we sent out a remove broadcast with the provided network.
     */
    private void verifyNetworkRemoveBroadcast(WifiConfiguration configuration) {
        assertEquals(
                verifyNetworkInBroadcastAndReturnReason(configuration),
                WifiManager.CHANGE_REASON_REMOVED);
    }

    private void verifyWifiConfigStoreRead() {
        assertTrue(mWifiConfigManager.loadFromStore());
        mContextConfigStoreMockOrder.verify(mContext)
                .sendBroadcastAsUser(any(Intent.class), any(UserHandle.class));
    }

    private void triggerStoreReadIfNeeded() {
        // Trigger a store read if not already done.
        if (!mStoreReadTriggered) {
            verifyWifiConfigStoreRead();
            mStoreReadTriggered = true;
        }
    }

    /**
     * Adds the provided configuration to WifiConfigManager with uid = TEST_CREATOR_UID.
     */
    private NetworkUpdateResult addNetworkToWifiConfigManager(WifiConfiguration configuration) {
        return addNetworkToWifiConfigManager(configuration, TEST_CREATOR_UID, null);
    }

    /**
     * Adds the provided configuration to WifiConfigManager with uid specified.
     */
    private NetworkUpdateResult addNetworkToWifiConfigManager(WifiConfiguration configuration,
                                                              int uid) {
        return addNetworkToWifiConfigManager(configuration, uid, null);
    }

    /**
     * Adds the provided configuration to WifiConfigManager and modifies the provided configuration
     * with creator/update uid, package name and time. This also sets defaults for fields not
     * populated.
     * These fields are populated internally by WifiConfigManager and hence we need
     * to modify the configuration before we compare the added network with the retrieved network.
     * This method also triggers a store read if not already done.
     */
    private NetworkUpdateResult addNetworkToWifiConfigManager(WifiConfiguration configuration,
                                                              int uid,
                                                              @Nullable String packageName) {
        clearInvocations(mContext, mWifiConfigStore, mNetworkListSharedStoreData,
                mNetworkListUserStoreData);
        triggerStoreReadIfNeeded();
        when(mClock.getWallClockMillis()).thenReturn(TEST_WALLCLOCK_CREATION_TIME_MILLIS);
        NetworkUpdateResult result =
                mWifiConfigManager.addOrUpdateNetwork(configuration, uid, packageName);
        setDefaults(configuration);
        setCreationDebugParams(
                configuration, uid, packageName != null ? packageName : TEST_CREATOR_NAME);
        configuration.networkId = result.getNetworkId();
        return result;
    }

    /**
     * Add network to WifiConfigManager and ensure that it was successful.
     */
    private NetworkUpdateResult verifyAddNetworkToWifiConfigManager(
            WifiConfiguration configuration) {
        NetworkUpdateResult result = addNetworkToWifiConfigManager(configuration);
        assertTrue(result.getNetworkId() != WifiConfiguration.INVALID_NETWORK_ID);
        assertTrue(result.isNewNetwork());
        assertTrue(result.hasIpChanged());
        assertTrue(result.hasProxyChanged());

        verifyNetworkAddBroadcast(configuration);
        // Verify that the config store write was triggered with this new configuration.
        verifyNetworkInConfigStoreData(configuration);
        return result;
    }

    /**
     * Add ephemeral network to WifiConfigManager and ensure that it was successful.
     */
    private NetworkUpdateResult verifyAddEphemeralNetworkToWifiConfigManager(
            WifiConfiguration configuration) throws Exception {
        NetworkUpdateResult result = addNetworkToWifiConfigManager(configuration);
        assertTrue(result.getNetworkId() != WifiConfiguration.INVALID_NETWORK_ID);
        assertTrue(result.isNewNetwork());
        assertTrue(result.hasIpChanged());
        assertTrue(result.hasProxyChanged());

        verifyNetworkAddBroadcast(configuration);
        // Ensure that the write was not invoked for ephemeral network addition.
        mContextConfigStoreMockOrder.verify(mWifiConfigStore, never()).write(anyBoolean());
        return result;
    }

    /**
     * Add ephemeral network to WifiConfigManager and ensure that it was successful.
     */
    private NetworkUpdateResult verifyAddSuggestionOrRequestNetworkToWifiConfigManager(
            WifiConfiguration configuration) throws Exception {
        NetworkUpdateResult result =
                addNetworkToWifiConfigManager(configuration, TEST_CREATOR_UID, TEST_CREATOR_NAME);
        assertTrue(result.getNetworkId() != WifiConfiguration.INVALID_NETWORK_ID);
        assertTrue(result.isNewNetwork());
        assertTrue(result.hasIpChanged());
        assertTrue(result.hasProxyChanged());

        verifyNetworkAddBroadcast(configuration);
        // Ensure that the write was not invoked for ephemeral network addition.
        mContextConfigStoreMockOrder.verify(mWifiConfigStore, never()).write(anyBoolean());
        return result;
    }

    /**
     * Add Passpoint network to WifiConfigManager and ensure that it was successful.
     */
    private NetworkUpdateResult verifyAddPasspointNetworkToWifiConfigManager(
            WifiConfiguration configuration) throws Exception {
        NetworkUpdateResult result = addNetworkToWifiConfigManager(configuration);
        assertTrue(result.getNetworkId() != WifiConfiguration.INVALID_NETWORK_ID);
        assertTrue(result.isNewNetwork());
        assertTrue(result.hasIpChanged());
        assertTrue(result.hasProxyChanged());

        // Verify keys are not being installed.
        verify(mWifiKeyStore, never()).updateNetworkKeys(any(WifiConfiguration.class),
                any(WifiConfiguration.class));
        verifyNetworkAddBroadcast(configuration);
        // Ensure that the write was not invoked for Passpoint network addition.
        mContextConfigStoreMockOrder.verify(mWifiConfigStore, never()).write(anyBoolean());
        return result;
    }

    /**
     * Updates the provided configuration to WifiConfigManager and modifies the provided
     * configuration with update uid, package name and time.
     * These fields are populated internally by WifiConfigManager and hence we need
     * to modify the configuration before we compare the added network with the retrieved network.
     */
    private NetworkUpdateResult updateNetworkToWifiConfigManager(WifiConfiguration configuration) {
        clearInvocations(mContext, mWifiConfigStore, mNetworkListSharedStoreData,
                mNetworkListUserStoreData);
        when(mClock.getWallClockMillis()).thenReturn(TEST_WALLCLOCK_UPDATE_TIME_MILLIS);
        NetworkUpdateResult result =
                mWifiConfigManager.addOrUpdateNetwork(configuration, TEST_UPDATE_UID);
        setUpdateDebugParams(configuration);
        return result;
    }

    /**
     * Update network to WifiConfigManager config change and ensure that it was successful.
     */
    private NetworkUpdateResult verifyUpdateNetworkToWifiConfigManager(
            WifiConfiguration configuration) {
        NetworkUpdateResult result = updateNetworkToWifiConfigManager(configuration);
        assertTrue(result.getNetworkId() != WifiConfiguration.INVALID_NETWORK_ID);
        assertFalse(result.isNewNetwork());

        verifyNetworkUpdateBroadcast(configuration);
        // Verify that the config store write was triggered with this new configuration.
        verifyNetworkInConfigStoreData(configuration);
        return result;
    }

    /**
     * Update network to WifiConfigManager without IP config change and ensure that it was
     * successful.
     */
    private NetworkUpdateResult verifyUpdateNetworkToWifiConfigManagerWithoutIpChange(
            WifiConfiguration configuration) {
        NetworkUpdateResult result = verifyUpdateNetworkToWifiConfigManager(configuration);
        assertFalse(result.hasIpChanged());
        assertFalse(result.hasProxyChanged());
        return result;
    }

    /**
     * Update network to WifiConfigManager with IP config change and ensure that it was
     * successful.
     */
    private NetworkUpdateResult verifyUpdateNetworkToWifiConfigManagerWithIpChange(
            WifiConfiguration configuration) {
        NetworkUpdateResult result = verifyUpdateNetworkToWifiConfigManager(configuration);
        assertTrue(result.hasIpChanged());
        assertTrue(result.hasProxyChanged());
        return result;
    }

    /**
     * Removes network from WifiConfigManager and ensure that it was successful.
     */
    private void verifyRemoveNetworkFromWifiConfigManager(
            WifiConfiguration configuration) {
        assertTrue(mWifiConfigManager.removeNetwork(
                configuration.networkId, TEST_CREATOR_UID, TEST_CREATOR_NAME));

        verifyNetworkRemoveBroadcast(configuration);
        // Verify if the config store write was triggered without this new configuration.
        verifyNetworkNotInConfigStoreData(configuration);
        verify(mBssidBlocklistMonitor, atLeastOnce()).handleNetworkRemoved(configuration.SSID);
    }

    /**
     * Removes ephemeral network from WifiConfigManager and ensure that it was successful.
     */
    private void verifyRemoveEphemeralNetworkFromWifiConfigManager(
            WifiConfiguration configuration) throws Exception {
        assertTrue(mWifiConfigManager.removeNetwork(
                configuration.networkId, TEST_CREATOR_UID, TEST_CREATOR_NAME));

        verifyNetworkRemoveBroadcast(configuration);
        // Ensure that the write was not invoked for ephemeral network remove.
        mContextConfigStoreMockOrder.verify(mWifiConfigStore, never()).write(anyBoolean());
    }

    /**
     * Removes Passpoint network from WifiConfigManager and ensure that it was successful.
     */
    private void verifyRemovePasspointNetworkFromWifiConfigManager(
            WifiConfiguration configuration) throws Exception {
        assertTrue(mWifiConfigManager.removeNetwork(
                configuration.networkId, TEST_CREATOR_UID, TEST_CREATOR_NAME));

        // Verify keys are not being removed.
        verify(mWifiKeyStore, never()).removeKeys(any(WifiEnterpriseConfig.class));
        verifyNetworkRemoveBroadcast(configuration);
        // Ensure that the write was not invoked for Passpoint network remove.
        mContextConfigStoreMockOrder.verify(mWifiConfigStore, never()).write(anyBoolean());
    }

    /**
     * Verifies the provided network's public status and ensures that the network change broadcast
     * has been sent out.
     */
    private void verifyUpdateNetworkStatus(WifiConfiguration configuration, int status) {
        assertEquals(status, configuration.status);
        verifyNetworkUpdateBroadcast(configuration);
    }

    /**
     * Verifies the network's selection status update.
     *
     * For temporarily disabled reasons, the method ensures that the status has changed only if
     * disable reason counter has exceeded the threshold.
     *
     * For permanently disabled/enabled reasons, the method ensures that the public status has
     * changed and the network change broadcast has been sent out.
     */
    private void verifyUpdateNetworkSelectionStatus(
            int networkId, int reason, int temporaryDisableReasonCounter) {
        when(mClock.getElapsedSinceBootMillis())
                .thenReturn(TEST_ELAPSED_UPDATE_NETWORK_SELECTION_TIME_MILLIS);

        // Fetch the current status of the network before we try to update the status.
        WifiConfiguration retrievedNetwork = mWifiConfigManager.getConfiguredNetwork(networkId);
        NetworkSelectionStatus currentStatus = retrievedNetwork.getNetworkSelectionStatus();
        int currentDisableReason = currentStatus.getNetworkSelectionDisableReason();

        // First set the status to the provided reason.
        assertTrue(mWifiConfigManager.updateNetworkSelectionStatus(networkId, reason));

        // Now fetch the network configuration and verify the new status of the network.
        retrievedNetwork = mWifiConfigManager.getConfiguredNetwork(networkId);

        NetworkSelectionStatus retrievedStatus = retrievedNetwork.getNetworkSelectionStatus();
        int retrievedDisableReason = retrievedStatus.getNetworkSelectionDisableReason();
        long retrievedDisableTime = retrievedStatus.getDisableTime();
        int retrievedDisableReasonCounter = retrievedStatus.getDisableReasonCounter(reason);
        int disableReasonThreshold =
                WifiConfigManager.getNetworkSelectionDisableThreshold(reason);

        if (reason == NetworkSelectionStatus.DISABLED_NONE) {
            assertEquals(reason, retrievedDisableReason);
            assertTrue(retrievedStatus.isNetworkEnabled());
            assertEquals(
                    NetworkSelectionStatus.INVALID_NETWORK_SELECTION_DISABLE_TIMESTAMP,
                    retrievedDisableTime);
            verifyUpdateNetworkStatus(retrievedNetwork, WifiConfiguration.Status.ENABLED);
        } else if (reason < NetworkSelectionStatus.PERMANENTLY_DISABLED_STARTING_INDEX) {
            // For temporarily disabled networks, we need to ensure that the current status remains
            // until the threshold is crossed.
            assertEquals(temporaryDisableReasonCounter, retrievedDisableReasonCounter);
            if (retrievedDisableReasonCounter < disableReasonThreshold) {
                assertEquals(currentDisableReason, retrievedDisableReason);
                assertEquals(
                        currentStatus.getNetworkSelectionStatus(),
                        retrievedStatus.getNetworkSelectionStatus());
            } else {
                assertEquals(reason, retrievedDisableReason);
                assertTrue(retrievedStatus.isNetworkTemporaryDisabled());
                assertEquals(
                        TEST_ELAPSED_UPDATE_NETWORK_SELECTION_TIME_MILLIS, retrievedDisableTime);
            }
        } else if (reason < NetworkSelectionStatus.NETWORK_SELECTION_DISABLED_MAX) {
            assertEquals(reason, retrievedDisableReason);
            assertTrue(retrievedStatus.isNetworkPermanentlyDisabled());
            assertEquals(
                    NetworkSelectionStatus.INVALID_NETWORK_SELECTION_DISABLE_TIMESTAMP,
                    retrievedDisableTime);
            verifyUpdateNetworkStatus(retrievedNetwork, WifiConfiguration.Status.DISABLED);
        }
    }

    /**
     * Creates a scan detail corresponding to the provided network and given BSSID, level &frequency
     * values.
     */
    private ScanDetail createScanDetailForNetwork(
            WifiConfiguration configuration, String bssid, int level, int frequency) {
        return WifiConfigurationTestUtil.createScanDetailForNetwork(configuration, bssid, level,
                frequency, mClock.getUptimeSinceBootMillis(), mClock.getWallClockMillis());
    }
    /**
     * Creates a scan detail corresponding to the provided network and BSSID value.
     */
    private ScanDetail createScanDetailForNetwork(WifiConfiguration configuration, String bssid) {
        return createScanDetailForNetwork(configuration, bssid, 0, 0);
    }

    /**
     * Creates a scan detail corresponding to the provided network and fixed BSSID value.
     */
    private ScanDetail createScanDetailForNetwork(WifiConfiguration configuration) {
        return createScanDetailForNetwork(configuration, TEST_BSSID);
    }

    /**
     * Adds the provided network and then creates a scan detail corresponding to the network. The
     * method then creates a ScanDetail corresponding to the network and ensures that the network
     * is properly matched using
     * {@link WifiConfigManager#getConfiguredNetworkForScanDetailAndCache(ScanDetail)} and also
     * verifies that the provided scan detail was cached,
     */
    private void verifyAddSingleNetworkAndMatchScanDetailToNetworkAndCache(
            WifiConfiguration network) {
        // First add the provided network.
        verifyAddNetworkToWifiConfigManager(network);

        // Now create a dummy scan detail corresponding to the network.
        ScanDetail scanDetail = createScanDetailForNetwork(network);
        ScanResult scanResult = scanDetail.getScanResult();

        WifiConfiguration retrievedNetwork =
                mWifiConfigManager.getConfiguredNetworkForScanDetailAndCache(scanDetail);
        // Retrieve the network with password data for comparison.
        retrievedNetwork =
                mWifiConfigManager.getConfiguredNetworkWithPassword(retrievedNetwork.networkId);

        WifiConfigurationTestUtil.assertConfigurationEqualForConfigManagerAddOrUpdate(
                network, retrievedNetwork);

        // Now retrieve the scan detail cache and ensure that the new scan detail is in cache.
        ScanDetailCache retrievedScanDetailCache =
                mWifiConfigManager.getScanDetailCacheForNetwork(network.networkId);
        assertEquals(1, retrievedScanDetailCache.size());
        ScanResult retrievedScanResult = retrievedScanDetailCache.getScanResult(scanResult.BSSID);

        ScanTestUtil.assertScanResultEquals(scanResult, retrievedScanResult);
    }

    /**
     * Adds a new network and verifies that the |HasEverConnected| flag is set to false.
     */
    private void verifyAddNetworkHasEverConnectedFalse(WifiConfiguration network) {
        NetworkUpdateResult result = verifyAddNetworkToWifiConfigManager(network);
        WifiConfiguration retrievedNetwork =
                mWifiConfigManager.getConfiguredNetwork(result.getNetworkId());
        assertFalse("Adding a new network should not have hasEverConnected set to true.",
                retrievedNetwork.getNetworkSelectionStatus().hasEverConnected());
    }

    /**
     * Updates an existing network with some credential change and verifies that the
     * |HasEverConnected| flag is set to false.
     */
    private void verifyUpdateNetworkWithCredentialChangeHasEverConnectedFalse(
            WifiConfiguration network) {
        NetworkUpdateResult result = verifyUpdateNetworkToWifiConfigManagerWithoutIpChange(network);
        WifiConfiguration retrievedNetwork =
                mWifiConfigManager.getConfiguredNetwork(result.getNetworkId());
        assertFalse("Updating network credentials config should clear hasEverConnected.",
                retrievedNetwork.getNetworkSelectionStatus().hasEverConnected());
        assertTrue(result.hasCredentialChanged());
    }

    /**
     * Updates an existing network after connection using
     * {@link WifiConfigManager#updateNetworkAfterConnect(int)} and asserts that the
     * |HasEverConnected| flag is set to true.
     */
    private void verifyUpdateNetworkAfterConnectHasEverConnectedTrue(int networkId) {
        assertTrue(mWifiConfigManager.updateNetworkAfterConnect(networkId));
        WifiConfiguration retrievedNetwork = mWifiConfigManager.getConfiguredNetwork(networkId);
        assertTrue("hasEverConnected expected to be true after connection.",
                retrievedNetwork.getNetworkSelectionStatus().hasEverConnected());
        assertEquals(0, mLruConnectionTracker.getAgeIndexOfNetwork(retrievedNetwork));
    }

    /**
     * Sets up a user profiles for WifiConfigManager testing.
     *
     * @param userId Id of the user.
     */
    private void setupUserProfiles(int userId) {
        when(mUserManager.isUserUnlockingOrUnlocked(UserHandle.of(userId))).thenReturn(true);
    }

    private void verifyRemoveNetworksForApp() {
        verifyAddNetworkToWifiConfigManager(WifiConfigurationTestUtil.createOpenNetwork());
        verifyAddNetworkToWifiConfigManager(WifiConfigurationTestUtil.createPskNetwork());
        verifyAddNetworkToWifiConfigManager(WifiConfigurationTestUtil.createWepNetwork());

        assertFalse(mWifiConfigManager.getConfiguredNetworks().isEmpty());

        ApplicationInfo app = new ApplicationInfo();
        app.uid = TEST_CREATOR_UID;
        app.packageName = TEST_CREATOR_NAME;
        assertEquals(3, mWifiConfigManager.removeNetworksForApp(app).size());

        // Ensure all the networks are removed now.
        assertTrue(mWifiConfigManager.getConfiguredNetworks().isEmpty());
    }

    /**
     * Verifies SSID blacklist consistent with Watchdog trigger.
     *
     * Expected behavior: A SSID won't gets blacklisted if there only signle SSID
     * be observed and Watchdog trigger is activated.
     */
    @Test
    public void verifyConsistentWatchdogAndSsidBlacklist() {

        WifiConfiguration openNetwork = WifiConfigurationTestUtil.createOpenNetwork();
        NetworkUpdateResult result = verifyAddNetworkToWifiConfigManager(openNetwork);

        when(mWifiInjector.getWifiLastResortWatchdog().shouldIgnoreSsidUpdate())
                .thenReturn(true);

        int networkId = result.getNetworkId();
        // First set it to enabled.
        verifyUpdateNetworkSelectionStatus(
                networkId, NetworkSelectionStatus.DISABLED_NONE, 0);

        int assocRejectReason = NetworkSelectionStatus.DISABLED_ASSOCIATION_REJECTION;
        int assocRejectThreshold =
                WifiConfigManager.getNetworkSelectionDisableThreshold(assocRejectReason);
        for (int i = 1; i <= assocRejectThreshold; i++) {
            assertFalse(mWifiConfigManager.updateNetworkSelectionStatus(
                        networkId, assocRejectReason));
        }

        assertFalse(mWifiConfigManager.getConfiguredNetwork(networkId)
                    .getNetworkSelectionStatus().isNetworkTemporaryDisabled());
    }

    /**
     * Verifies that isInFlakyRandomizationSsidHotlist returns true if the network's SSID is in
     * the hotlist and the network is using randomized MAC.
     */
    @Test
    public void testFlakyRandomizationSsidHotlist() {
        WifiConfiguration openNetwork = WifiConfigurationTestUtil.createOpenNetwork();
        NetworkUpdateResult result = verifyAddNetworkToWifiConfigManager(openNetwork);
        int networkId = result.getNetworkId();

        // should return false when there is nothing in the hotlist
        assertFalse(mWifiConfigManager.isInFlakyRandomizationSsidHotlist(networkId));

        // add the network's SSID to the hotlist and verify the method returns true
        Set<String> ssidHotlist = new HashSet<>();
        ssidHotlist.add(openNetwork.SSID);
        when(mDeviceConfigFacade.getRandomizationFlakySsidHotlist()).thenReturn(ssidHotlist);
        assertTrue(mWifiConfigManager.isInFlakyRandomizationSsidHotlist(networkId));

        // Now change the macRandomizationSetting to "trusted" and then verify
        // isInFlakyRandomizationSsidHotlist returns false
        openNetwork.macRandomizationSetting = WifiConfiguration.RANDOMIZATION_NONE;
        NetworkUpdateResult networkUpdateResult = updateNetworkToWifiConfigManager(openNetwork);
        assertNotEquals(WifiConfiguration.INVALID_NETWORK_ID, networkUpdateResult.getNetworkId());
        assertFalse(mWifiConfigManager.isInFlakyRandomizationSsidHotlist(networkId));
    }

    /**
     * Verifies that findScanRssi returns valid RSSI when scan was done recently
     */
    @Test
    public void testFindScanRssiRecentScan() {
        // First add the provided network.
        WifiConfiguration testNetwork = WifiConfigurationTestUtil.createOpenNetwork();
        NetworkUpdateResult result = verifyAddNetworkToWifiConfigManager(testNetwork);

        when(mClock.getWallClockMillis()).thenReturn(TEST_WALLCLOCK_CREATION_TIME_MILLIS);
        ScanDetail scanDetail = createScanDetailForNetwork(testNetwork, TEST_BSSID,
                TEST_RSSI, TEST_FREQUENCY_1);
        ScanResult scanResult = scanDetail.getScanResult();

        mWifiConfigManager.updateScanDetailCacheFromScanDetail(scanDetail);
        when(mClock.getWallClockMillis()).thenReturn(TEST_WALLCLOCK_CREATION_TIME_MILLIS + 2000);
        assertEquals(mWifiConfigManager.findScanRssi(result.getNetworkId(), 5000), TEST_RSSI);
    }

    /**
     * Verifies that findScanRssi returns INVALID_RSSI when scan was done a long time ago
     */
    @Test
    public void testFindScanRssiOldScan() {
        // First add the provided network.
        WifiConfiguration testNetwork = WifiConfigurationTestUtil.createOpenNetwork();
        NetworkUpdateResult result = verifyAddNetworkToWifiConfigManager(testNetwork);

        when(mClock.getWallClockMillis()).thenReturn(TEST_WALLCLOCK_CREATION_TIME_MILLIS);
        ScanDetail scanDetail = createScanDetailForNetwork(testNetwork, TEST_BSSID,
                TEST_RSSI, TEST_FREQUENCY_1);
        ScanResult scanResult = scanDetail.getScanResult();

        mWifiConfigManager.updateScanDetailCacheFromScanDetail(scanDetail);
        when(mClock.getWallClockMillis()).thenReturn(TEST_WALLCLOCK_CREATION_TIME_MILLIS + 15000);
        assertEquals(mWifiConfigManager.findScanRssi(result.getNetworkId(), 5000),
                WifiInfo.INVALID_RSSI);
    }

    /**
     * Verify when save to store, isMostRecentlyConnected flag will be set.
     */
    @Test
    public void testMostRecentlyConnectedNetwork() {
        WifiConfiguration testNetwork1 = WifiConfigurationTestUtil.createOpenNetwork();
        verifyAddNetworkToWifiConfigManager(testNetwork1);
        WifiConfiguration testNetwork2 = WifiConfigurationTestUtil.createOpenNetwork();
        verifyAddNetworkToWifiConfigManager(testNetwork2);
        mWifiConfigManager.updateNetworkAfterConnect(testNetwork2.networkId);
        mWifiConfigManager.saveToStore(true);
        Pair<List<WifiConfiguration>, List<WifiConfiguration>> networkStoreData =
                captureWriteNetworksListStoreData();
        List<WifiConfiguration> sharedNetwork = networkStoreData.first;
        assertFalse(sharedNetwork.get(0).isMostRecentlyConnected);
        assertTrue(sharedNetwork.get(1).isMostRecentlyConnected);
    }

    /**
     * Verify scan comparator gives the most recently connected network highest priority
     */
    @Test
    public void testScanComparator() {
        WifiConfiguration network1 = WifiConfigurationTestUtil.createOpenNetwork();
        verifyAddNetworkToWifiConfigManager(network1);
        WifiConfiguration network2 = WifiConfigurationTestUtil.createOpenNetwork();
        verifyAddNetworkToWifiConfigManager(network2);
        WifiConfiguration network3 = WifiConfigurationTestUtil.createOpenNetwork();
        verifyAddNetworkToWifiConfigManager(network3);
        WifiConfiguration network4 = WifiConfigurationTestUtil.createOpenNetwork();
        verifyAddNetworkToWifiConfigManager(network4);

        // Connect two network in order, network3 --> network2
        verifyUpdateNetworkAfterConnectHasEverConnectedTrue(network3.networkId);
        verifyUpdateNetworkAfterConnectHasEverConnectedTrue(network2.networkId);
        // Set network4 {@link NetworkSelectionStatus#mSeenInLastQualifiedNetworkSelection} to true.
        assertTrue(mWifiConfigManager.setNetworkCandidateScanResult(network4.networkId,
                createScanDetailForNetwork(network4).getScanResult(), 54));
        List<WifiConfiguration> networkList = mWifiConfigManager.getConfiguredNetworks();
        // Expected order should be based on connection order and last qualified selection.
        Collections.sort(networkList, mWifiConfigManager.getScanListComparator());
        assertEquals(network2.SSID, networkList.get(0).SSID);
        assertEquals(network3.SSID, networkList.get(1).SSID);
        assertEquals(network4.SSID, networkList.get(2).SSID);
        assertEquals(network1.SSID, networkList.get(3).SSID);
        // Remove network to check the age index changes.
        mWifiConfigManager.removeNetwork(network3.networkId, TEST_CREATOR_UID, TEST_CREATOR_NAME);
        assertEquals(Integer.MAX_VALUE, mLruConnectionTracker.getAgeIndexOfNetwork(network3));
        assertEquals(0, mLruConnectionTracker.getAgeIndexOfNetwork(network2));
        mWifiConfigManager.removeNetwork(network2.networkId, TEST_CREATOR_UID, TEST_CREATOR_NAME);
        assertEquals(Integer.MAX_VALUE, mLruConnectionTracker.getAgeIndexOfNetwork(network2));
    }
}<|MERGE_RESOLUTION|>--- conflicted
+++ resolved
@@ -226,13 +226,8 @@
         when(mWifiScoreCard.lookupNetwork(any())).thenReturn(mPerNetwork);
 
         mWifiCarrierInfoManager = new WifiCarrierInfoManager(mTelephonyManager,
-<<<<<<< HEAD
-                mSubscriptionManager, mock(FrameworkFacade.class), mock(Context.class),
-                mock(Handler.class));
-=======
                 mSubscriptionManager, mWifiInjector, mock(FrameworkFacade.class),
                 mock(WifiContext.class), mock(WifiConfigStore.class), mock(Handler.class));
->>>>>>> e75e4299
         mLruConnectionTracker = new LruConnectionTracker(100, mContext);
         createWifiConfigManager();
         mWifiConfigManager.addOnNetworkUpdateListener(mWcmListener);
